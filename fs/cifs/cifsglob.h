/* SPDX-License-Identifier: LGPL-2.1 */
/*
 *
 *   Copyright (C) International Business Machines  Corp., 2002,2008
 *   Author(s): Steve French (sfrench@us.ibm.com)
 *              Jeremy Allison (jra@samba.org)
 *
 */
#ifndef _CIFS_GLOB_H
#define _CIFS_GLOB_H

#include <linux/in.h>
#include <linux/in6.h>
#include <linux/inet.h>
#include <linux/slab.h>
#include <linux/mempool.h>
#include <linux/workqueue.h>
#include <linux/utsname.h>
<<<<<<< HEAD
=======
#include <linux/sched/mm.h>
>>>>>>> 88084a3d
#include <linux/netfs.h>
#include "cifs_fs_sb.h"
#include "cifsacl.h"
#include <crypto/internal/hash.h>
#include <linux/scatterlist.h>
#include <uapi/linux/cifs/cifs_mount.h>
#include "../smbfs_common/smb2pdu.h"
#include "smb2pdu.h"

#define SMB_PATH_MAX 260
#define CIFS_PORT 445
#define RFC1001_PORT 139

/*
 * The sizes of various internal tables and strings
 */
#define MAX_UID_INFO 16
#define MAX_SES_INFO 2
#define MAX_TCON_INFO 4

#define MAX_TREE_SIZE (2 + CIFS_NI_MAXHOST + 1 + CIFS_MAX_SHARE_LEN + 1)

#define CIFS_MIN_RCV_POOL 4

#define MAX_REOPEN_ATT	5 /* these many maximum attempts to reopen a file */
/*
 * default attribute cache timeout (jiffies)
 */
#define CIFS_DEF_ACTIMEO (1 * HZ)

/*
 * max attribute cache timeout (jiffies) - 2^30
 */
#define CIFS_MAX_ACTIMEO (1 << 30)

/*
 * Max persistent and resilient handle timeout (milliseconds).
 * Windows durable max was 960000 (16 minutes)
 */
#define SMB3_MAX_HANDLE_TIMEOUT 960000

/*
 * MAX_REQ is the maximum number of requests that WE will send
 * on one socket concurrently.
 */
#define CIFS_MAX_REQ 32767

#define RFC1001_NAME_LEN 15
#define RFC1001_NAME_LEN_WITH_NULL (RFC1001_NAME_LEN + 1)

/* maximum length of ip addr as a string (including ipv6 and sctp) */
#define SERVER_NAME_LENGTH 80
#define SERVER_NAME_LEN_WITH_NULL     (SERVER_NAME_LENGTH + 1)

/* echo interval in seconds */
#define SMB_ECHO_INTERVAL_MIN 1
#define SMB_ECHO_INTERVAL_MAX 600
#define SMB_ECHO_INTERVAL_DEFAULT 60

/* dns resolution intervals in seconds */
#define SMB_DNS_RESOLVE_INTERVAL_MIN     120
#define SMB_DNS_RESOLVE_INTERVAL_DEFAULT 600

/* smb multichannel query server interfaces interval in seconds */
#define SMB_INTERFACE_POLL_INTERVAL	600

/* maximum number of PDUs in one compound */
#define MAX_COMPOUND 5

/*
 * Default number of credits to keep available for SMB3.
 * This value is chosen somewhat arbitrarily. The Windows client
 * defaults to 128 credits, the Windows server allows clients up to
 * 512 credits (or 8K for later versions), and the NetApp server
 * does not limit clients at all.  Choose a high enough default value
 * such that the client shouldn't limit performance, but allow mount
 * to override (until you approach 64K, where we limit credits to 65000
 * to reduce possibility of seeing more server credit overflow bugs.
 */
#define SMB2_MAX_CREDITS_AVAILABLE 32000

#include "cifspdu.h"

#ifndef XATTR_DOS_ATTRIB
#define XATTR_DOS_ATTRIB "user.DOSATTRIB"
#endif

#define CIFS_MAX_WORKSTATION_LEN  (__NEW_UTS_LEN + 1)  /* reasonable max for client */

/*
 * CIFS vfs client Status information (based on what we know.)
 */

/* associated with each connection */
enum statusEnum {
	CifsNew = 0,
	CifsGood,
	CifsExiting,
	CifsNeedReconnect,
	CifsNeedNegotiate,
	CifsInNegotiate,
<<<<<<< HEAD
	CifsNeedSessSetup,
	CifsInSessSetup,
=======
};

/* associated with each smb session */
enum ses_status_enum {
	SES_NEW = 0,
	SES_GOOD,
	SES_EXITING,
	SES_NEED_RECON,
	SES_IN_SETUP
>>>>>>> 88084a3d
};

/* associated with each tree connection to the server */
enum tid_status_enum {
	TID_NEW = 0,
	TID_GOOD,
	TID_EXITING,
	TID_NEED_RECON,
	TID_NEED_TCON,
	TID_IN_TCON,
	TID_NEED_FILES_INVALIDATE, /* currently unused */
	TID_IN_FILES_INVALIDATE
};

enum securityEnum {
	Unspecified = 0,	/* not specified */
	NTLMv2,			/* Legacy NTLM auth with NTLMv2 hash */
	RawNTLMSSP,		/* NTLMSSP without SPNEGO, NTLMv2 hash */
	Kerberos,		/* Kerberos via SPNEGO */
};

struct session_key {
	unsigned int len;
	char *response;
};

/* crypto security descriptor definition */
struct sdesc {
	struct shash_desc shash;
	char ctx[];
};

/* crypto hashing related structure/fields, not specific to a sec mech */
struct cifs_secmech {
	struct crypto_shash *hmacmd5; /* hmac-md5 hash function */
	struct crypto_shash *md5; /* md5 hash function */
	struct crypto_shash *hmacsha256; /* hmac-sha256 hash function */
	struct crypto_shash *cmacaes; /* block-cipher based MAC function */
	struct crypto_shash *sha512; /* sha512 hash function */
	struct sdesc *sdeschmacmd5;  /* ctxt to generate ntlmv2 hash, CR1 */
	struct sdesc *sdescmd5; /* ctxt to generate cifs/smb signature */
	struct sdesc *sdeschmacsha256;  /* ctxt to generate smb2 signature */
	struct sdesc *sdesccmacaes;  /* ctxt to generate smb3 signature */
	struct sdesc *sdescsha512; /* ctxt to generate smb3.11 signing key */
	struct crypto_aead *ccmaesencrypt; /* smb3 encryption aead */
	struct crypto_aead *ccmaesdecrypt; /* smb3 decryption aead */
};

/* per smb session structure/fields */
struct ntlmssp_auth {
	bool sesskey_per_smbsess; /* whether session key is per smb session */
	__u32 client_flags; /* sent by client in type 1 ntlmsssp exchange */
	__u32 server_flags; /* sent by server in type 2 ntlmssp exchange */
	unsigned char ciphertext[CIFS_CPHTXT_SIZE]; /* sent to server */
	char cryptkey[CIFS_CRYPTO_KEY_SIZE]; /* used by ntlmssp */
};

struct cifs_cred {
	int uid;
	int gid;
	int mode;
	int cecount;
	struct cifs_sid osid;
	struct cifs_sid gsid;
	struct cifs_ntace *ntaces;
	struct cifs_ace *aces;
};

/*
 *****************************************************************
 * Except the CIFS PDUs themselves all the
 * globally interesting structs should go here
 *****************************************************************
 */

/*
 * A smb_rqst represents a complete request to be issued to a server. It's
 * formed by a kvec array, followed by an array of pages. Page data is assumed
 * to start at the beginning of the first page.
 */
struct smb_rqst {
	struct kvec	*rq_iov;	/* array of kvecs */
	unsigned int	rq_nvec;	/* number of kvecs in array */
	struct page	**rq_pages;	/* pointer to array of page ptrs */
	unsigned int	rq_offset;	/* the offset to the 1st page */
	unsigned int	rq_npages;	/* number pages in array */
	unsigned int	rq_pagesz;	/* page size to use */
	unsigned int	rq_tailsz;	/* length of last page */
};

struct mid_q_entry;
struct TCP_Server_Info;
struct cifsFileInfo;
struct cifs_ses;
struct cifs_tcon;
struct dfs_info3_param;
struct cifs_fattr;
struct smb3_fs_context;
struct cifs_fid;
struct cifs_readdata;
struct cifs_writedata;
struct cifs_io_parms;
struct cifs_search_info;
struct cifsInodeInfo;
struct cifs_open_parms;
struct cifs_credits;

struct smb_version_operations {
	int (*send_cancel)(struct TCP_Server_Info *, struct smb_rqst *,
			   struct mid_q_entry *);
	bool (*compare_fids)(struct cifsFileInfo *, struct cifsFileInfo *);
	/* setup request: allocate mid, sign message */
	struct mid_q_entry *(*setup_request)(struct cifs_ses *,
					     struct TCP_Server_Info *,
					     struct smb_rqst *);
	/* setup async request: allocate mid, sign message */
	struct mid_q_entry *(*setup_async_request)(struct TCP_Server_Info *,
						struct smb_rqst *);
	/* check response: verify signature, map error */
	int (*check_receive)(struct mid_q_entry *, struct TCP_Server_Info *,
			     bool);
	void (*add_credits)(struct TCP_Server_Info *server,
			    const struct cifs_credits *credits,
			    const int optype);
	void (*set_credits)(struct TCP_Server_Info *, const int);
	int * (*get_credits_field)(struct TCP_Server_Info *, const int);
	unsigned int (*get_credits)(struct mid_q_entry *);
	__u64 (*get_next_mid)(struct TCP_Server_Info *);
	void (*revert_current_mid)(struct TCP_Server_Info *server,
				   const unsigned int val);
	/* data offset from read response message */
	unsigned int (*read_data_offset)(char *);
	/*
	 * Data length from read response message
	 * When in_remaining is true, the returned data length is in
	 * message field DataRemaining for out-of-band data read (e.g through
	 * Memory Registration RDMA write in SMBD).
	 * Otherwise, the returned data length is in message field DataLength.
	 */
	unsigned int (*read_data_length)(char *, bool in_remaining);
	/* map smb to linux error */
	int (*map_error)(char *, bool);
	/* find mid corresponding to the response message */
	struct mid_q_entry * (*find_mid)(struct TCP_Server_Info *, char *);
	void (*dump_detail)(void *buf, struct TCP_Server_Info *ptcp_info);
	void (*clear_stats)(struct cifs_tcon *);
	void (*print_stats)(struct seq_file *m, struct cifs_tcon *);
	void (*dump_share_caps)(struct seq_file *, struct cifs_tcon *);
	/* verify the message */
	int (*check_message)(char *, unsigned int, struct TCP_Server_Info *);
	bool (*is_oplock_break)(char *, struct TCP_Server_Info *);
	int (*handle_cancelled_mid)(struct mid_q_entry *, struct TCP_Server_Info *);
	void (*downgrade_oplock)(struct TCP_Server_Info *server,
				 struct cifsInodeInfo *cinode, __u32 oplock,
				 unsigned int epoch, bool *purge_cache);
	/* process transaction2 response */
	bool (*check_trans2)(struct mid_q_entry *, struct TCP_Server_Info *,
			     char *, int);
	/* check if we need to negotiate */
	bool (*need_neg)(struct TCP_Server_Info *);
	/* negotiate to the server */
	int (*negotiate)(const unsigned int xid,
			 struct cifs_ses *ses,
			 struct TCP_Server_Info *server);
	/* set negotiated write size */
	unsigned int (*negotiate_wsize)(struct cifs_tcon *tcon, struct smb3_fs_context *ctx);
	/* set negotiated read size */
	unsigned int (*negotiate_rsize)(struct cifs_tcon *tcon, struct smb3_fs_context *ctx);
	/* setup smb sessionn */
	int (*sess_setup)(const unsigned int, struct cifs_ses *,
			  struct TCP_Server_Info *server,
			  const struct nls_table *);
	/* close smb session */
	int (*logoff)(const unsigned int, struct cifs_ses *);
	/* connect to a server share */
	int (*tree_connect)(const unsigned int, struct cifs_ses *, const char *,
			    struct cifs_tcon *, const struct nls_table *);
	/* close tree connecion */
	int (*tree_disconnect)(const unsigned int, struct cifs_tcon *);
	/* get DFS referrals */
	int (*get_dfs_refer)(const unsigned int, struct cifs_ses *,
			     const char *, struct dfs_info3_param **,
			     unsigned int *, const struct nls_table *, int);
	/* informational QFS call */
	void (*qfs_tcon)(const unsigned int, struct cifs_tcon *,
			 struct cifs_sb_info *);
	/* check if a path is accessible or not */
	int (*is_path_accessible)(const unsigned int, struct cifs_tcon *,
				  struct cifs_sb_info *, const char *);
	/* query path data from the server */
	int (*query_path_info)(const unsigned int, struct cifs_tcon *,
			       struct cifs_sb_info *, const char *,
			       FILE_ALL_INFO *, bool *, bool *);
	/* query file data from the server */
	int (*query_file_info)(const unsigned int, struct cifs_tcon *,
			       struct cifs_fid *, FILE_ALL_INFO *);
	/* query reparse tag from srv to determine which type of special file */
	int (*query_reparse_tag)(const unsigned int xid, struct cifs_tcon *tcon,
				struct cifs_sb_info *cifs_sb, const char *path,
				__u32 *reparse_tag);
	/* get server index number */
	int (*get_srv_inum)(const unsigned int, struct cifs_tcon *,
			    struct cifs_sb_info *, const char *,
			    u64 *uniqueid, FILE_ALL_INFO *);
	/* set size by path */
	int (*set_path_size)(const unsigned int, struct cifs_tcon *,
			     const char *, __u64, struct cifs_sb_info *, bool);
	/* set size by file handle */
	int (*set_file_size)(const unsigned int, struct cifs_tcon *,
			     struct cifsFileInfo *, __u64, bool);
	/* set attributes */
	int (*set_file_info)(struct inode *, const char *, FILE_BASIC_INFO *,
			     const unsigned int);
	int (*set_compression)(const unsigned int, struct cifs_tcon *,
			       struct cifsFileInfo *);
	/* check if we can send an echo or nor */
	bool (*can_echo)(struct TCP_Server_Info *);
	/* send echo request */
	int (*echo)(struct TCP_Server_Info *);
	/* create directory */
	int (*posix_mkdir)(const unsigned int xid, struct inode *inode,
			umode_t mode, struct cifs_tcon *tcon,
			const char *full_path,
			struct cifs_sb_info *cifs_sb);
	int (*mkdir)(const unsigned int xid, struct inode *inode, umode_t mode,
		     struct cifs_tcon *tcon, const char *name,
		     struct cifs_sb_info *sb);
	/* set info on created directory */
	void (*mkdir_setinfo)(struct inode *, const char *,
			      struct cifs_sb_info *, struct cifs_tcon *,
			      const unsigned int);
	/* remove directory */
	int (*rmdir)(const unsigned int, struct cifs_tcon *, const char *,
		     struct cifs_sb_info *);
	/* unlink file */
	int (*unlink)(const unsigned int, struct cifs_tcon *, const char *,
		      struct cifs_sb_info *);
	/* open, rename and delete file */
	int (*rename_pending_delete)(const char *, struct dentry *,
				     const unsigned int);
	/* send rename request */
	int (*rename)(const unsigned int, struct cifs_tcon *, const char *,
		      const char *, struct cifs_sb_info *);
	/* send create hardlink request */
	int (*create_hardlink)(const unsigned int, struct cifs_tcon *,
			       const char *, const char *,
			       struct cifs_sb_info *);
	/* query symlink target */
	int (*query_symlink)(const unsigned int, struct cifs_tcon *,
			     struct cifs_sb_info *, const char *,
			     char **, bool);
	/* open a file for non-posix mounts */
	int (*open)(const unsigned int, struct cifs_open_parms *,
		    __u32 *, FILE_ALL_INFO *);
	/* set fid protocol-specific info */
	void (*set_fid)(struct cifsFileInfo *, struct cifs_fid *, __u32);
	/* close a file */
	void (*close)(const unsigned int, struct cifs_tcon *,
		      struct cifs_fid *);
	/* close a file, returning file attributes and timestamps */
	void (*close_getattr)(const unsigned int xid, struct cifs_tcon *tcon,
		      struct cifsFileInfo *pfile_info);
	/* send a flush request to the server */
	int (*flush)(const unsigned int, struct cifs_tcon *, struct cifs_fid *);
	/* async read from the server */
	int (*async_readv)(struct cifs_readdata *);
	/* async write to the server */
	int (*async_writev)(struct cifs_writedata *,
			    void (*release)(struct kref *));
	/* sync read from the server */
	int (*sync_read)(const unsigned int, struct cifs_fid *,
			 struct cifs_io_parms *, unsigned int *, char **,
			 int *);
	/* sync write to the server */
	int (*sync_write)(const unsigned int, struct cifs_fid *,
			  struct cifs_io_parms *, unsigned int *, struct kvec *,
			  unsigned long);
	/* open dir, start readdir */
	int (*query_dir_first)(const unsigned int, struct cifs_tcon *,
			       const char *, struct cifs_sb_info *,
			       struct cifs_fid *, __u16,
			       struct cifs_search_info *);
	/* continue readdir */
	int (*query_dir_next)(const unsigned int, struct cifs_tcon *,
			      struct cifs_fid *,
			      __u16, struct cifs_search_info *srch_inf);
	/* close dir */
	int (*close_dir)(const unsigned int, struct cifs_tcon *,
			 struct cifs_fid *);
	/* calculate a size of SMB message */
	unsigned int (*calc_smb_size)(void *buf, struct TCP_Server_Info *ptcpi);
	/* check for STATUS_PENDING and process the response if yes */
	bool (*is_status_pending)(char *buf, struct TCP_Server_Info *server);
	/* check for STATUS_NETWORK_SESSION_EXPIRED */
	bool (*is_session_expired)(char *);
	/* send oplock break response */
	int (*oplock_response)(struct cifs_tcon *, struct cifs_fid *,
			       struct cifsInodeInfo *);
	/* query remote filesystem */
	int (*queryfs)(const unsigned int, struct cifs_tcon *,
		       struct cifs_sb_info *, struct kstatfs *);
	/* send mandatory brlock to the server */
	int (*mand_lock)(const unsigned int, struct cifsFileInfo *, __u64,
			 __u64, __u32, int, int, bool);
	/* unlock range of mandatory locks */
	int (*mand_unlock_range)(struct cifsFileInfo *, struct file_lock *,
				 const unsigned int);
	/* push brlocks from the cache to the server */
	int (*push_mand_locks)(struct cifsFileInfo *);
	/* get lease key of the inode */
	void (*get_lease_key)(struct inode *, struct cifs_fid *);
	/* set lease key of the inode */
	void (*set_lease_key)(struct inode *, struct cifs_fid *);
	/* generate new lease key */
	void (*new_lease_key)(struct cifs_fid *);
	int (*generate_signingkey)(struct cifs_ses *ses,
				   struct TCP_Server_Info *server);
	int (*calc_signature)(struct smb_rqst *, struct TCP_Server_Info *,
				bool allocate_crypto);
	int (*set_integrity)(const unsigned int, struct cifs_tcon *tcon,
			     struct cifsFileInfo *src_file);
	int (*enum_snapshots)(const unsigned int xid, struct cifs_tcon *tcon,
			     struct cifsFileInfo *src_file, void __user *);
	int (*notify)(const unsigned int xid, struct file *pfile,
			     void __user *pbuf);
	int (*query_mf_symlink)(unsigned int, struct cifs_tcon *,
				struct cifs_sb_info *, const unsigned char *,
				char *, unsigned int *);
	int (*create_mf_symlink)(unsigned int, struct cifs_tcon *,
				 struct cifs_sb_info *, const unsigned char *,
				 char *, unsigned int *);
	/* if we can do cache read operations */
	bool (*is_read_op)(__u32);
	/* set oplock level for the inode */
	void (*set_oplock_level)(struct cifsInodeInfo *, __u32, unsigned int,
				 bool *);
	/* create lease context buffer for CREATE request */
	char * (*create_lease_buf)(u8 *lease_key, u8 oplock);
	/* parse lease context buffer and return oplock/epoch info */
	__u8 (*parse_lease_buf)(void *buf, unsigned int *epoch, char *lkey);
	ssize_t (*copychunk_range)(const unsigned int,
			struct cifsFileInfo *src_file,
			struct cifsFileInfo *target_file,
			u64 src_off, u64 len, u64 dest_off);
	int (*duplicate_extents)(const unsigned int, struct cifsFileInfo *src,
			struct cifsFileInfo *target_file, u64 src_off, u64 len,
			u64 dest_off);
	int (*validate_negotiate)(const unsigned int, struct cifs_tcon *);
	ssize_t (*query_all_EAs)(const unsigned int, struct cifs_tcon *,
			const unsigned char *, const unsigned char *, char *,
			size_t, struct cifs_sb_info *);
	int (*set_EA)(const unsigned int, struct cifs_tcon *, const char *,
			const char *, const void *, const __u16,
			const struct nls_table *, struct cifs_sb_info *);
	struct cifs_ntsd * (*get_acl)(struct cifs_sb_info *, struct inode *,
			const char *, u32 *, u32);
	struct cifs_ntsd * (*get_acl_by_fid)(struct cifs_sb_info *,
			const struct cifs_fid *, u32 *, u32);
	int (*set_acl)(struct cifs_ntsd *, __u32, struct inode *, const char *,
			int);
	/* writepages retry size */
	unsigned int (*wp_retry_size)(struct inode *);
	/* get mtu credits */
	int (*wait_mtu_credits)(struct TCP_Server_Info *, unsigned int,
				unsigned int *, struct cifs_credits *);
	/* adjust previously taken mtu credits to request size */
	int (*adjust_credits)(struct TCP_Server_Info *server,
			      struct cifs_credits *credits,
			      const unsigned int payload_size);
	/* check if we need to issue closedir */
	bool (*dir_needs_close)(struct cifsFileInfo *);
	long (*fallocate)(struct file *, struct cifs_tcon *, int, loff_t,
			  loff_t);
	/* init transform request - used for encryption for now */
	int (*init_transform_rq)(struct TCP_Server_Info *, int num_rqst,
				 struct smb_rqst *, struct smb_rqst *);
	int (*is_transform_hdr)(void *buf);
	int (*receive_transform)(struct TCP_Server_Info *,
				 struct mid_q_entry **, char **, int *);
	enum securityEnum (*select_sectype)(struct TCP_Server_Info *,
			    enum securityEnum);
	int (*next_header)(char *);
	/* ioctl passthrough for query_info */
	int (*ioctl_query_info)(const unsigned int xid,
				struct cifs_tcon *tcon,
				struct cifs_sb_info *cifs_sb,
				__le16 *path, int is_dir,
				unsigned long p);
	/* make unix special files (block, char, fifo, socket) */
	int (*make_node)(unsigned int xid,
			 struct inode *inode,
			 struct dentry *dentry,
			 struct cifs_tcon *tcon,
			 const char *full_path,
			 umode_t mode,
			 dev_t device_number);
	/* version specific fiemap implementation */
	int (*fiemap)(struct cifs_tcon *tcon, struct cifsFileInfo *,
		      struct fiemap_extent_info *, u64, u64);
	/* version specific llseek implementation */
	loff_t (*llseek)(struct file *, struct cifs_tcon *, loff_t, int);
	/* Check for STATUS_IO_TIMEOUT */
	bool (*is_status_io_timeout)(char *buf);
	/* Check for STATUS_NETWORK_NAME_DELETED */
	void (*is_network_name_deleted)(char *buf, struct TCP_Server_Info *srv);
};

struct smb_version_values {
	char		*version_string;
	__u16		protocol_id;
	__u32		req_capabilities;
	__u32		large_lock_type;
	__u32		exclusive_lock_type;
	__u32		shared_lock_type;
	__u32		unlock_lock_type;
	size_t		header_preamble_size;
	size_t		header_size;
	size_t		max_header_size;
	size_t		read_rsp_size;
	__le16		lock_cmd;
	unsigned int	cap_unix;
	unsigned int	cap_nt_find;
	unsigned int	cap_large_files;
	__u16		signing_enabled;
	__u16		signing_required;
	size_t		create_lease_size;
};

#define HEADER_SIZE(server) (server->vals->header_size)
#define MAX_HEADER_SIZE(server) (server->vals->max_header_size)

/**
 * CIFS superblock mount flags (mnt_cifs_flags) to consider when
 * trying to reuse existing superblock for a new mount
 */
#define CIFS_MOUNT_MASK (CIFS_MOUNT_NO_PERM | CIFS_MOUNT_SET_UID | \
			 CIFS_MOUNT_SERVER_INUM | CIFS_MOUNT_DIRECT_IO | \
			 CIFS_MOUNT_NO_XATTR | CIFS_MOUNT_MAP_SPECIAL_CHR | \
			 CIFS_MOUNT_MAP_SFM_CHR | \
			 CIFS_MOUNT_UNX_EMUL | CIFS_MOUNT_NO_BRL | \
			 CIFS_MOUNT_CIFS_ACL | CIFS_MOUNT_OVERR_UID | \
			 CIFS_MOUNT_OVERR_GID | CIFS_MOUNT_DYNPERM | \
			 CIFS_MOUNT_NOPOSIXBRL | CIFS_MOUNT_NOSSYNC | \
			 CIFS_MOUNT_FSCACHE | CIFS_MOUNT_MF_SYMLINKS | \
			 CIFS_MOUNT_MULTIUSER | CIFS_MOUNT_STRICT_IO | \
			 CIFS_MOUNT_CIFS_BACKUPUID | CIFS_MOUNT_CIFS_BACKUPGID | \
			 CIFS_MOUNT_UID_FROM_ACL | CIFS_MOUNT_NO_HANDLE_CACHE | \
			 CIFS_MOUNT_NO_DFS | CIFS_MOUNT_MODE_FROM_SID | \
			 CIFS_MOUNT_RO_CACHE | CIFS_MOUNT_RW_CACHE)

/**
 * Generic VFS superblock mount flags (s_flags) to consider when
 * trying to reuse existing superblock for a new mount
 */
#define CIFS_MS_MASK (SB_RDONLY | SB_MANDLOCK | SB_NOEXEC | SB_NOSUID | \
		      SB_NODEV | SB_SYNCHRONOUS)

struct cifs_mnt_data {
	struct cifs_sb_info *cifs_sb;
	struct smb3_fs_context *ctx;
	int flags;
};

static inline unsigned int
get_rfc1002_length(void *buf)
{
	return be32_to_cpu(*((__be32 *)buf)) & 0xffffff;
}

static inline void
inc_rfc1001_len(void *buf, int count)
{
	be32_add_cpu((__be32 *)buf, count);
}

struct TCP_Server_Info {
	struct list_head tcp_ses_list;
	struct list_head smb_ses_list;
	__u64 conn_id; /* connection identifier (useful for debugging) */
	int srv_count; /* reference counter */
	/* 15 character server name + 0x20 16th byte indicating type = srv */
	char server_RFC1001_name[RFC1001_NAME_LEN_WITH_NULL];
	struct smb_version_operations	*ops;
	struct smb_version_values	*vals;
	/* updates to tcpStatus protected by cifs_tcp_ses_lock */
	enum statusEnum tcpStatus; /* what we think the status is */
	char *hostname; /* hostname portion of UNC string */
	struct socket *ssocket;
	struct sockaddr_storage dstaddr;
	struct sockaddr_storage srcaddr; /* locally bind to this IP */
#ifdef CONFIG_NET_NS
	struct net *net;
#endif
	wait_queue_head_t response_q;
	wait_queue_head_t request_q; /* if more than maxmpx to srvr must block*/
	struct list_head pending_mid_q;
	bool noblocksnd;		/* use blocking sendmsg */
	bool noautotune;		/* do not autotune send buf sizes */
	bool nosharesock;
	bool tcp_nodelay;
	unsigned int credits;  /* send no more requests at once */
	unsigned int max_credits; /* can override large 32000 default at mnt */
	unsigned int in_flight;  /* number of requests on the wire to server */
	unsigned int max_in_flight; /* max number of requests that were on wire */
	spinlock_t req_lock;  /* protect the two values above */
	struct mutex _srv_mutex;
	unsigned int nofs_flag;
	struct task_struct *tsk;
	char server_GUID[16];
	__u16 sec_mode;
	bool sign; /* is signing enabled on this connection? */
	bool ignore_signature:1; /* skip validation of signatures in SMB2/3 rsp */
	bool session_estab; /* mark when very first sess is established */
	int echo_credits;  /* echo reserved slots */
	int oplock_credits;  /* oplock break reserved slots */
	bool echoes:1; /* enable echoes */
	__u8 client_guid[SMB2_CLIENT_GUID_SIZE]; /* Client GUID */
	u16 dialect; /* dialect index that server chose */
	bool oplocks:1; /* enable oplocks */
	unsigned int maxReq;	/* Clients should submit no more */
	/* than maxReq distinct unanswered SMBs to the server when using  */
	/* multiplexed reads or writes (for SMB1/CIFS only, not SMB2/SMB3) */
	unsigned int maxBuf;	/* maxBuf specifies the maximum */
	/* message size the server can send or receive for non-raw SMBs */
	/* maxBuf is returned by SMB NegotiateProtocol so maxBuf is only 0 */
	/* when socket is setup (and during reconnect) before NegProt sent */
	unsigned int max_rw;	/* maxRw specifies the maximum */
	/* message size the server can send or receive for */
	/* SMB_COM_WRITE_RAW or SMB_COM_READ_RAW. */
	unsigned int capabilities; /* selective disabling of caps by smb sess */
	int timeAdj;  /* Adjust for difference in server time zone in sec */
	__u64 CurrentMid;         /* multiplex id - rotating counter, protected by GlobalMid_Lock */
	char cryptkey[CIFS_CRYPTO_KEY_SIZE]; /* used by ntlm, ntlmv2 etc */
	/* 16th byte of RFC1001 workstation name is always null */
	char workstation_RFC1001_name[RFC1001_NAME_LEN_WITH_NULL];
	__u32 sequence_number; /* for signing, protected by srv_mutex */
	__u32 reconnect_instance; /* incremented on each reconnect */
	struct session_key session_key;
	unsigned long lstrp; /* when we got last response from this server */
	struct cifs_secmech secmech; /* crypto sec mech functs, descriptors */
#define	CIFS_NEGFLAVOR_UNENCAP	1	/* wct == 17, but no ext_sec */
#define	CIFS_NEGFLAVOR_EXTENDED	2	/* wct == 17, ext_sec bit set */
	char	negflavor;	/* NEGOTIATE response flavor */
	/* extended security flavors that server supports */
	bool	sec_ntlmssp;		/* supports NTLMSSP */
	bool	sec_kerberosu2u;	/* supports U2U Kerberos */
	bool	sec_kerberos;		/* supports plain Kerberos */
	bool	sec_mskerberos;		/* supports legacy MS Kerberos */
	bool	large_buf;		/* is current buffer large? */
	/* use SMBD connection instead of socket */
	bool	rdma;
	/* point to the SMBD connection if RDMA is used instead of socket */
	struct smbd_connection *smbd_conn;
	struct delayed_work	echo; /* echo ping workqueue job */
	struct delayed_work	resolve; /* dns resolution workqueue job */
	char	*smallbuf;	/* pointer to current "small" buffer */
	char	*bigbuf;	/* pointer to current "big" buffer */
	/* Total size of this PDU. Only valid from cifs_demultiplex_thread */
	unsigned int pdu_size;
	unsigned int total_read; /* total amount of data read in this pass */
	atomic_t in_send; /* requests trying to send */
	atomic_t num_waiters;   /* blocked waiting to get in sendrecv */
#ifdef CONFIG_CIFS_STATS2
	atomic_t num_cmds[NUMBER_OF_SMB2_COMMANDS]; /* total requests by cmd */
	atomic_t smb2slowcmd[NUMBER_OF_SMB2_COMMANDS]; /* count resps > 1 sec */
	__u64 time_per_cmd[NUMBER_OF_SMB2_COMMANDS]; /* total time per cmd */
	__u32 slowest_cmd[NUMBER_OF_SMB2_COMMANDS];
	__u32 fastest_cmd[NUMBER_OF_SMB2_COMMANDS];
#endif /* STATS2 */
	unsigned int	max_read;
	unsigned int	max_write;
	unsigned int	min_offload;
	__le16	compress_algorithm;
	__u16	signing_algorithm;
	__le16	cipher_type;
	 /* save initital negprot hash */
	__u8	preauth_sha_hash[SMB2_PREAUTH_HASH_SIZE];
	bool	signing_negotiated; /* true if valid signing context rcvd from server */
	bool	posix_ext_supported;
	struct delayed_work reconnect; /* reconnect workqueue job */
	struct mutex reconnect_mutex; /* prevent simultaneous reconnects */
	unsigned long echo_interval;

	/*
	 * Number of targets available for reconnect. The more targets
	 * the more tasks have to wait to let the demultiplex thread
	 * reconnect.
	 */
	int nr_targets;
	bool noblockcnt; /* use non-blocking connect() */

	/*
	 * If this is a session channel,
	 * primary_server holds the ref-counted
	 * pointer to primary channel connection for the session.
	 */
#define CIFS_SERVER_IS_CHAN(server)	(!!(server)->primary_server)
	struct TCP_Server_Info *primary_server;

#ifdef CONFIG_CIFS_SWN_UPCALL
	bool use_swn_dstaddr;
	struct sockaddr_storage swn_dstaddr;
#endif
#ifdef CONFIG_CIFS_DFS_UPCALL
	bool is_dfs_conn; /* if a dfs connection */
	struct mutex refpath_lock; /* protects leaf_fullpath */
	/*
	 * Canonical DFS full paths that were used to chase referrals in mount and reconnect.
	 *
	 * origin_fullpath: first or original referral path
	 * leaf_fullpath: last referral path (might be changed due to nested links in reconnect)
	 *
	 * current_fullpath: pointer to either origin_fullpath or leaf_fullpath
	 * NOTE: cannot be accessed outside cifs_reconnect() and smb2_reconnect()
	 *
	 * format: \\HOST\SHARE\[OPTIONAL PATH]
	 */
	char *origin_fullpath, *leaf_fullpath, *current_fullpath;
#endif
};

static inline void cifs_server_lock(struct TCP_Server_Info *server)
{
	unsigned int nofs_flag = memalloc_nofs_save();

	mutex_lock(&server->_srv_mutex);
	server->nofs_flag = nofs_flag;
}

static inline void cifs_server_unlock(struct TCP_Server_Info *server)
{
	unsigned int nofs_flag = server->nofs_flag;

	mutex_unlock(&server->_srv_mutex);
	memalloc_nofs_restore(nofs_flag);
}

struct cifs_credits {
	unsigned int value;
	unsigned int instance;
};

static inline unsigned int
in_flight(struct TCP_Server_Info *server)
{
	unsigned int num;
	spin_lock(&server->req_lock);
	num = server->in_flight;
	spin_unlock(&server->req_lock);
	return num;
}

static inline bool
has_credits(struct TCP_Server_Info *server, int *credits, int num_credits)
{
	int num;
	spin_lock(&server->req_lock);
	num = *credits;
	spin_unlock(&server->req_lock);
	return num >= num_credits;
}

static inline void
add_credits(struct TCP_Server_Info *server, const struct cifs_credits *credits,
	    const int optype)
{
	server->ops->add_credits(server, credits, optype);
}

static inline void
add_credits_and_wake_if(struct TCP_Server_Info *server,
			const struct cifs_credits *credits, const int optype)
{
	if (credits->value) {
		server->ops->add_credits(server, credits, optype);
		wake_up(&server->request_q);
	}
}

static inline void
set_credits(struct TCP_Server_Info *server, const int val)
{
	server->ops->set_credits(server, val);
}

static inline int
adjust_credits(struct TCP_Server_Info *server, struct cifs_credits *credits,
	       const unsigned int payload_size)
{
	return server->ops->adjust_credits ?
		server->ops->adjust_credits(server, credits, payload_size) : 0;
}

static inline __le64
get_next_mid64(struct TCP_Server_Info *server)
{
	return cpu_to_le64(server->ops->get_next_mid(server));
}

static inline __le16
get_next_mid(struct TCP_Server_Info *server)
{
	__u16 mid = server->ops->get_next_mid(server);
	/*
	 * The value in the SMB header should be little endian for easy
	 * on-the-wire decoding.
	 */
	return cpu_to_le16(mid);
}

static inline void
revert_current_mid(struct TCP_Server_Info *server, const unsigned int val)
{
	if (server->ops->revert_current_mid)
		server->ops->revert_current_mid(server, val);
}

static inline void
revert_current_mid_from_hdr(struct TCP_Server_Info *server,
			    const struct smb2_hdr *shdr)
{
	unsigned int num = le16_to_cpu(shdr->CreditCharge);

	return revert_current_mid(server, num > 0 ? num : 1);
}

static inline __u16
get_mid(const struct smb_hdr *smb)
{
	return le16_to_cpu(smb->Mid);
}

static inline bool
compare_mid(__u16 mid, const struct smb_hdr *smb)
{
	return mid == le16_to_cpu(smb->Mid);
}

/*
 * When the server supports very large reads and writes via POSIX extensions,
 * we can allow up to 2^24-1, minus the size of a READ/WRITE_AND_X header, not
 * including the RFC1001 length.
 *
 * Note that this might make for "interesting" allocation problems during
 * writeback however as we have to allocate an array of pointers for the
 * pages. A 16M write means ~32kb page array with PAGE_SIZE == 4096.
 *
 * For reads, there is a similar problem as we need to allocate an array
 * of kvecs to handle the receive, though that should only need to be done
 * once.
 */
#define CIFS_MAX_WSIZE ((1<<24) - 1 - sizeof(WRITE_REQ) + 4)
#define CIFS_MAX_RSIZE ((1<<24) - sizeof(READ_RSP) + 4)

/*
 * When the server doesn't allow large posix writes, only allow a rsize/wsize
 * of 2^17-1 minus the size of the call header. That allows for a read or
 * write up to the maximum size described by RFC1002.
 */
#define CIFS_MAX_RFC1002_WSIZE ((1<<17) - 1 - sizeof(WRITE_REQ) + 4)
#define CIFS_MAX_RFC1002_RSIZE ((1<<17) - 1 - sizeof(READ_RSP) + 4)

#define CIFS_DEFAULT_IOSIZE (1024 * 1024)

/*
 * Windows only supports a max of 60kb reads and 65535 byte writes. Default to
 * those values when posix extensions aren't in force. In actuality here, we
 * use 65536 to allow for a write that is a multiple of 4k. Most servers seem
 * to be ok with the extra byte even though Windows doesn't send writes that
 * are that large.
 *
 * Citation:
 *
 * https://blogs.msdn.com/b/openspecification/archive/2009/04/10/smb-maximum-transmit-buffer-size-and-performance-tuning.aspx
 */
#define CIFS_DEFAULT_NON_POSIX_RSIZE (60 * 1024)
#define CIFS_DEFAULT_NON_POSIX_WSIZE (65536)

/*
 * Macros to allow the TCP_Server_Info->net field and related code to drop out
 * when CONFIG_NET_NS isn't set.
 */

#ifdef CONFIG_NET_NS

static inline struct net *cifs_net_ns(struct TCP_Server_Info *srv)
{
	return srv->net;
}

static inline void cifs_set_net_ns(struct TCP_Server_Info *srv, struct net *net)
{
	srv->net = net;
}

#else

static inline struct net *cifs_net_ns(struct TCP_Server_Info *srv)
{
	return &init_net;
}

static inline void cifs_set_net_ns(struct TCP_Server_Info *srv, struct net *net)
{
}

#endif

struct cifs_server_iface {
	struct list_head iface_head;
	struct kref refcount;
	size_t speed;
	unsigned int rdma_capable : 1;
	unsigned int rss_capable : 1;
	unsigned int is_active : 1; /* unset if non existent */
	struct sockaddr_storage sockaddr;
};

/* release iface when last ref is dropped */
static inline void
release_iface(struct kref *ref)
{
	struct cifs_server_iface *iface = container_of(ref,
						       struct cifs_server_iface,
						       refcount);
	list_del_init(&iface->iface_head);
	kfree(iface);
}

/*
 * compare two interfaces a and b
 * return 0 if everything matches.
 * return 1 if a has higher link speed, or rdma capable, or rss capable
 * return -1 otherwise.
 */
static inline int
iface_cmp(struct cifs_server_iface *a, struct cifs_server_iface *b)
{
	int cmp_ret = 0;

	WARN_ON(!a || !b);
	if (a->speed == b->speed) {
		if (a->rdma_capable == b->rdma_capable) {
			if (a->rss_capable == b->rss_capable) {
				cmp_ret = memcmp(&a->sockaddr, &b->sockaddr,
						 sizeof(a->sockaddr));
				if (!cmp_ret)
					return 0;
				else if (cmp_ret > 0)
					return 1;
				else
					return -1;
			} else if (a->rss_capable > b->rss_capable)
				return 1;
			else
				return -1;
		} else if (a->rdma_capable > b->rdma_capable)
			return 1;
		else
			return -1;
	} else if (a->speed > b->speed)
		return 1;
	else
		return -1;
}

struct cifs_chan {
	unsigned int in_reconnect : 1; /* if session setup in progress for this channel */
	struct TCP_Server_Info *server;
	struct cifs_server_iface *iface; /* interface in use */
	__u8 signkey[SMB3_SIGN_KEY_SIZE];
};

/*
 * Session structure.  One of these for each uid session with a particular host
 */
struct cifs_ses {
	struct list_head smb_ses_list;
	struct list_head rlist; /* reconnect list */
	struct list_head tcon_list;
	struct cifs_tcon *tcon_ipc;
	struct mutex session_mutex;
	struct TCP_Server_Info *server;	/* pointer to server info */
	int ses_count;		/* reference counter */
	enum ses_status_enum ses_status;  /* updates protected by cifs_tcp_ses_lock */
	unsigned overrideSecFlg;  /* if non-zero override global sec flags */
	char *serverOS;		/* name of operating system underlying server */
	char *serverNOS;	/* name of network operating system of server */
	char *serverDomain;	/* security realm of server */
	__u64 Suid;		/* remote smb uid  */
	kuid_t linux_uid;	/* overriding owner of files on the mount */
	kuid_t cred_uid;	/* owner of credentials */
	unsigned int capabilities;
	char ip_addr[INET6_ADDRSTRLEN + 1]; /* Max ipv6 (or v4) addr string len */
	char *user_name;	/* must not be null except during init of sess
				   and after mount option parsing we fill it */
	char *domainName;
	char *password;
	char workstation_name[CIFS_MAX_WORKSTATION_LEN];
	struct session_key auth_key;
	struct ntlmssp_auth *ntlmssp; /* ciphertext, flags, server challenge */
	enum securityEnum sectype; /* what security flavor was specified? */
	bool sign;		/* is signing required? */
	bool domainAuto:1;
	__u16 session_flags;
	__u8 smb3signingkey[SMB3_SIGN_KEY_SIZE];
	__u8 smb3encryptionkey[SMB3_ENC_DEC_KEY_SIZE];
	__u8 smb3decryptionkey[SMB3_ENC_DEC_KEY_SIZE];
	__u8 preauth_sha_hash[SMB2_PREAUTH_HASH_SIZE];

	/*
	 * Network interfaces available on the server this session is
	 * connected to.
	 *
	 * Other channels can be opened by connecting and binding this
	 * session to interfaces from this list.
	 *
	 * iface_lock should be taken when accessing any of these fields
	 */
	spinlock_t iface_lock;
	/* ========= begin: protected by iface_lock ======== */
	struct list_head iface_list;
	size_t iface_count;
	unsigned long iface_last_update; /* jiffies */
	/* ========= end: protected by iface_lock ======== */

	spinlock_t chan_lock;
	/* ========= begin: protected by chan_lock ======== */
#define CIFS_MAX_CHANNELS 16
#define CIFS_ALL_CHANNELS_SET(ses)	\
	((1UL << (ses)->chan_count) - 1)
#define CIFS_ALL_CHANS_GOOD(ses)		\
	(!(ses)->chans_need_reconnect)
#define CIFS_ALL_CHANS_NEED_RECONNECT(ses)	\
	((ses)->chans_need_reconnect == CIFS_ALL_CHANNELS_SET(ses))
#define CIFS_SET_ALL_CHANS_NEED_RECONNECT(ses)	\
	((ses)->chans_need_reconnect = CIFS_ALL_CHANNELS_SET(ses))
#define CIFS_CHAN_NEEDS_RECONNECT(ses, index)	\
	test_bit((index), &(ses)->chans_need_reconnect)
#define CIFS_CHAN_IN_RECONNECT(ses, index)	\
	((ses)->chans[(index)].in_reconnect)

	struct cifs_chan chans[CIFS_MAX_CHANNELS];
	size_t chan_count;
	size_t chan_max;
	atomic_t chan_seq; /* round robin state */

	/*
	 * chans_need_reconnect is a bitmap indicating which of the channels
	 * under this smb session needs to be reconnected.
	 * If not multichannel session, only one bit will be used.
	 *
	 * We will ask for sess and tcon reconnection only if all the
	 * channels are marked for needing reconnection. This will
	 * enable the sessions on top to continue to live till any
	 * of the channels below are active.
	 */
	unsigned long chans_need_reconnect;
	/* ========= end: protected by chan_lock ======== */
};

static inline bool
cap_unix(struct cifs_ses *ses)
{
	return ses->server->vals->cap_unix & ses->capabilities;
}

/*
 * common struct for holding inode info when searching for or updating an
 * inode with new info
 */

#define CIFS_FATTR_DFS_REFERRAL		0x1
#define CIFS_FATTR_DELETE_PENDING	0x2
#define CIFS_FATTR_NEED_REVAL		0x4
#define CIFS_FATTR_INO_COLLISION	0x8
#define CIFS_FATTR_UNKNOWN_NLINK	0x10
#define CIFS_FATTR_FAKE_ROOT_INO	0x20

struct cifs_fattr {
	u32		cf_flags;
	u32		cf_cifsattrs;
	u64		cf_uniqueid;
	u64		cf_eof;
	u64		cf_bytes;
	u64		cf_createtime;
	kuid_t		cf_uid;
	kgid_t		cf_gid;
	umode_t		cf_mode;
	dev_t		cf_rdev;
	unsigned int	cf_nlink;
	unsigned int	cf_dtype;
	struct timespec64 cf_atime;
	struct timespec64 cf_mtime;
	struct timespec64 cf_ctime;
	u32             cf_cifstag;
};

struct cached_dirent {
	struct list_head entry;
	char *name;
	int namelen;
	loff_t pos;

	struct cifs_fattr fattr;
};

struct cached_dirents {
	bool is_valid:1;
	bool is_failed:1;
	struct dir_context *ctx; /*
				  * Only used to make sure we only take entries
				  * from a single context. Never dereferenced.
				  */
	struct mutex de_mutex;
	int pos;		 /* Expected ctx->pos */
	struct list_head entries;
};

struct cached_fid {
	bool is_valid:1;	/* Do we have a useable root fid */
	bool file_all_info_is_valid:1;
	bool has_lease:1;
	unsigned long time; /* jiffies of when lease was taken */
	struct kref refcount;
	struct cifs_fid *fid;
	struct mutex fid_mutex;
	struct cifs_tcon *tcon;
	struct dentry *dentry;
	struct work_struct lease_break;
	struct smb2_file_all_info file_all_info;
	struct cached_dirents dirents;
};

/*
 * there is one of these for each connection to a resource on a particular
 * session
 */
struct cifs_tcon {
	struct list_head tcon_list;
	int tc_count;
	struct list_head rlist; /* reconnect list */
	atomic_t num_local_opens;  /* num of all opens including disconnected */
	atomic_t num_remote_opens; /* num of all network opens on server */
	struct list_head openFileList;
	spinlock_t open_file_lock; /* protects list above */
	struct cifs_ses *ses;	/* pointer to session associated with */
	char treeName[MAX_TREE_SIZE + 1]; /* UNC name of resource in ASCII */
	char *nativeFileSystem;
	char *password;		/* for share-level security */
	__u32 tid;		/* The 4 byte tree id */
	__u16 Flags;		/* optional support bits */
	enum tid_status_enum status;
	atomic_t num_smbs_sent;
	union {
		struct {
			atomic_t num_writes;
			atomic_t num_reads;
			atomic_t num_flushes;
			atomic_t num_oplock_brks;
			atomic_t num_opens;
			atomic_t num_closes;
			atomic_t num_deletes;
			atomic_t num_mkdirs;
			atomic_t num_posixopens;
			atomic_t num_posixmkdirs;
			atomic_t num_rmdirs;
			atomic_t num_renames;
			atomic_t num_t2renames;
			atomic_t num_ffirst;
			atomic_t num_fnext;
			atomic_t num_fclose;
			atomic_t num_hardlinks;
			atomic_t num_symlinks;
			atomic_t num_locks;
			atomic_t num_acl_get;
			atomic_t num_acl_set;
		} cifs_stats;
		struct {
			atomic_t smb2_com_sent[NUMBER_OF_SMB2_COMMANDS];
			atomic_t smb2_com_failed[NUMBER_OF_SMB2_COMMANDS];
		} smb2_stats;
	} stats;
	__u64    bytes_read;
	__u64    bytes_written;
	spinlock_t stat_lock;  /* protects the two fields above */
	FILE_SYSTEM_DEVICE_INFO fsDevInfo;
	FILE_SYSTEM_ATTRIBUTE_INFO fsAttrInfo; /* ok if fs name truncated */
	FILE_SYSTEM_UNIX_INFO fsUnixInfo;
	bool ipc:1;   /* set if connection to IPC$ share (always also pipe) */
	bool pipe:1;  /* set if connection to pipe share */
	bool print:1; /* set if connection to printer share */
	bool retry:1;
	bool nocase:1;
	bool nohandlecache:1; /* if strange server resource prob can turn off */
	bool nodelete:1;
	bool seal:1;      /* transport encryption for this mounted share */
	bool unix_ext:1;  /* if false disable Linux extensions to CIFS protocol
				for this mount even if server would support */
	bool posix_extensions; /* if true SMB3.11 posix extensions enabled */
	bool local_lease:1; /* check leases (only) on local system not remote */
	bool broken_posix_open; /* e.g. Samba server versions < 3.3.2, 3.2.9 */
	bool broken_sparse_sup; /* if server or share does not support sparse */
	bool need_reconnect:1; /* connection reset, tid now invalid */
	bool need_reopen_files:1; /* need to reopen tcon file handles */
	bool use_resilient:1; /* use resilient instead of durable handles */
	bool use_persistent:1; /* use persistent instead of durable handles */
	bool no_lease:1;    /* Do not request leases on files or directories */
	bool use_witness:1; /* use witness protocol */
	__le32 capabilities;
	__u32 share_flags;
	__u32 maximal_access;
	__u32 vol_serial_number;
	__le64 vol_create_time;
	__u64 snapshot_time; /* for timewarp tokens - timestamp of snapshot */
	__u32 handle_timeout; /* persistent and durable handle timeout in ms */
	__u32 ss_flags;		/* sector size flags */
	__u32 perf_sector_size; /* best sector size for perf */
	__u32 max_chunks;
	__u32 max_bytes_chunk;
	__u32 max_bytes_copy;
#ifdef CONFIG_CIFS_FSCACHE
	u64 resource_id;		/* server resource id */
	struct fscache_volume *fscache;	/* cookie for share */
#endif
	struct list_head pending_opens;	/* list of incomplete opens */
	struct cached_fid crfid; /* Cached root fid */
	/* BB add field for back pointer to sb struct(s)? */
#ifdef CONFIG_CIFS_DFS_UPCALL
	struct list_head ulist; /* cache update list */
#endif
	struct delayed_work	query_interfaces; /* query interfaces workqueue job */
};

/*
 * This is a refcounted and timestamped container for a tcon pointer. The
 * container holds a tcon reference. It is considered safe to free one of
 * these when the tl_count goes to 0. The tl_time is the time of the last
 * "get" on the container.
 */
struct tcon_link {
	struct rb_node		tl_rbnode;
	kuid_t			tl_uid;
	unsigned long		tl_flags;
#define TCON_LINK_MASTER	0
#define TCON_LINK_PENDING	1
#define TCON_LINK_IN_TREE	2
	unsigned long		tl_time;
	atomic_t		tl_count;
	struct cifs_tcon	*tl_tcon;
};

extern struct tcon_link *cifs_sb_tlink(struct cifs_sb_info *cifs_sb);
extern void smb3_free_compound_rqst(int num_rqst, struct smb_rqst *rqst);

static inline struct cifs_tcon *
tlink_tcon(struct tcon_link *tlink)
{
	return tlink->tl_tcon;
}

static inline struct tcon_link *
cifs_sb_master_tlink(struct cifs_sb_info *cifs_sb)
{
	return cifs_sb->master_tlink;
}

extern void cifs_put_tlink(struct tcon_link *tlink);

static inline struct tcon_link *
cifs_get_tlink(struct tcon_link *tlink)
{
	if (tlink && !IS_ERR(tlink))
		atomic_inc(&tlink->tl_count);
	return tlink;
}

/* This function is always expected to succeed */
extern struct cifs_tcon *cifs_sb_master_tcon(struct cifs_sb_info *cifs_sb);

#define CIFS_OPLOCK_NO_CHANGE 0xfe

struct cifs_pending_open {
	struct list_head olist;
	struct tcon_link *tlink;
	__u8 lease_key[16];
	__u32 oplock;
};

struct cifs_deferred_close {
	struct list_head dlist;
	struct tcon_link *tlink;
	__u16  netfid;
	__u64  persistent_fid;
	__u64  volatile_fid;
};

/*
 * This info hangs off the cifsFileInfo structure, pointed to by llist.
 * This is used to track byte stream locks on the file
 */
struct cifsLockInfo {
	struct list_head llist;	/* pointer to next cifsLockInfo */
	struct list_head blist; /* pointer to locks blocked on this */
	wait_queue_head_t block_q;
	__u64 offset;
	__u64 length;
	__u32 pid;
	__u16 type;
	__u16 flags;
};

/*
 * One of these for each open instance of a file
 */
struct cifs_search_info {
	loff_t index_of_last_entry;
	__u16 entries_in_buffer;
	__u16 info_level;
	__u32 resume_key;
	char *ntwrk_buf_start;
	char *srch_entries_start;
	char *last_entry;
	const char *presume_name;
	unsigned int resume_name_len;
	bool endOfSearch:1;
	bool emptyDir:1;
	bool unicode:1;
	bool smallBuf:1; /* so we know which buf_release function to call */
};

#define ACL_NO_MODE	((umode_t)(-1))
struct cifs_open_parms {
	struct cifs_tcon *tcon;
	struct cifs_sb_info *cifs_sb;
	int disposition;
	int desired_access;
	int create_options;
	const char *path;
	struct cifs_fid *fid;
	umode_t mode;
	bool reconnect:1;
};

struct cifs_fid {
	__u16 netfid;
	__u64 persistent_fid;	/* persist file id for smb2 */
	__u64 volatile_fid;	/* volatile file id for smb2 */
	__u8 lease_key[SMB2_LEASE_KEY_SIZE];	/* lease key for smb2 */
	__u8 create_guid[16];
	__u32 access;
	struct cifs_pending_open *pending_open;
	unsigned int epoch;
#ifdef CONFIG_CIFS_DEBUG2
	__u64 mid;
#endif /* CIFS_DEBUG2 */
	bool purge_cache;
};

struct cifs_fid_locks {
	struct list_head llist;
	struct cifsFileInfo *cfile;	/* fid that owns locks */
	struct list_head locks;		/* locks held by fid above */
};

struct cifsFileInfo {
	/* following two lists are protected by tcon->open_file_lock */
	struct list_head tlist;	/* pointer to next fid owned by tcon */
	struct list_head flist;	/* next fid (file instance) for this inode */
	/* lock list below protected by cifsi->lock_sem */
	struct cifs_fid_locks *llist;	/* brlocks held by this fid */
	kuid_t uid;		/* allows finding which FileInfo structure */
	__u32 pid;		/* process id who opened file */
	struct cifs_fid fid;	/* file id from remote */
	struct list_head rlist; /* reconnect list */
	/* BB add lock scope info here if needed */ ;
	/* lock scope id (0 if none) */
	struct dentry *dentry;
	struct tcon_link *tlink;
	unsigned int f_flags;
	bool invalidHandle:1;	/* file closed via session abend */
	bool swapfile:1;
	bool oplock_break_cancelled:1;
	unsigned int oplock_epoch; /* epoch from the lease break */
	__u32 oplock_level; /* oplock/lease level from the lease break */
	int count;
	spinlock_t file_info_lock; /* protects four flag/count fields above */
	struct mutex fh_mutex; /* prevents reopen race after dead ses*/
	struct cifs_search_info srch_inf;
	struct work_struct oplock_break; /* work for oplock breaks */
	struct work_struct put; /* work for the final part of _put */
	struct delayed_work deferred;
	bool deferred_close_scheduled; /* Flag to indicate close is scheduled */
};

struct cifs_io_parms {
	__u16 netfid;
	__u64 persistent_fid;	/* persist file id for smb2 */
	__u64 volatile_fid;	/* volatile file id for smb2 */
	__u32 pid;
	__u64 offset;
	unsigned int length;
	struct cifs_tcon *tcon;
	struct TCP_Server_Info *server;
};

struct cifs_aio_ctx {
	struct kref		refcount;
	struct list_head	list;
	struct mutex		aio_mutex;
	struct completion	done;
	struct iov_iter		iter;
	struct kiocb		*iocb;
	struct cifsFileInfo	*cfile;
	struct bio_vec		*bv;
	loff_t			pos;
	unsigned int		npages;
	ssize_t			rc;
	unsigned int		len;
	unsigned int		total_len;
	bool			should_dirty;
	/*
	 * Indicates if this aio_ctx is for direct_io,
	 * If yes, iter is a copy of the user passed iov_iter
	 */
	bool			direct_io;
};

/* asynchronous read support */
struct cifs_readdata {
	struct kref			refcount;
	struct list_head		list;
	struct completion		done;
	struct cifsFileInfo		*cfile;
	struct address_space		*mapping;
	struct cifs_aio_ctx		*ctx;
	__u64				offset;
	unsigned int			bytes;
	unsigned int			got_bytes;
	pid_t				pid;
	int				result;
	struct work_struct		work;
	int (*read_into_pages)(struct TCP_Server_Info *server,
				struct cifs_readdata *rdata,
				unsigned int len);
	int (*copy_into_pages)(struct TCP_Server_Info *server,
				struct cifs_readdata *rdata,
				struct iov_iter *iter);
	struct kvec			iov[2];
	struct TCP_Server_Info		*server;
#ifdef CONFIG_CIFS_SMB_DIRECT
	struct smbd_mr			*mr;
#endif
	unsigned int			pagesz;
	unsigned int			page_offset;
	unsigned int			tailsz;
	struct cifs_credits		credits;
	unsigned int			nr_pages;
	struct page			**pages;
};

/* asynchronous write support */
struct cifs_writedata {
	struct kref			refcount;
	struct list_head		list;
	struct completion		done;
	enum writeback_sync_modes	sync_mode;
	struct work_struct		work;
	struct cifsFileInfo		*cfile;
	struct cifs_aio_ctx		*ctx;
	__u64				offset;
	pid_t				pid;
	unsigned int			bytes;
	int				result;
	struct TCP_Server_Info		*server;
#ifdef CONFIG_CIFS_SMB_DIRECT
	struct smbd_mr			*mr;
#endif
	unsigned int			pagesz;
	unsigned int			page_offset;
	unsigned int			tailsz;
	struct cifs_credits		credits;
	unsigned int			nr_pages;
	struct page			**pages;
};

/*
 * Take a reference on the file private data. Must be called with
 * cfile->file_info_lock held.
 */
static inline void
cifsFileInfo_get_locked(struct cifsFileInfo *cifs_file)
{
	++cifs_file->count;
}

struct cifsFileInfo *cifsFileInfo_get(struct cifsFileInfo *cifs_file);
void _cifsFileInfo_put(struct cifsFileInfo *cifs_file, bool wait_oplock_hdlr,
		       bool offload);
void cifsFileInfo_put(struct cifsFileInfo *cifs_file);

#define CIFS_CACHE_READ_FLG	1
#define CIFS_CACHE_HANDLE_FLG	2
#define CIFS_CACHE_RH_FLG	(CIFS_CACHE_READ_FLG | CIFS_CACHE_HANDLE_FLG)
#define CIFS_CACHE_WRITE_FLG	4
#define CIFS_CACHE_RW_FLG	(CIFS_CACHE_READ_FLG | CIFS_CACHE_WRITE_FLG)
#define CIFS_CACHE_RHW_FLG	(CIFS_CACHE_RW_FLG | CIFS_CACHE_HANDLE_FLG)

#define CIFS_CACHE_READ(cinode) ((cinode->oplock & CIFS_CACHE_READ_FLG) || (CIFS_SB(cinode->netfs.inode.i_sb)->mnt_cifs_flags & CIFS_MOUNT_RO_CACHE))
#define CIFS_CACHE_HANDLE(cinode) (cinode->oplock & CIFS_CACHE_HANDLE_FLG)
#define CIFS_CACHE_WRITE(cinode) ((cinode->oplock & CIFS_CACHE_WRITE_FLG) || (CIFS_SB(cinode->netfs.inode.i_sb)->mnt_cifs_flags & CIFS_MOUNT_RW_CACHE))

/*
 * One of these for each file inode
 */

struct cifsInodeInfo {
<<<<<<< HEAD
	struct {
		/* These must be contiguous */
		struct inode	vfs_inode;	/* the VFS's inode record */
		struct netfs_i_context netfs_ctx; /* Netfslib context */
	};
=======
	struct netfs_inode netfs; /* Netfslib context and vfs inode */
>>>>>>> 88084a3d
	bool can_cache_brlcks;
	struct list_head llist;	/* locks helb by this inode */
	/*
	 * NOTE: Some code paths call down_read(lock_sem) twice, so
	 * we must always use cifs_down_write() instead of down_write()
	 * for this semaphore to avoid deadlocks.
	 */
	struct rw_semaphore lock_sem;	/* protect the fields above */
	/* BB add in lists for dirty pages i.e. write caching info for oplock */
	struct list_head openFileList;
	spinlock_t	open_file_lock;	/* protects openFileList */
	__u32 cifsAttrs; /* e.g. DOS archive bit, sparse, compressed, system */
	unsigned int oplock;		/* oplock/lease level we have */
	unsigned int epoch;		/* used to track lease state changes */
#define CIFS_INODE_PENDING_OPLOCK_BREAK   (0) /* oplock break in progress */
#define CIFS_INODE_PENDING_WRITERS	  (1) /* Writes in progress */
#define CIFS_INODE_FLAG_UNUSED		  (2) /* Unused flag */
#define CIFS_INO_DELETE_PENDING		  (3) /* delete pending on server */
#define CIFS_INO_INVALID_MAPPING	  (4) /* pagecache is invalid */
#define CIFS_INO_LOCK			  (5) /* lock bit for synchronization */
#define CIFS_INO_MODIFIED_ATTR            (6) /* Indicate change in mtime/ctime */
#define CIFS_INO_CLOSE_ON_LOCK            (7) /* Not to defer the close when lock is set */
	unsigned long flags;
	spinlock_t writers_lock;
	unsigned int writers;		/* Number of writers on this inode */
	unsigned long time;		/* jiffies of last update of inode */
	u64  server_eof;		/* current file size on server -- protected by i_lock */
	u64  uniqueid;			/* server inode number */
	u64  createtime;		/* creation time on server */
	__u8 lease_key[SMB2_LEASE_KEY_SIZE];	/* lease key for this inode */
	struct list_head deferred_closes; /* list of deferred closes */
	spinlock_t deferred_lock; /* protection on deferred list */
	bool lease_granted; /* Flag to indicate whether lease or oplock is granted. */
};

static inline struct cifsInodeInfo *
CIFS_I(struct inode *inode)
{
	return container_of(inode, struct cifsInodeInfo, netfs.inode);
}

static inline struct cifs_sb_info *
CIFS_SB(struct super_block *sb)
{
	return sb->s_fs_info;
}

static inline struct cifs_sb_info *
CIFS_FILE_SB(struct file *file)
{
	return CIFS_SB(file_inode(file)->i_sb);
}

static inline char CIFS_DIR_SEP(const struct cifs_sb_info *cifs_sb)
{
	if (cifs_sb->mnt_cifs_flags & CIFS_MOUNT_POSIX_PATHS)
		return '/';
	else
		return '\\';
}

static inline void
convert_delimiter(char *path, char delim)
{
	char old_delim, *pos;

	if (delim == '/')
		old_delim = '\\';
	else
		old_delim = '/';

	pos = path;
	while ((pos = strchr(pos, old_delim)))
		*pos = delim;
}

#define cifs_stats_inc atomic_inc

static inline void cifs_stats_bytes_written(struct cifs_tcon *tcon,
					    unsigned int bytes)
{
	if (bytes) {
		spin_lock(&tcon->stat_lock);
		tcon->bytes_written += bytes;
		spin_unlock(&tcon->stat_lock);
	}
}

static inline void cifs_stats_bytes_read(struct cifs_tcon *tcon,
					 unsigned int bytes)
{
	spin_lock(&tcon->stat_lock);
	tcon->bytes_read += bytes;
	spin_unlock(&tcon->stat_lock);
}


/*
 * This is the prototype for the mid receive function. This function is for
 * receiving the rest of the SMB frame, starting with the WordCount (which is
 * just after the MID in struct smb_hdr). Note:
 *
 * - This will be called by cifsd, with no locks held.
 * - The mid will still be on the pending_mid_q.
 * - mid->resp_buf will point to the current buffer.
 *
 * Returns zero on a successful receive, or an error. The receive state in
 * the TCP_Server_Info will also be updated.
 */
typedef int (mid_receive_t)(struct TCP_Server_Info *server,
			    struct mid_q_entry *mid);

/*
 * This is the prototype for the mid callback function. This is called once the
 * mid has been received off of the socket. When creating one, take special
 * care to avoid deadlocks. Things to bear in mind:
 *
 * - it will be called by cifsd, with no locks held
 * - the mid will be removed from any lists
 */
typedef void (mid_callback_t)(struct mid_q_entry *mid);

/*
 * This is the protopyte for mid handle function. This is called once the mid
 * has been recognized after decryption of the message.
 */
typedef int (mid_handle_t)(struct TCP_Server_Info *server,
			    struct mid_q_entry *mid);

/* one of these for every pending CIFS request to the server */
struct mid_q_entry {
	struct list_head qhead;	/* mids waiting on reply from this server */
	struct kref refcount;
	struct TCP_Server_Info *server;	/* server corresponding to this mid */
	__u64 mid;		/* multiplex id */
	__u16 credits;		/* number of credits consumed by this mid */
	__u16 credits_received;	/* number of credits from the response */
	__u32 pid;		/* process id */
	__u32 sequence_number;  /* for CIFS signing */
	unsigned long when_alloc;  /* when mid was created */
#ifdef CONFIG_CIFS_STATS2
	unsigned long when_sent; /* time when smb send finished */
	unsigned long when_received; /* when demux complete (taken off wire) */
#endif
	mid_receive_t *receive; /* call receive callback */
	mid_callback_t *callback; /* call completion callback */
	mid_handle_t *handle; /* call handle mid callback */
	void *callback_data;	  /* general purpose pointer for callback */
	struct task_struct *creator;
	void *resp_buf;		/* pointer to received SMB header */
	unsigned int resp_buf_size;
	int mid_state;	/* wish this were enum but can not pass to wait_event */
	unsigned int mid_flags;
	__le16 command;		/* smb command code */
	unsigned int optype;	/* operation type */
	bool large_buf:1;	/* if valid response, is pointer to large buf */
	bool multiRsp:1;	/* multiple trans2 responses for one request  */
	bool multiEnd:1;	/* both received */
	bool decrypted:1;	/* decrypted entry */
};

struct close_cancelled_open {
	struct cifs_fid         fid;
	struct cifs_tcon        *tcon;
	struct work_struct      work;
	__u64 mid;
	__u16 cmd;
};

/*	Make code in transport.c a little cleaner by moving
	update of optional stats into function below */
static inline void cifs_in_send_inc(struct TCP_Server_Info *server)
{
	atomic_inc(&server->in_send);
}

static inline void cifs_in_send_dec(struct TCP_Server_Info *server)
{
	atomic_dec(&server->in_send);
}

static inline void cifs_num_waiters_inc(struct TCP_Server_Info *server)
{
	atomic_inc(&server->num_waiters);
}

static inline void cifs_num_waiters_dec(struct TCP_Server_Info *server)
{
	atomic_dec(&server->num_waiters);
}

#ifdef CONFIG_CIFS_STATS2
static inline void cifs_save_when_sent(struct mid_q_entry *mid)
{
	mid->when_sent = jiffies;
}
#else
static inline void cifs_save_when_sent(struct mid_q_entry *mid)
{
}
#endif

/* for pending dnotify requests */
struct dir_notify_req {
	struct list_head lhead;
	__le16 Pid;
	__le16 PidHigh;
	__u16 Mid;
	__u16 Tid;
	__u16 Uid;
	__u16 netfid;
	__u32 filter; /* CompletionFilter (for multishot) */
	int multishot;
	struct file *pfile;
};

struct dfs_info3_param {
	int flags; /* DFSREF_REFERRAL_SERVER, DFSREF_STORAGE_SERVER*/
	int path_consumed;
	int server_type;
	int ref_flag;
	char *path_name;
	char *node_name;
	int ttl;
};

struct file_list {
	struct list_head list;
	struct cifsFileInfo *cfile;
};

static inline void free_dfs_info_param(struct dfs_info3_param *param)
{
	if (param) {
		kfree(param->path_name);
		kfree(param->node_name);
	}
}

static inline void free_dfs_info_array(struct dfs_info3_param *param,
				       int number_of_items)
{
	int i;
	if ((number_of_items == 0) || (param == NULL))
		return;
	for (i = 0; i < number_of_items; i++) {
		kfree(param[i].path_name);
		kfree(param[i].node_name);
	}
	kfree(param);
}

static inline bool is_interrupt_error(int error)
{
	switch (error) {
	case -EINTR:
	case -ERESTARTSYS:
	case -ERESTARTNOHAND:
	case -ERESTARTNOINTR:
		return true;
	}
	return false;
}

static inline bool is_retryable_error(int error)
{
	if (is_interrupt_error(error) || error == -EAGAIN)
		return true;
	return false;
}


/* cifs_get_writable_file() flags */
#define FIND_WR_ANY         0
#define FIND_WR_FSUID_ONLY  1
#define FIND_WR_WITH_DELETE 2

#define   MID_FREE 0
#define   MID_REQUEST_ALLOCATED 1
#define   MID_REQUEST_SUBMITTED 2
#define   MID_RESPONSE_RECEIVED 4
#define   MID_RETRY_NEEDED      8 /* session closed while this request out */
#define   MID_RESPONSE_MALFORMED 0x10
#define   MID_SHUTDOWN		 0x20

/* Flags */
#define   MID_WAIT_CANCELLED	 1 /* Cancelled while waiting for response */
#define   MID_DELETED            2 /* Mid has been dequeued/deleted */

/* Types of response buffer returned from SendReceive2 */
#define   CIFS_NO_BUFFER        0    /* Response buffer not returned */
#define   CIFS_SMALL_BUFFER     1
#define   CIFS_LARGE_BUFFER     2
#define   CIFS_IOVEC            4    /* array of response buffers */

/* Type of Request to SendReceive2 */
#define   CIFS_BLOCKING_OP      1    /* operation can block */
#define   CIFS_NON_BLOCKING     2    /* do not block waiting for credits */
#define   CIFS_TIMEOUT_MASK 0x003    /* only one of above set in req */
#define   CIFS_LOG_ERROR    0x010    /* log NT STATUS if non-zero */
#define   CIFS_LARGE_BUF_OP 0x020    /* large request buffer */
#define   CIFS_NO_RSP_BUF   0x040    /* no response buffer required */

/* Type of request operation */
#define   CIFS_ECHO_OP            0x080  /* echo request */
#define   CIFS_OBREAK_OP          0x0100 /* oplock break request */
#define   CIFS_NEG_OP             0x0200 /* negotiate request */
#define   CIFS_CP_CREATE_CLOSE_OP 0x0400 /* compound create+close request */
/* Lower bitmask values are reserved by others below. */
#define   CIFS_SESS_OP            0x2000 /* session setup request */
#define   CIFS_OP_MASK            0x2780 /* mask request type */

#define   CIFS_HAS_CREDITS        0x0400 /* already has credits */
#define   CIFS_TRANSFORM_REQ      0x0800 /* transform request before sending */
#define   CIFS_NO_SRV_RSP         0x1000 /* there is no server response */

/* Security Flags: indicate type of session setup needed */
#define   CIFSSEC_MAY_SIGN	0x00001
#define   CIFSSEC_MAY_NTLMV2	0x00004
#define   CIFSSEC_MAY_KRB5	0x00008
#define   CIFSSEC_MAY_SEAL	0x00040 /* not supported yet */
#define   CIFSSEC_MAY_NTLMSSP	0x00080 /* raw ntlmssp with ntlmv2 */

#define   CIFSSEC_MUST_SIGN	0x01001
/* note that only one of the following can be set so the
result of setting MUST flags more than once will be to
require use of the stronger protocol */
#define   CIFSSEC_MUST_NTLMV2	0x04004
#define   CIFSSEC_MUST_KRB5	0x08008
#ifdef CONFIG_CIFS_UPCALL
#define   CIFSSEC_MASK          0x8F08F /* flags supported if no weak allowed */
#else
#define	  CIFSSEC_MASK          0x87087 /* flags supported if no weak allowed */
#endif /* UPCALL */
#define   CIFSSEC_MUST_SEAL	0x40040 /* not supported yet */
#define   CIFSSEC_MUST_NTLMSSP	0x80080 /* raw ntlmssp with ntlmv2 */

#define   CIFSSEC_DEF (CIFSSEC_MAY_SIGN | CIFSSEC_MAY_NTLMV2 | CIFSSEC_MAY_NTLMSSP)
#define   CIFSSEC_MAX (CIFSSEC_MUST_NTLMV2)
#define   CIFSSEC_AUTH_MASK (CIFSSEC_MAY_NTLMV2 | CIFSSEC_MAY_KRB5 | CIFSSEC_MAY_NTLMSSP)
/*
 *****************************************************************
 * All constants go here
 *****************************************************************
 */

#define UID_HASH (16)

/*
 * Note that ONE module should define _DECLARE_GLOBALS_HERE to cause the
 * following to be declared.
 */

/****************************************************************************
 *  Locking notes.  All updates to global variables and lists should be
 *                  protected by spinlocks or semaphores.
 *
 *  Spinlocks
 *  ---------
 *  GlobalMid_Lock protects:
 *	list operations on pending_mid_q and oplockQ
 *      updates to XID counters, multiplex id  and SMB sequence numbers
 *      list operations on global DnotifyReqList
 *      updates to ses->status and TCP_Server_Info->tcpStatus
 *      updates to server->CurrentMid
 *  tcp_ses_lock protects:
 *	list operations on tcp and SMB session lists
 *  tcon->open_file_lock protects the list of open files hanging off the tcon
 *  inode->open_file_lock protects the openFileList hanging off the inode
 *  cfile->file_info_lock protects counters and fields in cifs file struct
 *  f_owner.lock protects certain per file struct operations
 *  mapping->page_lock protects certain per page operations
 *
 *  Note that the cifs_tcon.open_file_lock should be taken before
 *  not after the cifsInodeInfo.open_file_lock
 *
 *  Semaphores
 *  ----------
 *  cifsInodeInfo->lock_sem protects:
 *	the list of locks held by the inode
 *
 ****************************************************************************/

#ifdef DECLARE_GLOBALS_HERE
#define GLOBAL_EXTERN
#else
#define GLOBAL_EXTERN extern
#endif

/*
 * the list of TCP_Server_Info structures, ie each of the sockets
 * connecting our client to a distinct server (ip address), is
 * chained together by cifs_tcp_ses_list. The list of all our SMB
 * sessions (and from that the tree connections) can be found
 * by iterating over cifs_tcp_ses_list
 */
GLOBAL_EXTERN struct list_head		cifs_tcp_ses_list;

/*
 * This lock protects the cifs_tcp_ses_list, the list of smb sessions per
 * tcp session, and the list of tcon's per smb session. It also protects
 * the reference counters for the server, smb session, and tcon. It also
 * protects some fields in the TCP_Server_Info struct such as dstaddr. Finally,
 * changes to the tcon->tidStatus should be done while holding this lock.
 * generally the locks should be taken in order tcp_ses_lock before
 * tcon->open_file_lock and that before file->file_info_lock since the
 * structure order is cifs_socket-->cifs_ses-->cifs_tcon-->cifs_file
 */
GLOBAL_EXTERN spinlock_t		cifs_tcp_ses_lock;

/*
 * Global transaction id (XID) information
 */
GLOBAL_EXTERN unsigned int GlobalCurrentXid;	/* protected by GlobalMid_Sem */
GLOBAL_EXTERN unsigned int GlobalTotalActiveXid; /* prot by GlobalMid_Sem */
GLOBAL_EXTERN unsigned int GlobalMaxActiveXid;	/* prot by GlobalMid_Sem */
GLOBAL_EXTERN spinlock_t GlobalMid_Lock;  /* protects above & list operations */
					  /* on midQ entries */
/*
 *  Global counters, updated atomically
 */
GLOBAL_EXTERN atomic_t sesInfoAllocCount;
GLOBAL_EXTERN atomic_t tconInfoAllocCount;
GLOBAL_EXTERN atomic_t tcpSesNextId;
GLOBAL_EXTERN atomic_t tcpSesAllocCount;
GLOBAL_EXTERN atomic_t tcpSesReconnectCount;
GLOBAL_EXTERN atomic_t tconInfoReconnectCount;

/* Various Debug counters */
GLOBAL_EXTERN atomic_t bufAllocCount;    /* current number allocated  */
#ifdef CONFIG_CIFS_STATS2
GLOBAL_EXTERN atomic_t totBufAllocCount; /* total allocated over all time */
GLOBAL_EXTERN atomic_t totSmBufAllocCount;
extern unsigned int slow_rsp_threshold; /* number of secs before logging */
#endif
GLOBAL_EXTERN atomic_t smBufAllocCount;
GLOBAL_EXTERN atomic_t midCount;

/* Misc globals */
extern bool enable_oplocks; /* enable or disable oplocks */
extern bool lookupCacheEnabled;
extern unsigned int global_secflags;	/* if on, session setup sent
				with more secure ntlmssp2 challenge/resp */
extern unsigned int sign_CIFS_PDUs;  /* enable smb packet signing */
extern bool enable_gcm_256; /* allow optional negotiate of strongest signing (aes-gcm-256) */
extern bool require_gcm_256; /* require use of strongest signing (aes-gcm-256) */
extern bool enable_negotiate_signing; /* request use of faster (GMAC) signing if available */
extern bool linuxExtEnabled;/*enable Linux/Unix CIFS extensions*/
extern unsigned int CIFSMaxBufSize;  /* max size not including hdr */
extern unsigned int cifs_min_rcv;    /* min size of big ntwrk buf pool */
extern unsigned int cifs_min_small;  /* min size of small buf pool */
extern unsigned int cifs_max_pending; /* MAX requests at once to server*/
extern bool disable_legacy_dialects;  /* forbid vers=1.0 and vers=2.0 mounts */

void cifs_oplock_break(struct work_struct *work);
void cifs_queue_oplock_break(struct cifsFileInfo *cfile);
void smb2_deferred_work_close(struct work_struct *work);

extern const struct slow_work_ops cifs_oplock_break_ops;
extern struct workqueue_struct *cifsiod_wq;
extern struct workqueue_struct *decrypt_wq;
extern struct workqueue_struct *fileinfo_put_wq;
extern struct workqueue_struct *cifsoplockd_wq;
extern struct workqueue_struct *deferredclose_wq;
extern __u32 cifs_lock_secret;

extern mempool_t *cifs_mid_poolp;

/* Operations for different SMB versions */
#define SMB1_VERSION_STRING	"1.0"
#define SMB20_VERSION_STRING    "2.0"
#ifdef CONFIG_CIFS_ALLOW_INSECURE_LEGACY
extern struct smb_version_operations smb1_operations;
extern struct smb_version_values smb1_values;
extern struct smb_version_operations smb20_operations;
extern struct smb_version_values smb20_values;
#endif /* CIFS_ALLOW_INSECURE_LEGACY */
#define SMB21_VERSION_STRING	"2.1"
extern struct smb_version_operations smb21_operations;
extern struct smb_version_values smb21_values;
#define SMBDEFAULT_VERSION_STRING "default"
extern struct smb_version_values smbdefault_values;
#define SMB3ANY_VERSION_STRING "3"
extern struct smb_version_values smb3any_values;
#define SMB30_VERSION_STRING	"3.0"
extern struct smb_version_operations smb30_operations;
extern struct smb_version_values smb30_values;
#define SMB302_VERSION_STRING	"3.02"
#define ALT_SMB302_VERSION_STRING "3.0.2"
/*extern struct smb_version_operations smb302_operations;*/ /* not needed yet */
extern struct smb_version_values smb302_values;
#define SMB311_VERSION_STRING	"3.1.1"
#define ALT_SMB311_VERSION_STRING "3.11"
extern struct smb_version_operations smb311_operations;
extern struct smb_version_values smb311_values;

static inline char *get_security_type_str(enum securityEnum sectype)
{
	switch (sectype) {
	case RawNTLMSSP:
		return "RawNTLMSSP";
	case Kerberos:
		return "Kerberos";
	case NTLMv2:
		return "NTLMv2";
	default:
		return "Unknown";
	}
}

static inline bool is_smb1_server(struct TCP_Server_Info *server)
{
	return strcmp(server->vals->version_string, SMB1_VERSION_STRING) == 0;
}

static inline bool is_tcon_dfs(struct cifs_tcon *tcon)
{
	/*
	 * For SMB1, see MS-CIFS 2.4.55 SMB_COM_TREE_CONNECT_ANDX (0x75) and MS-CIFS 3.3.4.4 DFS
	 * Subsystem Notifies That a Share Is a DFS Share.
	 *
	 * For SMB2+, see MS-SMB2 2.2.10 SMB2 TREE_CONNECT Response and MS-SMB2 3.3.4.14 Server
	 * Application Updates a Share.
	 */
	if (!tcon || !tcon->ses || !tcon->ses->server)
		return false;
	return is_smb1_server(tcon->ses->server) ? tcon->Flags & SMB_SHARE_IS_IN_DFS :
		tcon->share_flags & (SHI1005_FLAGS_DFS | SHI1005_FLAGS_DFS_ROOT);
}

static inline bool cifs_is_referral_server(struct cifs_tcon *tcon,
					   const struct dfs_info3_param *ref)
{
	/*
	 * Check if all targets are capable of handling DFS referrals as per
	 * MS-DFSC 2.2.4 RESP_GET_DFS_REFERRAL.
	 */
	return is_tcon_dfs(tcon) || (ref && (ref->flags & DFSREF_REFERRAL_SERVER));
}

static inline u64 cifs_flock_len(struct file_lock *fl)
{
	return fl->fl_end == OFFSET_MAX ? 0 : fl->fl_end - fl->fl_start + 1;
}

static inline size_t ntlmssp_workstation_name_size(const struct cifs_ses *ses)
{
	if (WARN_ON_ONCE(!ses || !ses->server))
		return 0;
	/*
	 * Make workstation name no more than 15 chars when using insecure dialects as some legacy
	 * servers do require it during NTLMSSP.
	 */
	if (ses->server->dialect <= SMB20_PROT_ID)
		return min_t(size_t, sizeof(ses->workstation_name), RFC1001_NAME_LEN_WITH_NULL);
	return sizeof(ses->workstation_name);
}

#endif	/* _CIFS_GLOB_H */<|MERGE_RESOLUTION|>--- conflicted
+++ resolved
@@ -16,10 +16,7 @@
 #include <linux/mempool.h>
 #include <linux/workqueue.h>
 #include <linux/utsname.h>
-<<<<<<< HEAD
-=======
 #include <linux/sched/mm.h>
->>>>>>> 88084a3d
 #include <linux/netfs.h>
 #include "cifs_fs_sb.h"
 #include "cifsacl.h"
@@ -121,10 +118,6 @@
 	CifsNeedReconnect,
 	CifsNeedNegotiate,
 	CifsInNegotiate,
-<<<<<<< HEAD
-	CifsNeedSessSetup,
-	CifsInSessSetup,
-=======
 };
 
 /* associated with each smb session */
@@ -134,7 +127,6 @@
 	SES_EXITING,
 	SES_NEED_RECON,
 	SES_IN_SETUP
->>>>>>> 88084a3d
 };
 
 /* associated with each tree connection to the server */
@@ -1552,15 +1544,7 @@
  */
 
 struct cifsInodeInfo {
-<<<<<<< HEAD
-	struct {
-		/* These must be contiguous */
-		struct inode	vfs_inode;	/* the VFS's inode record */
-		struct netfs_i_context netfs_ctx; /* Netfslib context */
-	};
-=======
 	struct netfs_inode netfs; /* Netfslib context and vfs inode */
->>>>>>> 88084a3d
 	bool can_cache_brlcks;
 	struct list_head llist;	/* locks helb by this inode */
 	/*
