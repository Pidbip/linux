// SPDX-License-Identifier: GPL-2.0
/*
 *  linux/fs/ext4/namei.c
 *
 * Copyright (C) 1992, 1993, 1994, 1995
 * Remy Card (card@masi.ibp.fr)
 * Laboratoire MASI - Institut Blaise Pascal
 * Universite Pierre et Marie Curie (Paris VI)
 *
 *  from
 *
 *  linux/fs/minix/namei.c
 *
 *  Copyright (C) 1991, 1992  Linus Torvalds
 *
 *  Big-endian to little-endian byte-swapping/bitmaps by
 *        David S. Miller (davem@caip.rutgers.edu), 1995
 *  Directory entry file type support and forward compatibility hooks
 *	for B-tree directories by Theodore Ts'o (tytso@mit.edu), 1998
 *  Hash Tree Directory indexing (c)
 *	Daniel Phillips, 2001
 *  Hash Tree Directory indexing porting
 *	Christopher Li, 2002
 *  Hash Tree Directory indexing cleanup
 *	Theodore Ts'o, 2002
 */

#include <linux/fs.h>
#include <linux/pagemap.h>
#include <linux/time.h>
#include <linux/fcntl.h>
#include <linux/stat.h>
#include <linux/string.h>
#include <linux/quotaops.h>
#include <linux/buffer_head.h>
#include <linux/bio.h>
#include <linux/iversion.h>
#include <linux/unicode.h>
#include "ext4.h"
#include "ext4_jbd2.h"

#include "xattr.h"
#include "acl.h"

#include <trace/events/ext4.h>
/*
 * define how far ahead to read directories while searching them.
 */
#define NAMEI_RA_CHUNKS  2
#define NAMEI_RA_BLOCKS  4
#define NAMEI_RA_SIZE	     (NAMEI_RA_CHUNKS * NAMEI_RA_BLOCKS)

static struct buffer_head *ext4_append(handle_t *handle,
					struct inode *inode,
					ext4_lblk_t *block)
{
	struct buffer_head *bh;
	int err;

	if (unlikely(EXT4_SB(inode->i_sb)->s_max_dir_size_kb &&
		     ((inode->i_size >> 10) >=
		      EXT4_SB(inode->i_sb)->s_max_dir_size_kb)))
		return ERR_PTR(-ENOSPC);

	*block = inode->i_size >> inode->i_sb->s_blocksize_bits;

	bh = ext4_bread(handle, inode, *block, EXT4_GET_BLOCKS_CREATE);
	if (IS_ERR(bh))
		return bh;
	inode->i_size += inode->i_sb->s_blocksize;
	EXT4_I(inode)->i_disksize = inode->i_size;
	BUFFER_TRACE(bh, "get_write_access");
	err = ext4_journal_get_write_access(handle, bh);
	if (err) {
		brelse(bh);
		ext4_std_error(inode->i_sb, err);
		return ERR_PTR(err);
	}
	return bh;
}

static int ext4_dx_csum_verify(struct inode *inode,
			       struct ext4_dir_entry *dirent);

/*
 * Hints to ext4_read_dirblock regarding whether we expect a directory
 * block being read to be an index block, or a block containing
 * directory entries (and if the latter, whether it was found via a
 * logical block in an htree index block).  This is used to control
 * what sort of sanity checkinig ext4_read_dirblock() will do on the
 * directory block read from the storage device.  EITHER will means
 * the caller doesn't know what kind of directory block will be read,
 * so no specific verification will be done.
 */
typedef enum {
	EITHER, INDEX, DIRENT, DIRENT_HTREE
} dirblock_type_t;

#define ext4_read_dirblock(inode, block, type) \
	__ext4_read_dirblock((inode), (block), (type), __func__, __LINE__)

static struct buffer_head *__ext4_read_dirblock(struct inode *inode,
						ext4_lblk_t block,
						dirblock_type_t type,
						const char *func,
						unsigned int line)
{
	struct buffer_head *bh;
	struct ext4_dir_entry *dirent;
	int is_dx_block = 0;

	bh = ext4_bread(NULL, inode, block, 0);
	if (IS_ERR(bh)) {
		__ext4_warning(inode->i_sb, func, line,
			       "inode #%lu: lblock %lu: comm %s: "
			       "error %ld reading directory block",
			       inode->i_ino, (unsigned long)block,
			       current->comm, PTR_ERR(bh));

		return bh;
	}
	if (!bh && (type == INDEX || type == DIRENT_HTREE)) {
		ext4_error_inode(inode, func, line, block,
				 "Directory hole found for htree %s block",
				 (type == INDEX) ? "index" : "leaf");
		return ERR_PTR(-EFSCORRUPTED);
	}
	if (!bh)
		return NULL;
	dirent = (struct ext4_dir_entry *) bh->b_data;
	/* Determine whether or not we have an index block */
	if (is_dx(inode)) {
		if (block == 0)
			is_dx_block = 1;
		else if (ext4_rec_len_from_disk(dirent->rec_len,
						inode->i_sb->s_blocksize) ==
			 inode->i_sb->s_blocksize)
			is_dx_block = 1;
	}
	if (!is_dx_block && type == INDEX) {
		ext4_error_inode(inode, func, line, block,
		       "directory leaf block found instead of index block");
		brelse(bh);
		return ERR_PTR(-EFSCORRUPTED);
	}
	if (!ext4_has_metadata_csum(inode->i_sb) ||
	    buffer_verified(bh))
		return bh;

	/*
	 * An empty leaf block can get mistaken for a index block; for
	 * this reason, we can only check the index checksum when the
	 * caller is sure it should be an index block.
	 */
	if (is_dx_block && type == INDEX) {
		if (ext4_dx_csum_verify(inode, dirent))
			set_buffer_verified(bh);
		else {
			ext4_error_inode(inode, func, line, block,
					 "Directory index failed checksum");
			brelse(bh);
			return ERR_PTR(-EFSBADCRC);
		}
	}
	if (!is_dx_block) {
		if (ext4_dirblock_csum_verify(inode, bh))
			set_buffer_verified(bh);
		else {
			ext4_error_inode(inode, func, line, block,
					 "Directory block failed checksum");
			brelse(bh);
			return ERR_PTR(-EFSBADCRC);
		}
	}
	return bh;
}

#ifndef assert
#define assert(test) J_ASSERT(test)
#endif

#ifdef DX_DEBUG
#define dxtrace(command) command
#else
#define dxtrace(command)
#endif

struct fake_dirent
{
	__le32 inode;
	__le16 rec_len;
	u8 name_len;
	u8 file_type;
};

struct dx_countlimit
{
	__le16 limit;
	__le16 count;
};

struct dx_entry
{
	__le32 hash;
	__le32 block;
};

/*
 * dx_root_info is laid out so that if it should somehow get overlaid by a
 * dirent the two low bits of the hash version will be zero.  Therefore, the
 * hash version mod 4 should never be 0.  Sincerely, the paranoia department.
 */

struct dx_root
{
	struct fake_dirent dot;
	char dot_name[4];
	struct fake_dirent dotdot;
	char dotdot_name[4];
	struct dx_root_info
	{
		__le32 reserved_zero;
		u8 hash_version;
		u8 info_length; /* 8 */
		u8 indirect_levels;
		u8 unused_flags;
	}
	info;
	struct dx_entry	entries[0];
};

struct dx_node
{
	struct fake_dirent fake;
	struct dx_entry	entries[0];
};


struct dx_frame
{
	struct buffer_head *bh;
	struct dx_entry *entries;
	struct dx_entry *at;
};

struct dx_map_entry
{
	u32 hash;
	u16 offs;
	u16 size;
};

/*
 * This goes at the end of each htree block.
 */
struct dx_tail {
	u32 dt_reserved;
	__le32 dt_checksum;	/* crc32c(uuid+inum+dirblock) */
};

static inline ext4_lblk_t dx_get_block(struct dx_entry *entry);
static void dx_set_block(struct dx_entry *entry, ext4_lblk_t value);
static inline unsigned dx_get_hash(struct dx_entry *entry);
static void dx_set_hash(struct dx_entry *entry, unsigned value);
static unsigned dx_get_count(struct dx_entry *entries);
static unsigned dx_get_limit(struct dx_entry *entries);
static void dx_set_count(struct dx_entry *entries, unsigned value);
static void dx_set_limit(struct dx_entry *entries, unsigned value);
static unsigned dx_root_limit(struct inode *dir, unsigned infosize);
static unsigned dx_node_limit(struct inode *dir);
static struct dx_frame *dx_probe(struct ext4_filename *fname,
				 struct inode *dir,
				 struct dx_hash_info *hinfo,
				 struct dx_frame *frame);
static void dx_release(struct dx_frame *frames);
static int dx_make_map(struct inode *dir, struct ext4_dir_entry_2 *de,
		       unsigned blocksize, struct dx_hash_info *hinfo,
		       struct dx_map_entry map[]);
static void dx_sort_map(struct dx_map_entry *map, unsigned count);
static struct ext4_dir_entry_2 *dx_move_dirents(char *from, char *to,
		struct dx_map_entry *offsets, int count, unsigned blocksize);
static struct ext4_dir_entry_2* dx_pack_dirents(char *base, unsigned blocksize);
static void dx_insert_block(struct dx_frame *frame,
					u32 hash, ext4_lblk_t block);
static int ext4_htree_next_block(struct inode *dir, __u32 hash,
				 struct dx_frame *frame,
				 struct dx_frame *frames,
				 __u32 *start_hash);
static struct buffer_head * ext4_dx_find_entry(struct inode *dir,
		struct ext4_filename *fname,
		struct ext4_dir_entry_2 **res_dir);
static int ext4_dx_add_entry(handle_t *handle, struct ext4_filename *fname,
			     struct inode *dir, struct inode *inode);

/* checksumming functions */
void ext4_initialize_dirent_tail(struct buffer_head *bh,
				 unsigned int blocksize)
{
	struct ext4_dir_entry_tail *t = EXT4_DIRENT_TAIL(bh->b_data, blocksize);

	memset(t, 0, sizeof(struct ext4_dir_entry_tail));
	t->det_rec_len = ext4_rec_len_to_disk(
			sizeof(struct ext4_dir_entry_tail), blocksize);
	t->det_reserved_ft = EXT4_FT_DIR_CSUM;
}

/* Walk through a dirent block to find a checksum "dirent" at the tail */
static struct ext4_dir_entry_tail *get_dirent_tail(struct inode *inode,
						   struct buffer_head *bh)
{
	struct ext4_dir_entry_tail *t;

#ifdef PARANOID
	struct ext4_dir_entry *d, *top;

	d = (struct ext4_dir_entry *)bh->b_data;
	top = (struct ext4_dir_entry *)(bh->b_data +
		(EXT4_BLOCK_SIZE(inode->i_sb) -
		 sizeof(struct ext4_dir_entry_tail)));
	while (d < top && d->rec_len)
		d = (struct ext4_dir_entry *)(((void *)d) +
		    le16_to_cpu(d->rec_len));

	if (d != top)
		return NULL;

	t = (struct ext4_dir_entry_tail *)d;
#else
	t = EXT4_DIRENT_TAIL(bh->b_data, EXT4_BLOCK_SIZE(inode->i_sb));
#endif

	if (t->det_reserved_zero1 ||
	    le16_to_cpu(t->det_rec_len) != sizeof(struct ext4_dir_entry_tail) ||
	    t->det_reserved_zero2 ||
	    t->det_reserved_ft != EXT4_FT_DIR_CSUM)
		return NULL;

	return t;
}

static __le32 ext4_dirblock_csum(struct inode *inode, void *dirent, int size)
{
	struct ext4_sb_info *sbi = EXT4_SB(inode->i_sb);
	struct ext4_inode_info *ei = EXT4_I(inode);
	__u32 csum;

	csum = ext4_chksum(sbi, ei->i_csum_seed, (__u8 *)dirent, size);
	return cpu_to_le32(csum);
}

#define warn_no_space_for_csum(inode)					\
	__warn_no_space_for_csum((inode), __func__, __LINE__)

static void __warn_no_space_for_csum(struct inode *inode, const char *func,
				     unsigned int line)
{
	__ext4_warning_inode(inode, func, line,
		"No space for directory leaf checksum. Please run e2fsck -D.");
}

int ext4_dirblock_csum_verify(struct inode *inode, struct buffer_head *bh)
{
	struct ext4_dir_entry_tail *t;

	if (!ext4_has_metadata_csum(inode->i_sb))
		return 1;

	t = get_dirent_tail(inode, bh);
	if (!t) {
		warn_no_space_for_csum(inode);
		return 0;
	}

	if (t->det_checksum != ext4_dirblock_csum(inode, bh->b_data,
						  (char *)t - bh->b_data))
		return 0;

	return 1;
}

static void ext4_dirblock_csum_set(struct inode *inode,
				 struct buffer_head *bh)
{
	struct ext4_dir_entry_tail *t;

	if (!ext4_has_metadata_csum(inode->i_sb))
		return;

	t = get_dirent_tail(inode, bh);
	if (!t) {
		warn_no_space_for_csum(inode);
		return;
	}

	t->det_checksum = ext4_dirblock_csum(inode, bh->b_data,
					     (char *)t - bh->b_data);
}

int ext4_handle_dirty_dirblock(handle_t *handle,
			       struct inode *inode,
			       struct buffer_head *bh)
{
	ext4_dirblock_csum_set(inode, bh);
	return ext4_handle_dirty_metadata(handle, inode, bh);
}

static struct dx_countlimit *get_dx_countlimit(struct inode *inode,
					       struct ext4_dir_entry *dirent,
					       int *offset)
{
	struct ext4_dir_entry *dp;
	struct dx_root_info *root;
	int count_offset;

	if (le16_to_cpu(dirent->rec_len) == EXT4_BLOCK_SIZE(inode->i_sb))
		count_offset = 8;
	else if (le16_to_cpu(dirent->rec_len) == 12) {
		dp = (struct ext4_dir_entry *)(((void *)dirent) + 12);
		if (le16_to_cpu(dp->rec_len) !=
		    EXT4_BLOCK_SIZE(inode->i_sb) - 12)
			return NULL;
		root = (struct dx_root_info *)(((void *)dp + 12));
		if (root->reserved_zero ||
		    root->info_length != sizeof(struct dx_root_info))
			return NULL;
		count_offset = 32;
	} else
		return NULL;

	if (offset)
		*offset = count_offset;
	return (struct dx_countlimit *)(((void *)dirent) + count_offset);
}

static __le32 ext4_dx_csum(struct inode *inode, struct ext4_dir_entry *dirent,
			   int count_offset, int count, struct dx_tail *t)
{
	struct ext4_sb_info *sbi = EXT4_SB(inode->i_sb);
	struct ext4_inode_info *ei = EXT4_I(inode);
	__u32 csum;
	int size;
	__u32 dummy_csum = 0;
	int offset = offsetof(struct dx_tail, dt_checksum);

	size = count_offset + (count * sizeof(struct dx_entry));
	csum = ext4_chksum(sbi, ei->i_csum_seed, (__u8 *)dirent, size);
	csum = ext4_chksum(sbi, csum, (__u8 *)t, offset);
	csum = ext4_chksum(sbi, csum, (__u8 *)&dummy_csum, sizeof(dummy_csum));

	return cpu_to_le32(csum);
}

static int ext4_dx_csum_verify(struct inode *inode,
			       struct ext4_dir_entry *dirent)
{
	struct dx_countlimit *c;
	struct dx_tail *t;
	int count_offset, limit, count;

	if (!ext4_has_metadata_csum(inode->i_sb))
		return 1;

	c = get_dx_countlimit(inode, dirent, &count_offset);
	if (!c) {
		EXT4_ERROR_INODE(inode, "dir seems corrupt?  Run e2fsck -D.");
		return 0;
	}
	limit = le16_to_cpu(c->limit);
	count = le16_to_cpu(c->count);
	if (count_offset + (limit * sizeof(struct dx_entry)) >
	    EXT4_BLOCK_SIZE(inode->i_sb) - sizeof(struct dx_tail)) {
		warn_no_space_for_csum(inode);
		return 0;
	}
	t = (struct dx_tail *)(((struct dx_entry *)c) + limit);

	if (t->dt_checksum != ext4_dx_csum(inode, dirent, count_offset,
					    count, t))
		return 0;
	return 1;
}

static void ext4_dx_csum_set(struct inode *inode, struct ext4_dir_entry *dirent)
{
	struct dx_countlimit *c;
	struct dx_tail *t;
	int count_offset, limit, count;

	if (!ext4_has_metadata_csum(inode->i_sb))
		return;

	c = get_dx_countlimit(inode, dirent, &count_offset);
	if (!c) {
		EXT4_ERROR_INODE(inode, "dir seems corrupt?  Run e2fsck -D.");
		return;
	}
	limit = le16_to_cpu(c->limit);
	count = le16_to_cpu(c->count);
	if (count_offset + (limit * sizeof(struct dx_entry)) >
	    EXT4_BLOCK_SIZE(inode->i_sb) - sizeof(struct dx_tail)) {
		warn_no_space_for_csum(inode);
		return;
	}
	t = (struct dx_tail *)(((struct dx_entry *)c) + limit);

	t->dt_checksum = ext4_dx_csum(inode, dirent, count_offset, count, t);
}

static inline int ext4_handle_dirty_dx_node(handle_t *handle,
					    struct inode *inode,
					    struct buffer_head *bh)
{
	ext4_dx_csum_set(inode, (struct ext4_dir_entry *)bh->b_data);
	return ext4_handle_dirty_metadata(handle, inode, bh);
}

/*
 * p is at least 6 bytes before the end of page
 */
static inline struct ext4_dir_entry_2 *
ext4_next_entry(struct ext4_dir_entry_2 *p, unsigned long blocksize)
{
	return (struct ext4_dir_entry_2 *)((char *)p +
		ext4_rec_len_from_disk(p->rec_len, blocksize));
}

/*
 * Future: use high four bits of block for coalesce-on-delete flags
 * Mask them off for now.
 */

static inline ext4_lblk_t dx_get_block(struct dx_entry *entry)
{
	return le32_to_cpu(entry->block) & 0x0fffffff;
}

static inline void dx_set_block(struct dx_entry *entry, ext4_lblk_t value)
{
	entry->block = cpu_to_le32(value);
}

static inline unsigned dx_get_hash(struct dx_entry *entry)
{
	return le32_to_cpu(entry->hash);
}

static inline void dx_set_hash(struct dx_entry *entry, unsigned value)
{
	entry->hash = cpu_to_le32(value);
}

static inline unsigned dx_get_count(struct dx_entry *entries)
{
	return le16_to_cpu(((struct dx_countlimit *) entries)->count);
}

static inline unsigned dx_get_limit(struct dx_entry *entries)
{
	return le16_to_cpu(((struct dx_countlimit *) entries)->limit);
}

static inline void dx_set_count(struct dx_entry *entries, unsigned value)
{
	((struct dx_countlimit *) entries)->count = cpu_to_le16(value);
}

static inline void dx_set_limit(struct dx_entry *entries, unsigned value)
{
	((struct dx_countlimit *) entries)->limit = cpu_to_le16(value);
}

static inline unsigned dx_root_limit(struct inode *dir, unsigned infosize)
{
	unsigned entry_space = dir->i_sb->s_blocksize - EXT4_DIR_REC_LEN(1) -
		EXT4_DIR_REC_LEN(2) - infosize;

	if (ext4_has_metadata_csum(dir->i_sb))
		entry_space -= sizeof(struct dx_tail);
	return entry_space / sizeof(struct dx_entry);
}

static inline unsigned dx_node_limit(struct inode *dir)
{
	unsigned entry_space = dir->i_sb->s_blocksize - EXT4_DIR_REC_LEN(0);

	if (ext4_has_metadata_csum(dir->i_sb))
		entry_space -= sizeof(struct dx_tail);
	return entry_space / sizeof(struct dx_entry);
}

/*
 * Debug
 */
#ifdef DX_DEBUG
static void dx_show_index(char * label, struct dx_entry *entries)
{
	int i, n = dx_get_count (entries);
	printk(KERN_DEBUG "%s index", label);
	for (i = 0; i < n; i++) {
		printk(KERN_CONT " %x->%lu",
		       i ? dx_get_hash(entries + i) : 0,
		       (unsigned long)dx_get_block(entries + i));
	}
	printk(KERN_CONT "\n");
}

struct stats
{
	unsigned names;
	unsigned space;
	unsigned bcount;
};

static struct stats dx_show_leaf(struct inode *dir,
				struct dx_hash_info *hinfo,
				struct ext4_dir_entry_2 *de,
				int size, int show_names)
{
	unsigned names = 0, space = 0;
	char *base = (char *) de;
	struct dx_hash_info h = *hinfo;

	printk("names: ");
	while ((char *) de < base + size)
	{
		if (de->inode)
		{
			if (show_names)
			{
#ifdef CONFIG_FS_ENCRYPTION
				int len;
				char *name;
				struct fscrypt_str fname_crypto_str =
					FSTR_INIT(NULL, 0);
				int res = 0;

				name  = de->name;
				len = de->name_len;
				if (IS_ENCRYPTED(dir))
					res = fscrypt_get_encryption_info(dir);
				if (res) {
					printk(KERN_WARNING "Error setting up"
					       " fname crypto: %d\n", res);
				}
				if (!fscrypt_has_encryption_key(dir)) {
					/* Directory is not encrypted */
					ext4fs_dirhash(dir, de->name,
						de->name_len, &h);
					printk("%*.s:(U)%x.%u ", len,
					       name, h.hash,
					       (unsigned) ((char *) de
							   - base));
				} else {
					struct fscrypt_str de_name =
						FSTR_INIT(name, len);

					/* Directory is encrypted */
					res = fscrypt_fname_alloc_buffer(
						dir, len,
						&fname_crypto_str);
					if (res)
						printk(KERN_WARNING "Error "
							"allocating crypto "
							"buffer--skipping "
							"crypto\n");
					res = fscrypt_fname_disk_to_usr(dir,
						0, 0, &de_name,
						&fname_crypto_str);
					if (res) {
						printk(KERN_WARNING "Error "
							"converting filename "
							"from disk to usr"
							"\n");
						name = "??";
						len = 2;
					} else {
						name = fname_crypto_str.name;
						len = fname_crypto_str.len;
					}
					ext4fs_dirhash(dir, de->name,
						       de->name_len, &h);
					printk("%*.s:(E)%x.%u ", len, name,
					       h.hash, (unsigned) ((char *) de
								   - base));
					fscrypt_fname_free_buffer(
							&fname_crypto_str);
				}
#else
				int len = de->name_len;
				char *name = de->name;
				ext4fs_dirhash(dir, de->name, de->name_len, &h);
				printk("%*.s:%x.%u ", len, name, h.hash,
				       (unsigned) ((char *) de - base));
#endif
			}
			space += EXT4_DIR_REC_LEN(de->name_len);
			names++;
		}
		de = ext4_next_entry(de, size);
	}
	printk(KERN_CONT "(%i)\n", names);
	return (struct stats) { names, space, 1 };
}

struct stats dx_show_entries(struct dx_hash_info *hinfo, struct inode *dir,
			     struct dx_entry *entries, int levels)
{
	unsigned blocksize = dir->i_sb->s_blocksize;
	unsigned count = dx_get_count(entries), names = 0, space = 0, i;
	unsigned bcount = 0;
	struct buffer_head *bh;
	printk("%i indexed blocks...\n", count);
	for (i = 0; i < count; i++, entries++)
	{
		ext4_lblk_t block = dx_get_block(entries);
		ext4_lblk_t hash  = i ? dx_get_hash(entries): 0;
		u32 range = i < count - 1? (dx_get_hash(entries + 1) - hash): ~hash;
		struct stats stats;
		printk("%s%3u:%03u hash %8x/%8x ",levels?"":"   ", i, block, hash, range);
		bh = ext4_bread(NULL,dir, block, 0);
		if (!bh || IS_ERR(bh))
			continue;
		stats = levels?
		   dx_show_entries(hinfo, dir, ((struct dx_node *) bh->b_data)->entries, levels - 1):
		   dx_show_leaf(dir, hinfo, (struct ext4_dir_entry_2 *)
			bh->b_data, blocksize, 0);
		names += stats.names;
		space += stats.space;
		bcount += stats.bcount;
		brelse(bh);
	}
	if (bcount)
		printk(KERN_DEBUG "%snames %u, fullness %u (%u%%)\n",
		       levels ? "" : "   ", names, space/bcount,
		       (space/bcount)*100/blocksize);
	return (struct stats) { names, space, bcount};
}
#endif /* DX_DEBUG */

/*
 * Probe for a directory leaf block to search.
 *
 * dx_probe can return ERR_BAD_DX_DIR, which means there was a format
 * error in the directory index, and the caller should fall back to
 * searching the directory normally.  The callers of dx_probe **MUST**
 * check for this error code, and make sure it never gets reflected
 * back to userspace.
 */
static struct dx_frame *
dx_probe(struct ext4_filename *fname, struct inode *dir,
	 struct dx_hash_info *hinfo, struct dx_frame *frame_in)
{
	unsigned count, indirect;
	struct dx_entry *at, *entries, *p, *q, *m;
	struct dx_root *root;
	struct dx_frame *frame = frame_in;
	struct dx_frame *ret_err = ERR_PTR(ERR_BAD_DX_DIR);
	u32 hash;

	memset(frame_in, 0, EXT4_HTREE_LEVEL * sizeof(frame_in[0]));
	frame->bh = ext4_read_dirblock(dir, 0, INDEX);
	if (IS_ERR(frame->bh))
		return (struct dx_frame *) frame->bh;

	root = (struct dx_root *) frame->bh->b_data;
	if (root->info.hash_version != DX_HASH_TEA &&
	    root->info.hash_version != DX_HASH_HALF_MD4 &&
	    root->info.hash_version != DX_HASH_LEGACY) {
		ext4_warning_inode(dir, "Unrecognised inode hash code %u",
				   root->info.hash_version);
		goto fail;
	}
	if (fname)
		hinfo = &fname->hinfo;
	hinfo->hash_version = root->info.hash_version;
	if (hinfo->hash_version <= DX_HASH_TEA)
		hinfo->hash_version += EXT4_SB(dir->i_sb)->s_hash_unsigned;
	hinfo->seed = EXT4_SB(dir->i_sb)->s_hash_seed;
	if (fname && fname_name(fname))
		ext4fs_dirhash(dir, fname_name(fname), fname_len(fname), hinfo);
	hash = hinfo->hash;

	if (root->info.unused_flags & 1) {
		ext4_warning_inode(dir, "Unimplemented hash flags: %#06x",
				   root->info.unused_flags);
		goto fail;
	}

	indirect = root->info.indirect_levels;
	if (indirect >= ext4_dir_htree_level(dir->i_sb)) {
		ext4_warning(dir->i_sb,
			     "Directory (ino: %lu) htree depth %#06x exceed"
			     "supported value", dir->i_ino,
			     ext4_dir_htree_level(dir->i_sb));
		if (ext4_dir_htree_level(dir->i_sb) < EXT4_HTREE_LEVEL) {
			ext4_warning(dir->i_sb, "Enable large directory "
						"feature to access it");
		}
		goto fail;
	}

	entries = (struct dx_entry *)(((char *)&root->info) +
				      root->info.info_length);

	if (dx_get_limit(entries) != dx_root_limit(dir,
						   root->info.info_length)) {
		ext4_warning_inode(dir, "dx entry: limit %u != root limit %u",
				   dx_get_limit(entries),
				   dx_root_limit(dir, root->info.info_length));
		goto fail;
	}

	dxtrace(printk("Look up %x", hash));
	while (1) {
		count = dx_get_count(entries);
		if (!count || count > dx_get_limit(entries)) {
			ext4_warning_inode(dir,
					   "dx entry: count %u beyond limit %u",
					   count, dx_get_limit(entries));
			goto fail;
		}

		p = entries + 1;
		q = entries + count - 1;
		while (p <= q) {
			m = p + (q - p) / 2;
			dxtrace(printk(KERN_CONT "."));
			if (dx_get_hash(m) > hash)
				q = m - 1;
			else
				p = m + 1;
		}

		if (0) { // linear search cross check
			unsigned n = count - 1;
			at = entries;
			while (n--)
			{
				dxtrace(printk(KERN_CONT ","));
				if (dx_get_hash(++at) > hash)
				{
					at--;
					break;
				}
			}
			assert (at == p - 1);
		}

		at = p - 1;
		dxtrace(printk(KERN_CONT " %x->%u\n",
			       at == entries ? 0 : dx_get_hash(at),
			       dx_get_block(at)));
		frame->entries = entries;
		frame->at = at;
		if (!indirect--)
			return frame;
		frame++;
		frame->bh = ext4_read_dirblock(dir, dx_get_block(at), INDEX);
		if (IS_ERR(frame->bh)) {
			ret_err = (struct dx_frame *) frame->bh;
			frame->bh = NULL;
			goto fail;
		}
		entries = ((struct dx_node *) frame->bh->b_data)->entries;

		if (dx_get_limit(entries) != dx_node_limit(dir)) {
			ext4_warning_inode(dir,
				"dx entry: limit %u != node limit %u",
				dx_get_limit(entries), dx_node_limit(dir));
			goto fail;
		}
	}
fail:
	while (frame >= frame_in) {
		brelse(frame->bh);
		frame--;
	}

	if (ret_err == ERR_PTR(ERR_BAD_DX_DIR))
		ext4_warning_inode(dir,
			"Corrupt directory, running e2fsck is recommended");
	return ret_err;
}

static void dx_release(struct dx_frame *frames)
{
	struct dx_root_info *info;
	int i;
	unsigned int indirect_levels;

	if (frames[0].bh == NULL)
		return;

	info = &((struct dx_root *)frames[0].bh->b_data)->info;
	/* save local copy, "info" may be freed after brelse() */
	indirect_levels = info->indirect_levels;
	for (i = 0; i <= indirect_levels; i++) {
		if (frames[i].bh == NULL)
			break;
		brelse(frames[i].bh);
		frames[i].bh = NULL;
	}
}

/*
 * This function increments the frame pointer to search the next leaf
 * block, and reads in the necessary intervening nodes if the search
 * should be necessary.  Whether or not the search is necessary is
 * controlled by the hash parameter.  If the hash value is even, then
 * the search is only continued if the next block starts with that
 * hash value.  This is used if we are searching for a specific file.
 *
 * If the hash value is HASH_NB_ALWAYS, then always go to the next block.
 *
 * This function returns 1 if the caller should continue to search,
 * or 0 if it should not.  If there is an error reading one of the
 * index blocks, it will a negative error code.
 *
 * If start_hash is non-null, it will be filled in with the starting
 * hash of the next page.
 */
static int ext4_htree_next_block(struct inode *dir, __u32 hash,
				 struct dx_frame *frame,
				 struct dx_frame *frames,
				 __u32 *start_hash)
{
	struct dx_frame *p;
	struct buffer_head *bh;
	int num_frames = 0;
	__u32 bhash;

	p = frame;
	/*
	 * Find the next leaf page by incrementing the frame pointer.
	 * If we run out of entries in the interior node, loop around and
	 * increment pointer in the parent node.  When we break out of
	 * this loop, num_frames indicates the number of interior
	 * nodes need to be read.
	 */
	while (1) {
		if (++(p->at) < p->entries + dx_get_count(p->entries))
			break;
		if (p == frames)
			return 0;
		num_frames++;
		p--;
	}

	/*
	 * If the hash is 1, then continue only if the next page has a
	 * continuation hash of any value.  This is used for readdir
	 * handling.  Otherwise, check to see if the hash matches the
	 * desired contiuation hash.  If it doesn't, return since
	 * there's no point to read in the successive index pages.
	 */
	bhash = dx_get_hash(p->at);
	if (start_hash)
		*start_hash = bhash;
	if ((hash & 1) == 0) {
		if ((bhash & ~1) != hash)
			return 0;
	}
	/*
	 * If the hash is HASH_NB_ALWAYS, we always go to the next
	 * block so no check is necessary
	 */
	while (num_frames--) {
		bh = ext4_read_dirblock(dir, dx_get_block(p->at), INDEX);
		if (IS_ERR(bh))
			return PTR_ERR(bh);
		p++;
		brelse(p->bh);
		p->bh = bh;
		p->at = p->entries = ((struct dx_node *) bh->b_data)->entries;
	}
	return 1;
}


/*
 * This function fills a red-black tree with information from a
 * directory block.  It returns the number directory entries loaded
 * into the tree.  If there is an error it is returned in err.
 */
static int htree_dirblock_to_tree(struct file *dir_file,
				  struct inode *dir, ext4_lblk_t block,
				  struct dx_hash_info *hinfo,
				  __u32 start_hash, __u32 start_minor_hash)
{
	struct buffer_head *bh;
	struct ext4_dir_entry_2 *de, *top;
	int err = 0, count = 0;
	struct fscrypt_str fname_crypto_str = FSTR_INIT(NULL, 0), tmp_str;

	dxtrace(printk(KERN_INFO "In htree dirblock_to_tree: block %lu\n",
							(unsigned long)block));
	bh = ext4_read_dirblock(dir, block, DIRENT_HTREE);
	if (IS_ERR(bh))
		return PTR_ERR(bh);

	de = (struct ext4_dir_entry_2 *) bh->b_data;
	top = (struct ext4_dir_entry_2 *) ((char *) de +
					   dir->i_sb->s_blocksize -
					   EXT4_DIR_REC_LEN(0));
#ifdef CONFIG_FS_ENCRYPTION
	/* Check if the directory is encrypted */
	if (IS_ENCRYPTED(dir)) {
		err = fscrypt_get_encryption_info(dir);
		if (err < 0) {
			brelse(bh);
			return err;
		}
		err = fscrypt_fname_alloc_buffer(dir, EXT4_NAME_LEN,
						     &fname_crypto_str);
		if (err < 0) {
			brelse(bh);
			return err;
		}
	}
#endif
	for (; de < top; de = ext4_next_entry(de, dir->i_sb->s_blocksize)) {
		if (ext4_check_dir_entry(dir, NULL, de, bh,
				bh->b_data, bh->b_size,
				(block<<EXT4_BLOCK_SIZE_BITS(dir->i_sb))
					 + ((char *)de - bh->b_data))) {
			/* silently ignore the rest of the block */
			break;
		}
		ext4fs_dirhash(dir, de->name, de->name_len, hinfo);
		if ((hinfo->hash < start_hash) ||
		    ((hinfo->hash == start_hash) &&
		     (hinfo->minor_hash < start_minor_hash)))
			continue;
		if (de->inode == 0)
			continue;
		if (!IS_ENCRYPTED(dir)) {
			tmp_str.name = de->name;
			tmp_str.len = de->name_len;
			err = ext4_htree_store_dirent(dir_file,
				   hinfo->hash, hinfo->minor_hash, de,
				   &tmp_str);
		} else {
			int save_len = fname_crypto_str.len;
			struct fscrypt_str de_name = FSTR_INIT(de->name,
								de->name_len);

			/* Directory is encrypted */
			err = fscrypt_fname_disk_to_usr(dir, hinfo->hash,
					hinfo->minor_hash, &de_name,
					&fname_crypto_str);
			if (err) {
				count = err;
				goto errout;
			}
			err = ext4_htree_store_dirent(dir_file,
				   hinfo->hash, hinfo->minor_hash, de,
					&fname_crypto_str);
			fname_crypto_str.len = save_len;
		}
		if (err != 0) {
			count = err;
			goto errout;
		}
		count++;
	}
errout:
	brelse(bh);
#ifdef CONFIG_FS_ENCRYPTION
	fscrypt_fname_free_buffer(&fname_crypto_str);
#endif
	return count;
}


/*
 * This function fills a red-black tree with information from a
 * directory.  We start scanning the directory in hash order, starting
 * at start_hash and start_minor_hash.
 *
 * This function returns the number of entries inserted into the tree,
 * or a negative error code.
 */
int ext4_htree_fill_tree(struct file *dir_file, __u32 start_hash,
			 __u32 start_minor_hash, __u32 *next_hash)
{
	struct dx_hash_info hinfo;
	struct ext4_dir_entry_2 *de;
	struct dx_frame frames[EXT4_HTREE_LEVEL], *frame;
	struct inode *dir;
	ext4_lblk_t block;
	int count = 0;
	int ret, err;
	__u32 hashval;
	struct fscrypt_str tmp_str;

	dxtrace(printk(KERN_DEBUG "In htree_fill_tree, start hash: %x:%x\n",
		       start_hash, start_minor_hash));
	dir = file_inode(dir_file);
	if (!(ext4_test_inode_flag(dir, EXT4_INODE_INDEX))) {
		hinfo.hash_version = EXT4_SB(dir->i_sb)->s_def_hash_version;
		if (hinfo.hash_version <= DX_HASH_TEA)
			hinfo.hash_version +=
				EXT4_SB(dir->i_sb)->s_hash_unsigned;
		hinfo.seed = EXT4_SB(dir->i_sb)->s_hash_seed;
		if (ext4_has_inline_data(dir)) {
			int has_inline_data = 1;
			count = ext4_inlinedir_to_tree(dir_file, dir, 0,
						       &hinfo, start_hash,
						       start_minor_hash,
						       &has_inline_data);
			if (has_inline_data) {
				*next_hash = ~0;
				return count;
			}
		}
		count = htree_dirblock_to_tree(dir_file, dir, 0, &hinfo,
					       start_hash, start_minor_hash);
		*next_hash = ~0;
		return count;
	}
	hinfo.hash = start_hash;
	hinfo.minor_hash = 0;
	frame = dx_probe(NULL, dir, &hinfo, frames);
	if (IS_ERR(frame))
		return PTR_ERR(frame);

	/* Add '.' and '..' from the htree header */
	if (!start_hash && !start_minor_hash) {
		de = (struct ext4_dir_entry_2 *) frames[0].bh->b_data;
		tmp_str.name = de->name;
		tmp_str.len = de->name_len;
		err = ext4_htree_store_dirent(dir_file, 0, 0,
					      de, &tmp_str);
		if (err != 0)
			goto errout;
		count++;
	}
	if (start_hash < 2 || (start_hash ==2 && start_minor_hash==0)) {
		de = (struct ext4_dir_entry_2 *) frames[0].bh->b_data;
		de = ext4_next_entry(de, dir->i_sb->s_blocksize);
		tmp_str.name = de->name;
		tmp_str.len = de->name_len;
		err = ext4_htree_store_dirent(dir_file, 2, 0,
					      de, &tmp_str);
		if (err != 0)
			goto errout;
		count++;
	}

	while (1) {
		if (fatal_signal_pending(current)) {
			err = -ERESTARTSYS;
			goto errout;
		}
		cond_resched();
		block = dx_get_block(frame->at);
		ret = htree_dirblock_to_tree(dir_file, dir, block, &hinfo,
					     start_hash, start_minor_hash);
		if (ret < 0) {
			err = ret;
			goto errout;
		}
		count += ret;
		hashval = ~0;
		ret = ext4_htree_next_block(dir, HASH_NB_ALWAYS,
					    frame, frames, &hashval);
		*next_hash = hashval;
		if (ret < 0) {
			err = ret;
			goto errout;
		}
		/*
		 * Stop if:  (a) there are no more entries, or
		 * (b) we have inserted at least one entry and the
		 * next hash value is not a continuation
		 */
		if ((ret == 0) ||
		    (count && ((hashval & 1) == 0)))
			break;
	}
	dx_release(frames);
	dxtrace(printk(KERN_DEBUG "Fill tree: returned %d entries, "
		       "next hash: %x\n", count, *next_hash));
	return count;
errout:
	dx_release(frames);
	return (err);
}

static inline int search_dirblock(struct buffer_head *bh,
				  struct inode *dir,
				  struct ext4_filename *fname,
				  unsigned int offset,
				  struct ext4_dir_entry_2 **res_dir)
{
	return ext4_search_dir(bh, bh->b_data, dir->i_sb->s_blocksize, dir,
			       fname, offset, res_dir);
}

/*
 * Directory block splitting, compacting
 */

/*
 * Create map of hash values, offsets, and sizes, stored at end of block.
 * Returns number of entries mapped.
 */
static int dx_make_map(struct inode *dir, struct ext4_dir_entry_2 *de,
		       unsigned blocksize, struct dx_hash_info *hinfo,
		       struct dx_map_entry *map_tail)
{
	int count = 0;
	char *base = (char *) de;
	struct dx_hash_info h = *hinfo;

	while ((char *) de < base + blocksize) {
		if (de->name_len && de->inode) {
			ext4fs_dirhash(dir, de->name, de->name_len, &h);
			map_tail--;
			map_tail->hash = h.hash;
			map_tail->offs = ((char *) de - base)>>2;
			map_tail->size = le16_to_cpu(de->rec_len);
			count++;
			cond_resched();
		}
		/* XXX: do we need to check rec_len == 0 case? -Chris */
		de = ext4_next_entry(de, blocksize);
	}
	return count;
}

/* Sort map by hash value */
static void dx_sort_map (struct dx_map_entry *map, unsigned count)
{
	struct dx_map_entry *p, *q, *top = map + count - 1;
	int more;
	/* Combsort until bubble sort doesn't suck */
	while (count > 2) {
		count = count*10/13;
		if (count - 9 < 2) /* 9, 10 -> 11 */
			count = 11;
		for (p = top, q = p - count; q >= map; p--, q--)
			if (p->hash < q->hash)
				swap(*p, *q);
	}
	/* Garden variety bubble sort */
	do {
		more = 0;
		q = top;
		while (q-- > map) {
			if (q[1].hash >= q[0].hash)
				continue;
			swap(*(q+1), *q);
			more = 1;
		}
	} while(more);
}

static void dx_insert_block(struct dx_frame *frame, u32 hash, ext4_lblk_t block)
{
	struct dx_entry *entries = frame->entries;
	struct dx_entry *old = frame->at, *new = old + 1;
	int count = dx_get_count(entries);

	assert(count < dx_get_limit(entries));
	assert(old < entries + count);
	memmove(new + 1, new, (char *)(entries + count) - (char *)(new));
	dx_set_hash(new, hash);
	dx_set_block(new, block);
	dx_set_count(entries, count + 1);
}

#ifdef CONFIG_UNICODE
/*
 * Test whether a case-insensitive directory entry matches the filename
<<<<<<< HEAD
 * being searched for.
=======
 * being searched for.  If quick is set, assume the name being looked up
 * is already in the casefolded form.
>>>>>>> 4ff96fb5
 *
 * Returns: 0 if the directory entry matches, more than 0 if it
 * doesn't match or less than zero on error.
 */
int ext4_ci_compare(const struct inode *parent, const struct qstr *name,
<<<<<<< HEAD
		    const struct qstr *entry)
=======
		    const struct qstr *entry, bool quick)
>>>>>>> 4ff96fb5
{
	const struct ext4_sb_info *sbi = EXT4_SB(parent->i_sb);
	const struct unicode_map *um = sbi->s_encoding;
	int ret;

<<<<<<< HEAD
	ret = utf8_strncasecmp(um, name, entry);
=======
	if (quick)
		ret = utf8_strncasecmp_folded(um, name, entry);
	else
		ret = utf8_strncasecmp(um, name, entry);

>>>>>>> 4ff96fb5
	if (ret < 0) {
		/* Handle invalid character sequence as either an error
		 * or as an opaque byte sequence.
		 */
		if (ext4_has_strict_mode(sbi))
			return -EINVAL;

		if (name->len != entry->len)
			return 1;

		return !!memcmp(name->name, entry->name, name->len);
	}

	return ret;
}
<<<<<<< HEAD
=======

void ext4_fname_setup_ci_filename(struct inode *dir, const struct qstr *iname,
				  struct fscrypt_str *cf_name)
{
	int len;

	if (!IS_CASEFOLDED(dir)) {
		cf_name->name = NULL;
		return;
	}

	cf_name->name = kmalloc(EXT4_NAME_LEN, GFP_NOFS);
	if (!cf_name->name)
		return;

	len = utf8_casefold(EXT4_SB(dir->i_sb)->s_encoding,
			    iname, cf_name->name,
			    EXT4_NAME_LEN);
	if (len <= 0) {
		kfree(cf_name->name);
		cf_name->name = NULL;
		return;
	}
	cf_name->len = (unsigned) len;

}
>>>>>>> 4ff96fb5
#endif

/*
 * Test whether a directory entry matches the filename being searched for.
 *
 * Return: %true if the directory entry matches, otherwise %false.
 */
static inline bool ext4_match(const struct inode *parent,
			      const struct ext4_filename *fname,
			      const struct ext4_dir_entry_2 *de)
{
	struct fscrypt_name f;
#ifdef CONFIG_UNICODE
	const struct qstr entry = {.name = de->name, .len = de->name_len};
#endif

	if (!de->inode)
		return false;

	f.usr_fname = fname->usr_fname;
	f.disk_name = fname->disk_name;
#ifdef CONFIG_FS_ENCRYPTION
	f.crypto_buf = fname->crypto_buf;
#endif

#ifdef CONFIG_UNICODE
<<<<<<< HEAD
	if (EXT4_SB(parent->i_sb)->s_encoding && IS_CASEFOLDED(parent))
		return (ext4_ci_compare(parent, fname->usr_fname, &entry) == 0);
=======
	if (EXT4_SB(parent->i_sb)->s_encoding && IS_CASEFOLDED(parent)) {
		if (fname->cf_name.name) {
			struct qstr cf = {.name = fname->cf_name.name,
					  .len = fname->cf_name.len};
			return !ext4_ci_compare(parent, &cf, &entry, true);
		}
		return !ext4_ci_compare(parent, fname->usr_fname, &entry,
					false);
	}
>>>>>>> 4ff96fb5
#endif

	return fscrypt_match_name(&f, de->name, de->name_len);
}

/*
 * Returns 0 if not found, -1 on failure, and 1 on success
 */
int ext4_search_dir(struct buffer_head *bh, char *search_buf, int buf_size,
		    struct inode *dir, struct ext4_filename *fname,
		    unsigned int offset, struct ext4_dir_entry_2 **res_dir)
{
	struct ext4_dir_entry_2 * de;
	char * dlimit;
	int de_len;

	de = (struct ext4_dir_entry_2 *)search_buf;
	dlimit = search_buf + buf_size;
	while ((char *) de < dlimit) {
		/* this code is executed quadratically often */
		/* do minimal checking `by hand' */
		if ((char *) de + de->name_len <= dlimit &&
		    ext4_match(dir, fname, de)) {
			/* found a match - just to be sure, do
			 * a full check */
			if (ext4_check_dir_entry(dir, NULL, de, bh, bh->b_data,
						 bh->b_size, offset))
				return -1;
			*res_dir = de;
			return 1;
		}
		/* prevent looping on a bad block */
		de_len = ext4_rec_len_from_disk(de->rec_len,
						dir->i_sb->s_blocksize);
		if (de_len <= 0)
			return -1;
		offset += de_len;
		de = (struct ext4_dir_entry_2 *) ((char *) de + de_len);
	}
	return 0;
}

static int is_dx_internal_node(struct inode *dir, ext4_lblk_t block,
			       struct ext4_dir_entry *de)
{
	struct super_block *sb = dir->i_sb;

	if (!is_dx(dir))
		return 0;
	if (block == 0)
		return 1;
	if (de->inode == 0 &&
	    ext4_rec_len_from_disk(de->rec_len, sb->s_blocksize) ==
			sb->s_blocksize)
		return 1;
	return 0;
}

/*
 *	__ext4_find_entry()
 *
 * finds an entry in the specified directory with the wanted name. It
 * returns the cache buffer in which the entry was found, and the entry
 * itself (as a parameter - res_dir). It does NOT read the inode of the
 * entry - you'll have to do that yourself if you want to.
 *
 * The returned buffer_head has ->b_count elevated.  The caller is expected
 * to brelse() it when appropriate.
 */
static struct buffer_head *__ext4_find_entry(struct inode *dir,
					     struct ext4_filename *fname,
					     struct ext4_dir_entry_2 **res_dir,
					     int *inlined)
{
	struct super_block *sb;
	struct buffer_head *bh_use[NAMEI_RA_SIZE];
	struct buffer_head *bh, *ret = NULL;
	ext4_lblk_t start, block;
	const u8 *name = fname->usr_fname->name;
	size_t ra_max = 0;	/* Number of bh's in the readahead
				   buffer, bh_use[] */
	size_t ra_ptr = 0;	/* Current index into readahead
				   buffer */
	ext4_lblk_t  nblocks;
	int i, namelen, retval;

	*res_dir = NULL;
	sb = dir->i_sb;
	namelen = fname->usr_fname->len;
	if (namelen > EXT4_NAME_LEN)
		return NULL;

	if (ext4_has_inline_data(dir)) {
		int has_inline_data = 1;
		ret = ext4_find_inline_entry(dir, fname, res_dir,
					     &has_inline_data);
		if (has_inline_data) {
			if (inlined)
				*inlined = 1;
			goto cleanup_and_exit;
		}
	}

	if ((namelen <= 2) && (name[0] == '.') &&
	    (name[1] == '.' || name[1] == '\0')) {
		/*
		 * "." or ".." will only be in the first block
		 * NFS may look up ".."; "." should be handled by the VFS
		 */
		block = start = 0;
		nblocks = 1;
		goto restart;
	}
	if (is_dx(dir)) {
		ret = ext4_dx_find_entry(dir, fname, res_dir);
		/*
		 * On success, or if the error was file not found,
		 * return.  Otherwise, fall back to doing a search the
		 * old fashioned way.
		 */
		if (!IS_ERR(ret) || PTR_ERR(ret) != ERR_BAD_DX_DIR)
			goto cleanup_and_exit;
		dxtrace(printk(KERN_DEBUG "ext4_find_entry: dx failed, "
			       "falling back\n"));
		ret = NULL;
	}
	nblocks = dir->i_size >> EXT4_BLOCK_SIZE_BITS(sb);
	if (!nblocks) {
		ret = NULL;
		goto cleanup_and_exit;
	}
	start = EXT4_I(dir)->i_dir_start_lookup;
	if (start >= nblocks)
		start = 0;
	block = start;
restart:
	do {
		/*
		 * We deal with the read-ahead logic here.
		 */
		if (ra_ptr >= ra_max) {
			/* Refill the readahead buffer */
			ra_ptr = 0;
			if (block < start)
				ra_max = start - block;
			else
				ra_max = nblocks - block;
			ra_max = min(ra_max, ARRAY_SIZE(bh_use));
			retval = ext4_bread_batch(dir, block, ra_max,
						  false /* wait */, bh_use);
			if (retval) {
				ret = ERR_PTR(retval);
				ra_max = 0;
				goto cleanup_and_exit;
			}
		}
		if ((bh = bh_use[ra_ptr++]) == NULL)
			goto next;
		wait_on_buffer(bh);
		if (!buffer_uptodate(bh)) {
			EXT4_ERROR_INODE(dir, "reading directory lblock %lu",
					 (unsigned long) block);
			brelse(bh);
			ret = ERR_PTR(-EIO);
			goto cleanup_and_exit;
		}
		if (!buffer_verified(bh) &&
		    !is_dx_internal_node(dir, block,
					 (struct ext4_dir_entry *)bh->b_data) &&
		    !ext4_dirblock_csum_verify(dir, bh)) {
			EXT4_ERROR_INODE(dir, "checksumming directory "
					 "block %lu", (unsigned long)block);
			brelse(bh);
			ret = ERR_PTR(-EFSBADCRC);
			goto cleanup_and_exit;
		}
		set_buffer_verified(bh);
		i = search_dirblock(bh, dir, fname,
			    block << EXT4_BLOCK_SIZE_BITS(sb), res_dir);
		if (i == 1) {
			EXT4_I(dir)->i_dir_start_lookup = block;
			ret = bh;
			goto cleanup_and_exit;
		} else {
			brelse(bh);
			if (i < 0)
				goto cleanup_and_exit;
		}
	next:
		if (++block >= nblocks)
			block = 0;
	} while (block != start);

	/*
	 * If the directory has grown while we were searching, then
	 * search the last part of the directory before giving up.
	 */
	block = nblocks;
	nblocks = dir->i_size >> EXT4_BLOCK_SIZE_BITS(sb);
	if (block < nblocks) {
		start = 0;
		goto restart;
	}

cleanup_and_exit:
	/* Clean up the read-ahead blocks */
	for (; ra_ptr < ra_max; ra_ptr++)
		brelse(bh_use[ra_ptr]);
	return ret;
}

static struct buffer_head *ext4_find_entry(struct inode *dir,
					   const struct qstr *d_name,
					   struct ext4_dir_entry_2 **res_dir,
					   int *inlined)
{
	int err;
	struct ext4_filename fname;
	struct buffer_head *bh;

	err = ext4_fname_setup_filename(dir, d_name, 1, &fname);
	if (err == -ENOENT)
		return NULL;
	if (err)
		return ERR_PTR(err);

	bh = __ext4_find_entry(dir, &fname, res_dir, inlined);

	ext4_fname_free_filename(&fname);
	return bh;
}

static struct buffer_head *ext4_lookup_entry(struct inode *dir,
					     struct dentry *dentry,
					     struct ext4_dir_entry_2 **res_dir)
{
	int err;
	struct ext4_filename fname;
	struct buffer_head *bh;

	err = ext4_fname_prepare_lookup(dir, dentry, &fname);
	if (err == -ENOENT)
		return NULL;
	if (err)
		return ERR_PTR(err);

	bh = __ext4_find_entry(dir, &fname, res_dir, NULL);

	ext4_fname_free_filename(&fname);
	return bh;
}

static struct buffer_head * ext4_dx_find_entry(struct inode *dir,
			struct ext4_filename *fname,
			struct ext4_dir_entry_2 **res_dir)
{
	struct super_block * sb = dir->i_sb;
	struct dx_frame frames[EXT4_HTREE_LEVEL], *frame;
	struct buffer_head *bh;
	ext4_lblk_t block;
	int retval;

#ifdef CONFIG_FS_ENCRYPTION
	*res_dir = NULL;
#endif
	frame = dx_probe(fname, dir, NULL, frames);
	if (IS_ERR(frame))
		return (struct buffer_head *) frame;
	do {
		block = dx_get_block(frame->at);
		bh = ext4_read_dirblock(dir, block, DIRENT_HTREE);
		if (IS_ERR(bh))
			goto errout;

		retval = search_dirblock(bh, dir, fname,
					 block << EXT4_BLOCK_SIZE_BITS(sb),
					 res_dir);
		if (retval == 1)
			goto success;
		brelse(bh);
		if (retval == -1) {
			bh = ERR_PTR(ERR_BAD_DX_DIR);
			goto errout;
		}

		/* Check to see if we should continue to search */
		retval = ext4_htree_next_block(dir, fname->hinfo.hash, frame,
					       frames, NULL);
		if (retval < 0) {
			ext4_warning_inode(dir,
				"error %d reading directory index block",
				retval);
			bh = ERR_PTR(retval);
			goto errout;
		}
	} while (retval == 1);

	bh = NULL;
errout:
	dxtrace(printk(KERN_DEBUG "%s not found\n", fname->usr_fname->name));
success:
	dx_release(frames);
	return bh;
}

static struct dentry *ext4_lookup(struct inode *dir, struct dentry *dentry, unsigned int flags)
{
	struct inode *inode;
	struct ext4_dir_entry_2 *de;
	struct buffer_head *bh;

	if (dentry->d_name.len > EXT4_NAME_LEN)
		return ERR_PTR(-ENAMETOOLONG);

	bh = ext4_lookup_entry(dir, dentry, &de);
	if (IS_ERR(bh))
		return ERR_CAST(bh);
	inode = NULL;
	if (bh) {
		__u32 ino = le32_to_cpu(de->inode);
		brelse(bh);
		if (!ext4_valid_inum(dir->i_sb, ino)) {
			EXT4_ERROR_INODE(dir, "bad inode number: %u", ino);
			return ERR_PTR(-EFSCORRUPTED);
		}
		if (unlikely(ino == dir->i_ino)) {
			EXT4_ERROR_INODE(dir, "'%pd' linked to parent dir",
					 dentry);
			return ERR_PTR(-EFSCORRUPTED);
		}
		inode = ext4_iget(dir->i_sb, ino, EXT4_IGET_NORMAL);
		if (inode == ERR_PTR(-ESTALE)) {
			EXT4_ERROR_INODE(dir,
					 "deleted inode referenced: %u",
					 ino);
			return ERR_PTR(-EFSCORRUPTED);
		}
		if (!IS_ERR(inode) && IS_ENCRYPTED(dir) &&
		    (S_ISDIR(inode->i_mode) || S_ISLNK(inode->i_mode)) &&
		    !fscrypt_has_permitted_context(dir, inode)) {
			ext4_warning(inode->i_sb,
				     "Inconsistent encryption contexts: %lu/%lu",
				     dir->i_ino, inode->i_ino);
			iput(inode);
			return ERR_PTR(-EPERM);
		}
	}

#ifdef CONFIG_UNICODE
	if (!inode && IS_CASEFOLDED(dir)) {
		/* Eventually we want to call d_add_ci(dentry, NULL)
		 * for negative dentries in the encoding case as
		 * well.  For now, prevent the negative dentry
		 * from being cached.
		 */
		return NULL;
	}
#endif
	return d_splice_alias(inode, dentry);
}


struct dentry *ext4_get_parent(struct dentry *child)
{
	__u32 ino;
	static const struct qstr dotdot = QSTR_INIT("..", 2);
	struct ext4_dir_entry_2 * de;
	struct buffer_head *bh;

	bh = ext4_find_entry(d_inode(child), &dotdot, &de, NULL);
	if (IS_ERR(bh))
		return ERR_CAST(bh);
	if (!bh)
		return ERR_PTR(-ENOENT);
	ino = le32_to_cpu(de->inode);
	brelse(bh);

	if (!ext4_valid_inum(child->d_sb, ino)) {
		EXT4_ERROR_INODE(d_inode(child),
				 "bad parent inode number: %u", ino);
		return ERR_PTR(-EFSCORRUPTED);
	}

	return d_obtain_alias(ext4_iget(child->d_sb, ino, EXT4_IGET_NORMAL));
}

/*
 * Move count entries from end of map between two memory locations.
 * Returns pointer to last entry moved.
 */
static struct ext4_dir_entry_2 *
dx_move_dirents(char *from, char *to, struct dx_map_entry *map, int count,
		unsigned blocksize)
{
	unsigned rec_len = 0;

	while (count--) {
		struct ext4_dir_entry_2 *de = (struct ext4_dir_entry_2 *)
						(from + (map->offs<<2));
		rec_len = EXT4_DIR_REC_LEN(de->name_len);
		memcpy (to, de, rec_len);
		((struct ext4_dir_entry_2 *) to)->rec_len =
				ext4_rec_len_to_disk(rec_len, blocksize);
		de->inode = 0;
		map++;
		to += rec_len;
	}
	return (struct ext4_dir_entry_2 *) (to - rec_len);
}

/*
 * Compact each dir entry in the range to the minimal rec_len.
 * Returns pointer to last entry in range.
 */
static struct ext4_dir_entry_2* dx_pack_dirents(char *base, unsigned blocksize)
{
	struct ext4_dir_entry_2 *next, *to, *prev, *de = (struct ext4_dir_entry_2 *) base;
	unsigned rec_len = 0;

	prev = to = de;
	while ((char*)de < base + blocksize) {
		next = ext4_next_entry(de, blocksize);
		if (de->inode && de->name_len) {
			rec_len = EXT4_DIR_REC_LEN(de->name_len);
			if (de > to)
				memmove(to, de, rec_len);
			to->rec_len = ext4_rec_len_to_disk(rec_len, blocksize);
			prev = to;
			to = (struct ext4_dir_entry_2 *) (((char *) to) + rec_len);
		}
		de = next;
	}
	return prev;
}

/*
 * Split a full leaf block to make room for a new dir entry.
 * Allocate a new block, and move entries so that they are approx. equally full.
 * Returns pointer to de in block into which the new entry will be inserted.
 */
static struct ext4_dir_entry_2 *do_split(handle_t *handle, struct inode *dir,
			struct buffer_head **bh,struct dx_frame *frame,
			struct dx_hash_info *hinfo)
{
	unsigned blocksize = dir->i_sb->s_blocksize;
	unsigned count, continued;
	struct buffer_head *bh2;
	ext4_lblk_t newblock;
	u32 hash2;
	struct dx_map_entry *map;
	char *data1 = (*bh)->b_data, *data2;
	unsigned split, move, size;
	struct ext4_dir_entry_2 *de = NULL, *de2;
	int	csum_size = 0;
	int	err = 0, i;

	if (ext4_has_metadata_csum(dir->i_sb))
		csum_size = sizeof(struct ext4_dir_entry_tail);

	bh2 = ext4_append(handle, dir, &newblock);
	if (IS_ERR(bh2)) {
		brelse(*bh);
		*bh = NULL;
		return (struct ext4_dir_entry_2 *) bh2;
	}

	BUFFER_TRACE(*bh, "get_write_access");
	err = ext4_journal_get_write_access(handle, *bh);
	if (err)
		goto journal_error;

	BUFFER_TRACE(frame->bh, "get_write_access");
	err = ext4_journal_get_write_access(handle, frame->bh);
	if (err)
		goto journal_error;

	data2 = bh2->b_data;

	/* create map in the end of data2 block */
	map = (struct dx_map_entry *) (data2 + blocksize);
	count = dx_make_map(dir, (struct ext4_dir_entry_2 *) data1,
			     blocksize, hinfo, map);
	map -= count;
	dx_sort_map(map, count);
	/* Split the existing block in the middle, size-wise */
	size = 0;
	move = 0;
	for (i = count-1; i >= 0; i--) {
		/* is more than half of this entry in 2nd half of the block? */
		if (size + map[i].size/2 > blocksize/2)
			break;
		size += map[i].size;
		move++;
	}
	/* map index at which we will split */
	split = count - move;
	hash2 = map[split].hash;
	continued = hash2 == map[split - 1].hash;
	dxtrace(printk(KERN_INFO "Split block %lu at %x, %i/%i\n",
			(unsigned long)dx_get_block(frame->at),
					hash2, split, count-split));

	/* Fancy dance to stay within two buffers */
	de2 = dx_move_dirents(data1, data2, map + split, count - split,
			      blocksize);
	de = dx_pack_dirents(data1, blocksize);
	de->rec_len = ext4_rec_len_to_disk(data1 + (blocksize - csum_size) -
					   (char *) de,
					   blocksize);
	de2->rec_len = ext4_rec_len_to_disk(data2 + (blocksize - csum_size) -
					    (char *) de2,
					    blocksize);
	if (csum_size) {
		ext4_initialize_dirent_tail(*bh, blocksize);
		ext4_initialize_dirent_tail(bh2, blocksize);
	}

	dxtrace(dx_show_leaf(dir, hinfo, (struct ext4_dir_entry_2 *) data1,
			blocksize, 1));
	dxtrace(dx_show_leaf(dir, hinfo, (struct ext4_dir_entry_2 *) data2,
			blocksize, 1));

	/* Which block gets the new entry? */
	if (hinfo->hash >= hash2) {
		swap(*bh, bh2);
		de = de2;
	}
	dx_insert_block(frame, hash2 + continued, newblock);
	err = ext4_handle_dirty_dirblock(handle, dir, bh2);
	if (err)
		goto journal_error;
	err = ext4_handle_dirty_dx_node(handle, dir, frame->bh);
	if (err)
		goto journal_error;
	brelse(bh2);
	dxtrace(dx_show_index("frame", frame->entries));
	return de;

journal_error:
	brelse(*bh);
	brelse(bh2);
	*bh = NULL;
	ext4_std_error(dir->i_sb, err);
	return ERR_PTR(err);
}

int ext4_find_dest_de(struct inode *dir, struct inode *inode,
		      struct buffer_head *bh,
		      void *buf, int buf_size,
		      struct ext4_filename *fname,
		      struct ext4_dir_entry_2 **dest_de)
{
	struct ext4_dir_entry_2 *de;
	unsigned short reclen = EXT4_DIR_REC_LEN(fname_len(fname));
	int nlen, rlen;
	unsigned int offset = 0;
	char *top;

	de = (struct ext4_dir_entry_2 *)buf;
	top = buf + buf_size - reclen;
	while ((char *) de <= top) {
		if (ext4_check_dir_entry(dir, NULL, de, bh,
					 buf, buf_size, offset))
			return -EFSCORRUPTED;
		if (ext4_match(dir, fname, de))
			return -EEXIST;
		nlen = EXT4_DIR_REC_LEN(de->name_len);
		rlen = ext4_rec_len_from_disk(de->rec_len, buf_size);
		if ((de->inode ? rlen - nlen : rlen) >= reclen)
			break;
		de = (struct ext4_dir_entry_2 *)((char *)de + rlen);
		offset += rlen;
	}
	if ((char *) de > top)
		return -ENOSPC;

	*dest_de = de;
	return 0;
}

void ext4_insert_dentry(struct inode *inode,
			struct ext4_dir_entry_2 *de,
			int buf_size,
			struct ext4_filename *fname)
{

	int nlen, rlen;

	nlen = EXT4_DIR_REC_LEN(de->name_len);
	rlen = ext4_rec_len_from_disk(de->rec_len, buf_size);
	if (de->inode) {
		struct ext4_dir_entry_2 *de1 =
			(struct ext4_dir_entry_2 *)((char *)de + nlen);
		de1->rec_len = ext4_rec_len_to_disk(rlen - nlen, buf_size);
		de->rec_len = ext4_rec_len_to_disk(nlen, buf_size);
		de = de1;
	}
	de->file_type = EXT4_FT_UNKNOWN;
	de->inode = cpu_to_le32(inode->i_ino);
	ext4_set_de_type(inode->i_sb, de, inode->i_mode);
	de->name_len = fname_len(fname);
	memcpy(de->name, fname_name(fname), fname_len(fname));
}

/*
 * Add a new entry into a directory (leaf) block.  If de is non-NULL,
 * it points to a directory entry which is guaranteed to be large
 * enough for new directory entry.  If de is NULL, then
 * add_dirent_to_buf will attempt search the directory block for
 * space.  It will return -ENOSPC if no space is available, and -EIO
 * and -EEXIST if directory entry already exists.
 */
static int add_dirent_to_buf(handle_t *handle, struct ext4_filename *fname,
			     struct inode *dir,
			     struct inode *inode, struct ext4_dir_entry_2 *de,
			     struct buffer_head *bh)
{
	unsigned int	blocksize = dir->i_sb->s_blocksize;
	int		csum_size = 0;
	int		err;

	if (ext4_has_metadata_csum(inode->i_sb))
		csum_size = sizeof(struct ext4_dir_entry_tail);

	if (!de) {
		err = ext4_find_dest_de(dir, inode, bh, bh->b_data,
					blocksize - csum_size, fname, &de);
		if (err)
			return err;
	}
	BUFFER_TRACE(bh, "get_write_access");
	err = ext4_journal_get_write_access(handle, bh);
	if (err) {
		ext4_std_error(dir->i_sb, err);
		return err;
	}

	/* By now the buffer is marked for journaling */
	ext4_insert_dentry(inode, de, blocksize, fname);

	/*
	 * XXX shouldn't update any times until successful
	 * completion of syscall, but too many callers depend
	 * on this.
	 *
	 * XXX similarly, too many callers depend on
	 * ext4_new_inode() setting the times, but error
	 * recovery deletes the inode, so the worst that can
	 * happen is that the times are slightly out of date
	 * and/or different from the directory change time.
	 */
	dir->i_mtime = dir->i_ctime = current_time(dir);
	ext4_update_dx_flag(dir);
	inode_inc_iversion(dir);
	ext4_mark_inode_dirty(handle, dir);
	BUFFER_TRACE(bh, "call ext4_handle_dirty_metadata");
	err = ext4_handle_dirty_dirblock(handle, dir, bh);
	if (err)
		ext4_std_error(dir->i_sb, err);
	return 0;
}

/*
 * This converts a one block unindexed directory to a 3 block indexed
 * directory, and adds the dentry to the indexed directory.
 */
static int make_indexed_dir(handle_t *handle, struct ext4_filename *fname,
			    struct inode *dir,
			    struct inode *inode, struct buffer_head *bh)
{
	struct buffer_head *bh2;
	struct dx_root	*root;
	struct dx_frame	frames[EXT4_HTREE_LEVEL], *frame;
	struct dx_entry *entries;
	struct ext4_dir_entry_2	*de, *de2;
	char		*data2, *top;
	unsigned	len;
	int		retval;
	unsigned	blocksize;
	ext4_lblk_t  block;
	struct fake_dirent *fde;
	int csum_size = 0;

	if (ext4_has_metadata_csum(inode->i_sb))
		csum_size = sizeof(struct ext4_dir_entry_tail);

	blocksize =  dir->i_sb->s_blocksize;
	dxtrace(printk(KERN_DEBUG "Creating index: inode %lu\n", dir->i_ino));
	BUFFER_TRACE(bh, "get_write_access");
	retval = ext4_journal_get_write_access(handle, bh);
	if (retval) {
		ext4_std_error(dir->i_sb, retval);
		brelse(bh);
		return retval;
	}
	root = (struct dx_root *) bh->b_data;

	/* The 0th block becomes the root, move the dirents out */
	fde = &root->dotdot;
	de = (struct ext4_dir_entry_2 *)((char *)fde +
		ext4_rec_len_from_disk(fde->rec_len, blocksize));
	if ((char *) de >= (((char *) root) + blocksize)) {
		EXT4_ERROR_INODE(dir, "invalid rec_len for '..'");
		brelse(bh);
		return -EFSCORRUPTED;
	}
	len = ((char *) root) + (blocksize - csum_size) - (char *) de;

	/* Allocate new block for the 0th block's dirents */
	bh2 = ext4_append(handle, dir, &block);
	if (IS_ERR(bh2)) {
		brelse(bh);
		return PTR_ERR(bh2);
	}
	ext4_set_inode_flag(dir, EXT4_INODE_INDEX);
	data2 = bh2->b_data;

	memcpy(data2, de, len);
	de = (struct ext4_dir_entry_2 *) data2;
	top = data2 + len;
	while ((char *)(de2 = ext4_next_entry(de, blocksize)) < top)
		de = de2;
	de->rec_len = ext4_rec_len_to_disk(data2 + (blocksize - csum_size) -
					   (char *) de, blocksize);

	if (csum_size)
		ext4_initialize_dirent_tail(bh2, blocksize);

	/* Initialize the root; the dot dirents already exist */
	de = (struct ext4_dir_entry_2 *) (&root->dotdot);
	de->rec_len = ext4_rec_len_to_disk(blocksize - EXT4_DIR_REC_LEN(2),
					   blocksize);
	memset (&root->info, 0, sizeof(root->info));
	root->info.info_length = sizeof(root->info);
	root->info.hash_version = EXT4_SB(dir->i_sb)->s_def_hash_version;
	entries = root->entries;
	dx_set_block(entries, 1);
	dx_set_count(entries, 1);
	dx_set_limit(entries, dx_root_limit(dir, sizeof(root->info)));

	/* Initialize as for dx_probe */
	fname->hinfo.hash_version = root->info.hash_version;
	if (fname->hinfo.hash_version <= DX_HASH_TEA)
		fname->hinfo.hash_version += EXT4_SB(dir->i_sb)->s_hash_unsigned;
	fname->hinfo.seed = EXT4_SB(dir->i_sb)->s_hash_seed;
	ext4fs_dirhash(dir, fname_name(fname), fname_len(fname), &fname->hinfo);

	memset(frames, 0, sizeof(frames));
	frame = frames;
	frame->entries = entries;
	frame->at = entries;
	frame->bh = bh;

	retval = ext4_handle_dirty_dx_node(handle, dir, frame->bh);
	if (retval)
		goto out_frames;	
	retval = ext4_handle_dirty_dirblock(handle, dir, bh2);
	if (retval)
		goto out_frames;	

	de = do_split(handle,dir, &bh2, frame, &fname->hinfo);
	if (IS_ERR(de)) {
		retval = PTR_ERR(de);
		goto out_frames;
	}

	retval = add_dirent_to_buf(handle, fname, dir, inode, de, bh2);
out_frames:
	/*
	 * Even if the block split failed, we have to properly write
	 * out all the changes we did so far. Otherwise we can end up
	 * with corrupted filesystem.
	 */
	if (retval)
		ext4_mark_inode_dirty(handle, dir);
	dx_release(frames);
	brelse(bh2);
	return retval;
}

/*
 *	ext4_add_entry()
 *
 * adds a file entry to the specified directory, using the same
 * semantics as ext4_find_entry(). It returns NULL if it failed.
 *
 * NOTE!! The inode part of 'de' is left at 0 - which means you
 * may not sleep between calling this and putting something into
 * the entry, as someone else might have used it while you slept.
 */
static int ext4_add_entry(handle_t *handle, struct dentry *dentry,
			  struct inode *inode)
{
	struct inode *dir = d_inode(dentry->d_parent);
	struct buffer_head *bh = NULL;
	struct ext4_dir_entry_2 *de;
	struct super_block *sb;
	struct ext4_sb_info *sbi;
	struct ext4_filename fname;
	int	retval;
	int	dx_fallback=0;
	unsigned blocksize;
	ext4_lblk_t block, blocks;
	int	csum_size = 0;

	if (ext4_has_metadata_csum(inode->i_sb))
		csum_size = sizeof(struct ext4_dir_entry_tail);

	sb = dir->i_sb;
	sbi = EXT4_SB(sb);
	blocksize = sb->s_blocksize;
	if (!dentry->d_name.len)
		return -EINVAL;

#ifdef CONFIG_UNICODE
	if (ext4_has_strict_mode(sbi) && IS_CASEFOLDED(dir) &&
	    utf8_validate(sbi->s_encoding, &dentry->d_name))
		return -EINVAL;
#endif

	retval = ext4_fname_setup_filename(dir, &dentry->d_name, 0, &fname);
	if (retval)
		return retval;

	if (ext4_has_inline_data(dir)) {
		retval = ext4_try_add_inline_entry(handle, &fname, dir, inode);
		if (retval < 0)
			goto out;
		if (retval == 1) {
			retval = 0;
			goto out;
		}
	}

	if (is_dx(dir)) {
		retval = ext4_dx_add_entry(handle, &fname, dir, inode);
		if (!retval || (retval != ERR_BAD_DX_DIR))
			goto out;
		ext4_clear_inode_flag(dir, EXT4_INODE_INDEX);
		dx_fallback++;
		ext4_mark_inode_dirty(handle, dir);
	}
	blocks = dir->i_size >> sb->s_blocksize_bits;
	for (block = 0; block < blocks; block++) {
		bh = ext4_read_dirblock(dir, block, DIRENT);
		if (bh == NULL) {
			bh = ext4_bread(handle, dir, block,
					EXT4_GET_BLOCKS_CREATE);
			goto add_to_new_block;
		}
		if (IS_ERR(bh)) {
			retval = PTR_ERR(bh);
			bh = NULL;
			goto out;
		}
		retval = add_dirent_to_buf(handle, &fname, dir, inode,
					   NULL, bh);
		if (retval != -ENOSPC)
			goto out;

		if (blocks == 1 && !dx_fallback &&
		    ext4_has_feature_dir_index(sb)) {
			retval = make_indexed_dir(handle, &fname, dir,
						  inode, bh);
			bh = NULL; /* make_indexed_dir releases bh */
			goto out;
		}
		brelse(bh);
	}
	bh = ext4_append(handle, dir, &block);
add_to_new_block:
	if (IS_ERR(bh)) {
		retval = PTR_ERR(bh);
		bh = NULL;
		goto out;
	}
	de = (struct ext4_dir_entry_2 *) bh->b_data;
	de->inode = 0;
	de->rec_len = ext4_rec_len_to_disk(blocksize - csum_size, blocksize);

	if (csum_size)
		ext4_initialize_dirent_tail(bh, blocksize);

	retval = add_dirent_to_buf(handle, &fname, dir, inode, de, bh);
out:
	ext4_fname_free_filename(&fname);
	brelse(bh);
	if (retval == 0)
		ext4_set_inode_state(inode, EXT4_STATE_NEWENTRY);
	return retval;
}

/*
 * Returns 0 for success, or a negative error value
 */
static int ext4_dx_add_entry(handle_t *handle, struct ext4_filename *fname,
			     struct inode *dir, struct inode *inode)
{
	struct dx_frame frames[EXT4_HTREE_LEVEL], *frame;
	struct dx_entry *entries, *at;
	struct buffer_head *bh;
	struct super_block *sb = dir->i_sb;
	struct ext4_dir_entry_2 *de;
	int restart;
	int err;

again:
	restart = 0;
	frame = dx_probe(fname, dir, NULL, frames);
	if (IS_ERR(frame))
		return PTR_ERR(frame);
	entries = frame->entries;
	at = frame->at;
	bh = ext4_read_dirblock(dir, dx_get_block(frame->at), DIRENT_HTREE);
	if (IS_ERR(bh)) {
		err = PTR_ERR(bh);
		bh = NULL;
		goto cleanup;
	}

	BUFFER_TRACE(bh, "get_write_access");
	err = ext4_journal_get_write_access(handle, bh);
	if (err)
		goto journal_error;

	err = add_dirent_to_buf(handle, fname, dir, inode, NULL, bh);
	if (err != -ENOSPC)
		goto cleanup;

	err = 0;
	/* Block full, should compress but for now just split */
	dxtrace(printk(KERN_DEBUG "using %u of %u node entries\n",
		       dx_get_count(entries), dx_get_limit(entries)));
	/* Need to split index? */
	if (dx_get_count(entries) == dx_get_limit(entries)) {
		ext4_lblk_t newblock;
		int levels = frame - frames + 1;
		unsigned int icount;
		int add_level = 1;
		struct dx_entry *entries2;
		struct dx_node *node2;
		struct buffer_head *bh2;

		while (frame > frames) {
			if (dx_get_count((frame - 1)->entries) <
			    dx_get_limit((frame - 1)->entries)) {
				add_level = 0;
				break;
			}
			frame--; /* split higher index block */
			at = frame->at;
			entries = frame->entries;
			restart = 1;
		}
		if (add_level && levels == ext4_dir_htree_level(sb)) {
			ext4_warning(sb, "Directory (ino: %lu) index full, "
					 "reach max htree level :%d",
					 dir->i_ino, levels);
			if (ext4_dir_htree_level(sb) < EXT4_HTREE_LEVEL) {
				ext4_warning(sb, "Large directory feature is "
						 "not enabled on this "
						 "filesystem");
			}
			err = -ENOSPC;
			goto cleanup;
		}
		icount = dx_get_count(entries);
		bh2 = ext4_append(handle, dir, &newblock);
		if (IS_ERR(bh2)) {
			err = PTR_ERR(bh2);
			goto cleanup;
		}
		node2 = (struct dx_node *)(bh2->b_data);
		entries2 = node2->entries;
		memset(&node2->fake, 0, sizeof(struct fake_dirent));
		node2->fake.rec_len = ext4_rec_len_to_disk(sb->s_blocksize,
							   sb->s_blocksize);
		BUFFER_TRACE(frame->bh, "get_write_access");
		err = ext4_journal_get_write_access(handle, frame->bh);
		if (err)
			goto journal_error;
		if (!add_level) {
			unsigned icount1 = icount/2, icount2 = icount - icount1;
			unsigned hash2 = dx_get_hash(entries + icount1);
			dxtrace(printk(KERN_DEBUG "Split index %i/%i\n",
				       icount1, icount2));

			BUFFER_TRACE(frame->bh, "get_write_access"); /* index root */
			err = ext4_journal_get_write_access(handle,
							     (frame - 1)->bh);
			if (err)
				goto journal_error;

			memcpy((char *) entries2, (char *) (entries + icount1),
			       icount2 * sizeof(struct dx_entry));
			dx_set_count(entries, icount1);
			dx_set_count(entries2, icount2);
			dx_set_limit(entries2, dx_node_limit(dir));

			/* Which index block gets the new entry? */
			if (at - entries >= icount1) {
				frame->at = at = at - entries - icount1 + entries2;
				frame->entries = entries = entries2;
				swap(frame->bh, bh2);
			}
			dx_insert_block((frame - 1), hash2, newblock);
			dxtrace(dx_show_index("node", frame->entries));
			dxtrace(dx_show_index("node",
			       ((struct dx_node *) bh2->b_data)->entries));
			err = ext4_handle_dirty_dx_node(handle, dir, bh2);
			if (err)
				goto journal_error;
			brelse (bh2);
			err = ext4_handle_dirty_dx_node(handle, dir,
						   (frame - 1)->bh);
			if (err)
				goto journal_error;
			if (restart) {
				err = ext4_handle_dirty_dx_node(handle, dir,
							   frame->bh);
				goto journal_error;
			}
		} else {
			struct dx_root *dxroot;
			memcpy((char *) entries2, (char *) entries,
			       icount * sizeof(struct dx_entry));
			dx_set_limit(entries2, dx_node_limit(dir));

			/* Set up root */
			dx_set_count(entries, 1);
			dx_set_block(entries + 0, newblock);
			dxroot = (struct dx_root *)frames[0].bh->b_data;
			dxroot->info.indirect_levels += 1;
			dxtrace(printk(KERN_DEBUG
				       "Creating %d level index...\n",
				       dxroot->info.indirect_levels));
			err = ext4_handle_dirty_dx_node(handle, dir, frame->bh);
			if (err)
				goto journal_error;
			err = ext4_handle_dirty_dx_node(handle, dir, bh2);
			brelse(bh2);
			restart = 1;
			goto journal_error;
		}
	}
	de = do_split(handle, dir, &bh, frame, &fname->hinfo);
	if (IS_ERR(de)) {
		err = PTR_ERR(de);
		goto cleanup;
	}
	err = add_dirent_to_buf(handle, fname, dir, inode, de, bh);
	goto cleanup;

journal_error:
	ext4_std_error(dir->i_sb, err); /* this is a no-op if err == 0 */
cleanup:
	brelse(bh);
	dx_release(frames);
	/* @restart is true means htree-path has been changed, we need to
	 * repeat dx_probe() to find out valid htree-path
	 */
	if (restart && err == 0)
		goto again;
	return err;
}

/*
 * ext4_generic_delete_entry deletes a directory entry by merging it
 * with the previous entry
 */
int ext4_generic_delete_entry(handle_t *handle,
			      struct inode *dir,
			      struct ext4_dir_entry_2 *de_del,
			      struct buffer_head *bh,
			      void *entry_buf,
			      int buf_size,
			      int csum_size)
{
	struct ext4_dir_entry_2 *de, *pde;
	unsigned int blocksize = dir->i_sb->s_blocksize;
	int i;

	i = 0;
	pde = NULL;
	de = (struct ext4_dir_entry_2 *)entry_buf;
	while (i < buf_size - csum_size) {
		if (ext4_check_dir_entry(dir, NULL, de, bh,
					 bh->b_data, bh->b_size, i))
			return -EFSCORRUPTED;
		if (de == de_del)  {
			if (pde)
				pde->rec_len = ext4_rec_len_to_disk(
					ext4_rec_len_from_disk(pde->rec_len,
							       blocksize) +
					ext4_rec_len_from_disk(de->rec_len,
							       blocksize),
					blocksize);
			else
				de->inode = 0;
			inode_inc_iversion(dir);
			return 0;
		}
		i += ext4_rec_len_from_disk(de->rec_len, blocksize);
		pde = de;
		de = ext4_next_entry(de, blocksize);
	}
	return -ENOENT;
}

static int ext4_delete_entry(handle_t *handle,
			     struct inode *dir,
			     struct ext4_dir_entry_2 *de_del,
			     struct buffer_head *bh)
{
	int err, csum_size = 0;

	if (ext4_has_inline_data(dir)) {
		int has_inline_data = 1;
		err = ext4_delete_inline_entry(handle, dir, de_del, bh,
					       &has_inline_data);
		if (has_inline_data)
			return err;
	}

	if (ext4_has_metadata_csum(dir->i_sb))
		csum_size = sizeof(struct ext4_dir_entry_tail);

	BUFFER_TRACE(bh, "get_write_access");
	err = ext4_journal_get_write_access(handle, bh);
	if (unlikely(err))
		goto out;

	err = ext4_generic_delete_entry(handle, dir, de_del,
					bh, bh->b_data,
					dir->i_sb->s_blocksize, csum_size);
	if (err)
		goto out;

	BUFFER_TRACE(bh, "call ext4_handle_dirty_metadata");
	err = ext4_handle_dirty_dirblock(handle, dir, bh);
	if (unlikely(err))
		goto out;

	return 0;
out:
	if (err != -ENOENT)
		ext4_std_error(dir->i_sb, err);
	return err;
}

/*
 * Set directory link count to 1 if nlinks > EXT4_LINK_MAX, or if nlinks == 2
 * since this indicates that nlinks count was previously 1 to avoid overflowing
 * the 16-bit i_links_count field on disk.  Directories with i_nlink == 1 mean
 * that subdirectory link counts are not being maintained accurately.
 *
 * The caller has already checked for i_nlink overflow in case the DIR_LINK
 * feature is not enabled and returned -EMLINK.  The is_dx() check is a proxy
 * for checking S_ISDIR(inode) (since the INODE_INDEX feature will not be set
 * on regular files) and to avoid creating huge/slow non-HTREE directories.
 */
static void ext4_inc_count(handle_t *handle, struct inode *inode)
{
	inc_nlink(inode);
	if (is_dx(inode) &&
	    (inode->i_nlink > EXT4_LINK_MAX || inode->i_nlink == 2))
		set_nlink(inode, 1);
}

/*
 * If a directory had nlink == 1, then we should let it be 1. This indicates
 * directory has >EXT4_LINK_MAX subdirs.
 */
static void ext4_dec_count(handle_t *handle, struct inode *inode)
{
	if (!S_ISDIR(inode->i_mode) || inode->i_nlink > 2)
		drop_nlink(inode);
}


static int ext4_add_nondir(handle_t *handle,
		struct dentry *dentry, struct inode *inode)
{
	int err = ext4_add_entry(handle, dentry, inode);
	if (!err) {
		ext4_mark_inode_dirty(handle, inode);
		d_instantiate_new(dentry, inode);
		return 0;
	}
	drop_nlink(inode);
	unlock_new_inode(inode);
	iput(inode);
	return err;
}

/*
 * By the time this is called, we already have created
 * the directory cache entry for the new file, but it
 * is so far negative - it has no inode.
 *
 * If the create succeeds, we fill in the inode information
 * with d_instantiate().
 */
static int ext4_create(struct inode *dir, struct dentry *dentry, umode_t mode,
		       bool excl)
{
	handle_t *handle;
	struct inode *inode;
	int err, credits, retries = 0;

	err = dquot_initialize(dir);
	if (err)
		return err;

	credits = (EXT4_DATA_TRANS_BLOCKS(dir->i_sb) +
		   EXT4_INDEX_EXTRA_TRANS_BLOCKS + 3);
retry:
	inode = ext4_new_inode_start_handle(dir, mode, &dentry->d_name, 0,
					    NULL, EXT4_HT_DIR, credits);
	handle = ext4_journal_current_handle();
	err = PTR_ERR(inode);
	if (!IS_ERR(inode)) {
		inode->i_op = &ext4_file_inode_operations;
		inode->i_fop = &ext4_file_operations;
		ext4_set_aops(inode);
		err = ext4_add_nondir(handle, dentry, inode);
		if (!err && IS_DIRSYNC(dir))
			ext4_handle_sync(handle);
	}
	if (handle)
		ext4_journal_stop(handle);
	if (err == -ENOSPC && ext4_should_retry_alloc(dir->i_sb, &retries))
		goto retry;
	return err;
}

static int ext4_mknod(struct inode *dir, struct dentry *dentry,
		      umode_t mode, dev_t rdev)
{
	handle_t *handle;
	struct inode *inode;
	int err, credits, retries = 0;

	err = dquot_initialize(dir);
	if (err)
		return err;

	credits = (EXT4_DATA_TRANS_BLOCKS(dir->i_sb) +
		   EXT4_INDEX_EXTRA_TRANS_BLOCKS + 3);
retry:
	inode = ext4_new_inode_start_handle(dir, mode, &dentry->d_name, 0,
					    NULL, EXT4_HT_DIR, credits);
	handle = ext4_journal_current_handle();
	err = PTR_ERR(inode);
	if (!IS_ERR(inode)) {
		init_special_inode(inode, inode->i_mode, rdev);
		inode->i_op = &ext4_special_inode_operations;
		err = ext4_add_nondir(handle, dentry, inode);
		if (!err && IS_DIRSYNC(dir))
			ext4_handle_sync(handle);
	}
	if (handle)
		ext4_journal_stop(handle);
	if (err == -ENOSPC && ext4_should_retry_alloc(dir->i_sb, &retries))
		goto retry;
	return err;
}

static int ext4_tmpfile(struct inode *dir, struct dentry *dentry, umode_t mode)
{
	handle_t *handle;
	struct inode *inode;
	int err, retries = 0;

	err = dquot_initialize(dir);
	if (err)
		return err;

retry:
	inode = ext4_new_inode_start_handle(dir, mode,
					    NULL, 0, NULL,
					    EXT4_HT_DIR,
			EXT4_MAXQUOTAS_INIT_BLOCKS(dir->i_sb) +
			  4 + EXT4_XATTR_TRANS_BLOCKS);
	handle = ext4_journal_current_handle();
	err = PTR_ERR(inode);
	if (!IS_ERR(inode)) {
		inode->i_op = &ext4_file_inode_operations;
		inode->i_fop = &ext4_file_operations;
		ext4_set_aops(inode);
		d_tmpfile(dentry, inode);
		err = ext4_orphan_add(handle, inode);
		if (err)
			goto err_unlock_inode;
		mark_inode_dirty(inode);
		unlock_new_inode(inode);
	}
	if (handle)
		ext4_journal_stop(handle);
	if (err == -ENOSPC && ext4_should_retry_alloc(dir->i_sb, &retries))
		goto retry;
	return err;
err_unlock_inode:
	ext4_journal_stop(handle);
	unlock_new_inode(inode);
	return err;
}

struct ext4_dir_entry_2 *ext4_init_dot_dotdot(struct inode *inode,
			  struct ext4_dir_entry_2 *de,
			  int blocksize, int csum_size,
			  unsigned int parent_ino, int dotdot_real_len)
{
	de->inode = cpu_to_le32(inode->i_ino);
	de->name_len = 1;
	de->rec_len = ext4_rec_len_to_disk(EXT4_DIR_REC_LEN(de->name_len),
					   blocksize);
	strcpy(de->name, ".");
	ext4_set_de_type(inode->i_sb, de, S_IFDIR);

	de = ext4_next_entry(de, blocksize);
	de->inode = cpu_to_le32(parent_ino);
	de->name_len = 2;
	if (!dotdot_real_len)
		de->rec_len = ext4_rec_len_to_disk(blocksize -
					(csum_size + EXT4_DIR_REC_LEN(1)),
					blocksize);
	else
		de->rec_len = ext4_rec_len_to_disk(
				EXT4_DIR_REC_LEN(de->name_len), blocksize);
	strcpy(de->name, "..");
	ext4_set_de_type(inode->i_sb, de, S_IFDIR);

	return ext4_next_entry(de, blocksize);
}

static int ext4_init_new_dir(handle_t *handle, struct inode *dir,
			     struct inode *inode)
{
	struct buffer_head *dir_block = NULL;
	struct ext4_dir_entry_2 *de;
	ext4_lblk_t block = 0;
	unsigned int blocksize = dir->i_sb->s_blocksize;
	int csum_size = 0;
	int err;

	if (ext4_has_metadata_csum(dir->i_sb))
		csum_size = sizeof(struct ext4_dir_entry_tail);

	if (ext4_test_inode_state(inode, EXT4_STATE_MAY_INLINE_DATA)) {
		err = ext4_try_create_inline_dir(handle, dir, inode);
		if (err < 0 && err != -ENOSPC)
			goto out;
		if (!err)
			goto out;
	}

	inode->i_size = 0;
	dir_block = ext4_append(handle, inode, &block);
	if (IS_ERR(dir_block))
		return PTR_ERR(dir_block);
	de = (struct ext4_dir_entry_2 *)dir_block->b_data;
	ext4_init_dot_dotdot(inode, de, blocksize, csum_size, dir->i_ino, 0);
	set_nlink(inode, 2);
	if (csum_size)
		ext4_initialize_dirent_tail(dir_block, blocksize);

	BUFFER_TRACE(dir_block, "call ext4_handle_dirty_metadata");
	err = ext4_handle_dirty_dirblock(handle, inode, dir_block);
	if (err)
		goto out;
	set_buffer_verified(dir_block);
out:
	brelse(dir_block);
	return err;
}

static int ext4_mkdir(struct inode *dir, struct dentry *dentry, umode_t mode)
{
	handle_t *handle;
	struct inode *inode;
	int err, credits, retries = 0;

	if (EXT4_DIR_LINK_MAX(dir))
		return -EMLINK;

	err = dquot_initialize(dir);
	if (err)
		return err;

	credits = (EXT4_DATA_TRANS_BLOCKS(dir->i_sb) +
		   EXT4_INDEX_EXTRA_TRANS_BLOCKS + 3);
retry:
	inode = ext4_new_inode_start_handle(dir, S_IFDIR | mode,
					    &dentry->d_name,
					    0, NULL, EXT4_HT_DIR, credits);
	handle = ext4_journal_current_handle();
	err = PTR_ERR(inode);
	if (IS_ERR(inode))
		goto out_stop;

	inode->i_op = &ext4_dir_inode_operations;
	inode->i_fop = &ext4_dir_operations;
	err = ext4_init_new_dir(handle, dir, inode);
	if (err)
		goto out_clear_inode;
	err = ext4_mark_inode_dirty(handle, inode);
	if (!err)
		err = ext4_add_entry(handle, dentry, inode);
	if (err) {
out_clear_inode:
		clear_nlink(inode);
		unlock_new_inode(inode);
		ext4_mark_inode_dirty(handle, inode);
		iput(inode);
		goto out_stop;
	}
	ext4_inc_count(handle, dir);
	ext4_update_dx_flag(dir);
	err = ext4_mark_inode_dirty(handle, dir);
	if (err)
		goto out_clear_inode;
	d_instantiate_new(dentry, inode);
	if (IS_DIRSYNC(dir))
		ext4_handle_sync(handle);

out_stop:
	if (handle)
		ext4_journal_stop(handle);
	if (err == -ENOSPC && ext4_should_retry_alloc(dir->i_sb, &retries))
		goto retry;
	return err;
}

/*
 * routine to check that the specified directory is empty (for rmdir)
 */
bool ext4_empty_dir(struct inode *inode)
{
	unsigned int offset;
	struct buffer_head *bh;
	struct ext4_dir_entry_2 *de, *de1;
	struct super_block *sb;

	if (ext4_has_inline_data(inode)) {
		int has_inline_data = 1;
		int ret;

		ret = empty_inline_dir(inode, &has_inline_data);
		if (has_inline_data)
			return ret;
	}

	sb = inode->i_sb;
	if (inode->i_size < EXT4_DIR_REC_LEN(1) + EXT4_DIR_REC_LEN(2)) {
		EXT4_ERROR_INODE(inode, "invalid size");
		return true;
	}
	/* The first directory block must not be a hole,
	 * so treat it as DIRENT_HTREE
	 */
	bh = ext4_read_dirblock(inode, 0, DIRENT_HTREE);
	if (IS_ERR(bh))
		return true;

	de = (struct ext4_dir_entry_2 *) bh->b_data;
	de1 = ext4_next_entry(de, sb->s_blocksize);
	if (le32_to_cpu(de->inode) != inode->i_ino ||
			le32_to_cpu(de1->inode) == 0 ||
			strcmp(".", de->name) || strcmp("..", de1->name)) {
		ext4_warning_inode(inode, "directory missing '.' and/or '..'");
		brelse(bh);
		return true;
	}
	offset = ext4_rec_len_from_disk(de->rec_len, sb->s_blocksize) +
		 ext4_rec_len_from_disk(de1->rec_len, sb->s_blocksize);
	de = ext4_next_entry(de1, sb->s_blocksize);
	while (offset < inode->i_size) {
		if ((void *) de >= (void *) (bh->b_data+sb->s_blocksize)) {
			unsigned int lblock;
			brelse(bh);
			lblock = offset >> EXT4_BLOCK_SIZE_BITS(sb);
			bh = ext4_read_dirblock(inode, lblock, EITHER);
			if (bh == NULL) {
				offset += sb->s_blocksize;
				continue;
			}
			if (IS_ERR(bh))
				return true;
			de = (struct ext4_dir_entry_2 *) bh->b_data;
		}
		if (ext4_check_dir_entry(inode, NULL, de, bh,
					 bh->b_data, bh->b_size, offset)) {
			de = (struct ext4_dir_entry_2 *)(bh->b_data +
							 sb->s_blocksize);
			offset = (offset | (sb->s_blocksize - 1)) + 1;
			continue;
		}
		if (le32_to_cpu(de->inode)) {
			brelse(bh);
			return false;
		}
		offset += ext4_rec_len_from_disk(de->rec_len, sb->s_blocksize);
		de = ext4_next_entry(de, sb->s_blocksize);
	}
	brelse(bh);
	return true;
}

/*
 * ext4_orphan_add() links an unlinked or truncated inode into a list of
 * such inodes, starting at the superblock, in case we crash before the
 * file is closed/deleted, or in case the inode truncate spans multiple
 * transactions and the last transaction is not recovered after a crash.
 *
 * At filesystem recovery time, we walk this list deleting unlinked
 * inodes and truncating linked inodes in ext4_orphan_cleanup().
 *
 * Orphan list manipulation functions must be called under i_mutex unless
 * we are just creating the inode or deleting it.
 */
int ext4_orphan_add(handle_t *handle, struct inode *inode)
{
	struct super_block *sb = inode->i_sb;
	struct ext4_sb_info *sbi = EXT4_SB(sb);
	struct ext4_iloc iloc;
	int err = 0, rc;
	bool dirty = false;

	if (!sbi->s_journal || is_bad_inode(inode))
		return 0;

	WARN_ON_ONCE(!(inode->i_state & (I_NEW | I_FREEING)) &&
		     !inode_is_locked(inode));
	/*
	 * Exit early if inode already is on orphan list. This is a big speedup
	 * since we don't have to contend on the global s_orphan_lock.
	 */
	if (!list_empty(&EXT4_I(inode)->i_orphan))
		return 0;

	/*
	 * Orphan handling is only valid for files with data blocks
	 * being truncated, or files being unlinked. Note that we either
	 * hold i_mutex, or the inode can not be referenced from outside,
	 * so i_nlink should not be bumped due to race
	 */
	J_ASSERT((S_ISREG(inode->i_mode) || S_ISDIR(inode->i_mode) ||
		  S_ISLNK(inode->i_mode)) || inode->i_nlink == 0);

	BUFFER_TRACE(sbi->s_sbh, "get_write_access");
	err = ext4_journal_get_write_access(handle, sbi->s_sbh);
	if (err)
		goto out;

	err = ext4_reserve_inode_write(handle, inode, &iloc);
	if (err)
		goto out;

	mutex_lock(&sbi->s_orphan_lock);
	/*
	 * Due to previous errors inode may be already a part of on-disk
	 * orphan list. If so skip on-disk list modification.
	 */
	if (!NEXT_ORPHAN(inode) || NEXT_ORPHAN(inode) >
	    (le32_to_cpu(sbi->s_es->s_inodes_count))) {
		/* Insert this inode at the head of the on-disk orphan list */
		NEXT_ORPHAN(inode) = le32_to_cpu(sbi->s_es->s_last_orphan);
		sbi->s_es->s_last_orphan = cpu_to_le32(inode->i_ino);
		dirty = true;
	}
	list_add(&EXT4_I(inode)->i_orphan, &sbi->s_orphan);
	mutex_unlock(&sbi->s_orphan_lock);

	if (dirty) {
		err = ext4_handle_dirty_super(handle, sb);
		rc = ext4_mark_iloc_dirty(handle, inode, &iloc);
		if (!err)
			err = rc;
		if (err) {
			/*
			 * We have to remove inode from in-memory list if
			 * addition to on disk orphan list failed. Stray orphan
			 * list entries can cause panics at unmount time.
			 */
			mutex_lock(&sbi->s_orphan_lock);
			list_del_init(&EXT4_I(inode)->i_orphan);
			mutex_unlock(&sbi->s_orphan_lock);
		}
	} else
		brelse(iloc.bh);

	jbd_debug(4, "superblock will point to %lu\n", inode->i_ino);
	jbd_debug(4, "orphan inode %lu will point to %d\n",
			inode->i_ino, NEXT_ORPHAN(inode));
out:
	ext4_std_error(sb, err);
	return err;
}

/*
 * ext4_orphan_del() removes an unlinked or truncated inode from the list
 * of such inodes stored on disk, because it is finally being cleaned up.
 */
int ext4_orphan_del(handle_t *handle, struct inode *inode)
{
	struct list_head *prev;
	struct ext4_inode_info *ei = EXT4_I(inode);
	struct ext4_sb_info *sbi = EXT4_SB(inode->i_sb);
	__u32 ino_next;
	struct ext4_iloc iloc;
	int err = 0;

	if (!sbi->s_journal && !(sbi->s_mount_state & EXT4_ORPHAN_FS))
		return 0;

	WARN_ON_ONCE(!(inode->i_state & (I_NEW | I_FREEING)) &&
		     !inode_is_locked(inode));
	/* Do this quick check before taking global s_orphan_lock. */
	if (list_empty(&ei->i_orphan))
		return 0;

	if (handle) {
		/* Grab inode buffer early before taking global s_orphan_lock */
		err = ext4_reserve_inode_write(handle, inode, &iloc);
	}

	mutex_lock(&sbi->s_orphan_lock);
	jbd_debug(4, "remove inode %lu from orphan list\n", inode->i_ino);

	prev = ei->i_orphan.prev;
	list_del_init(&ei->i_orphan);

	/* If we're on an error path, we may not have a valid
	 * transaction handle with which to update the orphan list on
	 * disk, but we still need to remove the inode from the linked
	 * list in memory. */
	if (!handle || err) {
		mutex_unlock(&sbi->s_orphan_lock);
		goto out_err;
	}

	ino_next = NEXT_ORPHAN(inode);
	if (prev == &sbi->s_orphan) {
		jbd_debug(4, "superblock will point to %u\n", ino_next);
		BUFFER_TRACE(sbi->s_sbh, "get_write_access");
		err = ext4_journal_get_write_access(handle, sbi->s_sbh);
		if (err) {
			mutex_unlock(&sbi->s_orphan_lock);
			goto out_brelse;
		}
		sbi->s_es->s_last_orphan = cpu_to_le32(ino_next);
		mutex_unlock(&sbi->s_orphan_lock);
		err = ext4_handle_dirty_super(handle, inode->i_sb);
	} else {
		struct ext4_iloc iloc2;
		struct inode *i_prev =
			&list_entry(prev, struct ext4_inode_info, i_orphan)->vfs_inode;

		jbd_debug(4, "orphan inode %lu will point to %u\n",
			  i_prev->i_ino, ino_next);
		err = ext4_reserve_inode_write(handle, i_prev, &iloc2);
		if (err) {
			mutex_unlock(&sbi->s_orphan_lock);
			goto out_brelse;
		}
		NEXT_ORPHAN(i_prev) = ino_next;
		err = ext4_mark_iloc_dirty(handle, i_prev, &iloc2);
		mutex_unlock(&sbi->s_orphan_lock);
	}
	if (err)
		goto out_brelse;
	NEXT_ORPHAN(inode) = 0;
	err = ext4_mark_iloc_dirty(handle, inode, &iloc);
out_err:
	ext4_std_error(inode->i_sb, err);
	return err;

out_brelse:
	brelse(iloc.bh);
	goto out_err;
}

static int ext4_rmdir(struct inode *dir, struct dentry *dentry)
{
	int retval;
	struct inode *inode;
	struct buffer_head *bh;
	struct ext4_dir_entry_2 *de;
	handle_t *handle = NULL;

	if (unlikely(ext4_forced_shutdown(EXT4_SB(dir->i_sb))))
		return -EIO;

	/* Initialize quotas before so that eventual writes go in
	 * separate transaction */
	retval = dquot_initialize(dir);
	if (retval)
		return retval;
	retval = dquot_initialize(d_inode(dentry));
	if (retval)
		return retval;

	retval = -ENOENT;
	bh = ext4_find_entry(dir, &dentry->d_name, &de, NULL);
	if (IS_ERR(bh))
		return PTR_ERR(bh);
	if (!bh)
		goto end_rmdir;

	inode = d_inode(dentry);

	retval = -EFSCORRUPTED;
	if (le32_to_cpu(de->inode) != inode->i_ino)
		goto end_rmdir;

	retval = -ENOTEMPTY;
	if (!ext4_empty_dir(inode))
		goto end_rmdir;

	handle = ext4_journal_start(dir, EXT4_HT_DIR,
				    EXT4_DATA_TRANS_BLOCKS(dir->i_sb));
	if (IS_ERR(handle)) {
		retval = PTR_ERR(handle);
		handle = NULL;
		goto end_rmdir;
	}

	if (IS_DIRSYNC(dir))
		ext4_handle_sync(handle);

	retval = ext4_delete_entry(handle, dir, de, bh);
	if (retval)
		goto end_rmdir;
	if (!EXT4_DIR_LINK_EMPTY(inode))
		ext4_warning_inode(inode,
			     "empty directory '%.*s' has too many links (%u)",
			     dentry->d_name.len, dentry->d_name.name,
			     inode->i_nlink);
	inode_inc_iversion(inode);
	clear_nlink(inode);
	/* There's no need to set i_disksize: the fact that i_nlink is
	 * zero will ensure that the right thing happens during any
	 * recovery. */
	inode->i_size = 0;
	ext4_orphan_add(handle, inode);
	inode->i_ctime = dir->i_ctime = dir->i_mtime = current_time(inode);
	ext4_mark_inode_dirty(handle, inode);
	ext4_dec_count(handle, dir);
	ext4_update_dx_flag(dir);
	ext4_mark_inode_dirty(handle, dir);

#ifdef CONFIG_UNICODE
	/* VFS negative dentries are incompatible with Encoding and
	 * Case-insensitiveness. Eventually we'll want avoid
	 * invalidating the dentries here, alongside with returning the
	 * negative dentries at ext4_lookup(), when it is better
	 * supported by the VFS for the CI case.
	 */
	if (IS_CASEFOLDED(dir))
		d_invalidate(dentry);
#endif

end_rmdir:
	brelse(bh);
	if (handle)
		ext4_journal_stop(handle);
	return retval;
}

static int ext4_unlink(struct inode *dir, struct dentry *dentry)
{
	int retval;
	struct inode *inode;
	struct buffer_head *bh;
	struct ext4_dir_entry_2 *de;
	handle_t *handle = NULL;

	if (unlikely(ext4_forced_shutdown(EXT4_SB(dir->i_sb))))
		return -EIO;

	trace_ext4_unlink_enter(dir, dentry);
	/* Initialize quotas before so that eventual writes go
	 * in separate transaction */
	retval = dquot_initialize(dir);
	if (retval)
		return retval;
	retval = dquot_initialize(d_inode(dentry));
	if (retval)
		return retval;

	retval = -ENOENT;
	bh = ext4_find_entry(dir, &dentry->d_name, &de, NULL);
	if (IS_ERR(bh))
		return PTR_ERR(bh);
	if (!bh)
		goto end_unlink;

	inode = d_inode(dentry);

	retval = -EFSCORRUPTED;
	if (le32_to_cpu(de->inode) != inode->i_ino)
		goto end_unlink;

	handle = ext4_journal_start(dir, EXT4_HT_DIR,
				    EXT4_DATA_TRANS_BLOCKS(dir->i_sb));
	if (IS_ERR(handle)) {
		retval = PTR_ERR(handle);
		handle = NULL;
		goto end_unlink;
	}

	if (IS_DIRSYNC(dir))
		ext4_handle_sync(handle);

	if (inode->i_nlink == 0) {
		ext4_warning_inode(inode, "Deleting file '%.*s' with no links",
				   dentry->d_name.len, dentry->d_name.name);
		set_nlink(inode, 1);
	}
	retval = ext4_delete_entry(handle, dir, de, bh);
	if (retval)
		goto end_unlink;
	dir->i_ctime = dir->i_mtime = current_time(dir);
	ext4_update_dx_flag(dir);
	ext4_mark_inode_dirty(handle, dir);
	drop_nlink(inode);
	if (!inode->i_nlink)
		ext4_orphan_add(handle, inode);
	inode->i_ctime = current_time(inode);
	ext4_mark_inode_dirty(handle, inode);

#ifdef CONFIG_UNICODE
	/* VFS negative dentries are incompatible with Encoding and
	 * Case-insensitiveness. Eventually we'll want avoid
	 * invalidating the dentries here, alongside with returning the
	 * negative dentries at ext4_lookup(), when it is  better
	 * supported by the VFS for the CI case.
	 */
	if (IS_CASEFOLDED(dir))
		d_invalidate(dentry);
#endif

end_unlink:
	brelse(bh);
	if (handle)
		ext4_journal_stop(handle);
	trace_ext4_unlink_exit(dentry, retval);
	return retval;
}

static int ext4_symlink(struct inode *dir,
			struct dentry *dentry, const char *symname)
{
	handle_t *handle;
	struct inode *inode;
	int err, len = strlen(symname);
	int credits;
	struct fscrypt_str disk_link;

	if (unlikely(ext4_forced_shutdown(EXT4_SB(dir->i_sb))))
		return -EIO;

	err = fscrypt_prepare_symlink(dir, symname, len, dir->i_sb->s_blocksize,
				      &disk_link);
	if (err)
		return err;

	err = dquot_initialize(dir);
	if (err)
		return err;

	if ((disk_link.len > EXT4_N_BLOCKS * 4)) {
		/*
		 * For non-fast symlinks, we just allocate inode and put it on
		 * orphan list in the first transaction => we need bitmap,
		 * group descriptor, sb, inode block, quota blocks, and
		 * possibly selinux xattr blocks.
		 */
		credits = 4 + EXT4_MAXQUOTAS_INIT_BLOCKS(dir->i_sb) +
			  EXT4_XATTR_TRANS_BLOCKS;
	} else {
		/*
		 * Fast symlink. We have to add entry to directory
		 * (EXT4_DATA_TRANS_BLOCKS + EXT4_INDEX_EXTRA_TRANS_BLOCKS),
		 * allocate new inode (bitmap, group descriptor, inode block,
		 * quota blocks, sb is already counted in previous macros).
		 */
		credits = EXT4_DATA_TRANS_BLOCKS(dir->i_sb) +
			  EXT4_INDEX_EXTRA_TRANS_BLOCKS + 3;
	}

	inode = ext4_new_inode_start_handle(dir, S_IFLNK|S_IRWXUGO,
					    &dentry->d_name, 0, NULL,
					    EXT4_HT_DIR, credits);
	handle = ext4_journal_current_handle();
	if (IS_ERR(inode)) {
		if (handle)
			ext4_journal_stop(handle);
		return PTR_ERR(inode);
	}

	if (IS_ENCRYPTED(inode)) {
		err = fscrypt_encrypt_symlink(inode, symname, len, &disk_link);
		if (err)
			goto err_drop_inode;
		inode->i_op = &ext4_encrypted_symlink_inode_operations;
	}

	if ((disk_link.len > EXT4_N_BLOCKS * 4)) {
		if (!IS_ENCRYPTED(inode))
			inode->i_op = &ext4_symlink_inode_operations;
		inode_nohighmem(inode);
		ext4_set_aops(inode);
		/*
		 * We cannot call page_symlink() with transaction started
		 * because it calls into ext4_write_begin() which can wait
		 * for transaction commit if we are running out of space
		 * and thus we deadlock. So we have to stop transaction now
		 * and restart it when symlink contents is written.
		 * 
		 * To keep fs consistent in case of crash, we have to put inode
		 * to orphan list in the mean time.
		 */
		drop_nlink(inode);
		err = ext4_orphan_add(handle, inode);
		ext4_journal_stop(handle);
		handle = NULL;
		if (err)
			goto err_drop_inode;
		err = __page_symlink(inode, disk_link.name, disk_link.len, 1);
		if (err)
			goto err_drop_inode;
		/*
		 * Now inode is being linked into dir (EXT4_DATA_TRANS_BLOCKS
		 * + EXT4_INDEX_EXTRA_TRANS_BLOCKS), inode is also modified
		 */
		handle = ext4_journal_start(dir, EXT4_HT_DIR,
				EXT4_DATA_TRANS_BLOCKS(dir->i_sb) +
				EXT4_INDEX_EXTRA_TRANS_BLOCKS + 1);
		if (IS_ERR(handle)) {
			err = PTR_ERR(handle);
			handle = NULL;
			goto err_drop_inode;
		}
		set_nlink(inode, 1);
		err = ext4_orphan_del(handle, inode);
		if (err)
			goto err_drop_inode;
	} else {
		/* clear the extent format for fast symlink */
		ext4_clear_inode_flag(inode, EXT4_INODE_EXTENTS);
		if (!IS_ENCRYPTED(inode)) {
			inode->i_op = &ext4_fast_symlink_inode_operations;
			inode->i_link = (char *)&EXT4_I(inode)->i_data;
		}
		memcpy((char *)&EXT4_I(inode)->i_data, disk_link.name,
		       disk_link.len);
		inode->i_size = disk_link.len - 1;
	}
	EXT4_I(inode)->i_disksize = inode->i_size;
	err = ext4_add_nondir(handle, dentry, inode);
	if (!err && IS_DIRSYNC(dir))
		ext4_handle_sync(handle);

	if (handle)
		ext4_journal_stop(handle);
	goto out_free_encrypted_link;

err_drop_inode:
	if (handle)
		ext4_journal_stop(handle);
	clear_nlink(inode);
	unlock_new_inode(inode);
	iput(inode);
out_free_encrypted_link:
	if (disk_link.name != (unsigned char *)symname)
		kfree(disk_link.name);
	return err;
}

static int ext4_link(struct dentry *old_dentry,
		     struct inode *dir, struct dentry *dentry)
{
	handle_t *handle;
	struct inode *inode = d_inode(old_dentry);
	int err, retries = 0;

	if (inode->i_nlink >= EXT4_LINK_MAX)
		return -EMLINK;

	err = fscrypt_prepare_link(old_dentry, dir, dentry);
	if (err)
		return err;

	if ((ext4_test_inode_flag(dir, EXT4_INODE_PROJINHERIT)) &&
	    (!projid_eq(EXT4_I(dir)->i_projid,
			EXT4_I(old_dentry->d_inode)->i_projid)))
		return -EXDEV;

	err = dquot_initialize(dir);
	if (err)
		return err;

retry:
	handle = ext4_journal_start(dir, EXT4_HT_DIR,
		(EXT4_DATA_TRANS_BLOCKS(dir->i_sb) +
		 EXT4_INDEX_EXTRA_TRANS_BLOCKS) + 1);
	if (IS_ERR(handle))
		return PTR_ERR(handle);

	if (IS_DIRSYNC(dir))
		ext4_handle_sync(handle);

	inode->i_ctime = current_time(inode);
	ext4_inc_count(handle, inode);
	ihold(inode);

	err = ext4_add_entry(handle, dentry, inode);
	if (!err) {
		ext4_mark_inode_dirty(handle, inode);
		/* this can happen only for tmpfile being
		 * linked the first time
		 */
		if (inode->i_nlink == 1)
			ext4_orphan_del(handle, inode);
		d_instantiate(dentry, inode);
	} else {
		drop_nlink(inode);
		iput(inode);
	}
	ext4_journal_stop(handle);
	if (err == -ENOSPC && ext4_should_retry_alloc(dir->i_sb, &retries))
		goto retry;
	return err;
}


/*
 * Try to find buffer head where contains the parent block.
 * It should be the inode block if it is inlined or the 1st block
 * if it is a normal dir.
 */
static struct buffer_head *ext4_get_first_dir_block(handle_t *handle,
					struct inode *inode,
					int *retval,
					struct ext4_dir_entry_2 **parent_de,
					int *inlined)
{
	struct buffer_head *bh;

	if (!ext4_has_inline_data(inode)) {
		/* The first directory block must not be a hole, so
		 * treat it as DIRENT_HTREE
		 */
		bh = ext4_read_dirblock(inode, 0, DIRENT_HTREE);
		if (IS_ERR(bh)) {
			*retval = PTR_ERR(bh);
			return NULL;
		}
		*parent_de = ext4_next_entry(
					(struct ext4_dir_entry_2 *)bh->b_data,
					inode->i_sb->s_blocksize);
		return bh;
	}

	*inlined = 1;
	return ext4_get_first_inline_block(inode, parent_de, retval);
}

struct ext4_renament {
	struct inode *dir;
	struct dentry *dentry;
	struct inode *inode;
	bool is_dir;
	int dir_nlink_delta;

	/* entry for "dentry" */
	struct buffer_head *bh;
	struct ext4_dir_entry_2 *de;
	int inlined;

	/* entry for ".." in inode if it's a directory */
	struct buffer_head *dir_bh;
	struct ext4_dir_entry_2 *parent_de;
	int dir_inlined;
};

static int ext4_rename_dir_prepare(handle_t *handle, struct ext4_renament *ent)
{
	int retval;

	ent->dir_bh = ext4_get_first_dir_block(handle, ent->inode,
					      &retval, &ent->parent_de,
					      &ent->dir_inlined);
	if (!ent->dir_bh)
		return retval;
	if (le32_to_cpu(ent->parent_de->inode) != ent->dir->i_ino)
		return -EFSCORRUPTED;
	BUFFER_TRACE(ent->dir_bh, "get_write_access");
	return ext4_journal_get_write_access(handle, ent->dir_bh);
}

static int ext4_rename_dir_finish(handle_t *handle, struct ext4_renament *ent,
				  unsigned dir_ino)
{
	int retval;

	ent->parent_de->inode = cpu_to_le32(dir_ino);
	BUFFER_TRACE(ent->dir_bh, "call ext4_handle_dirty_metadata");
	if (!ent->dir_inlined) {
		if (is_dx(ent->inode)) {
			retval = ext4_handle_dirty_dx_node(handle,
							   ent->inode,
							   ent->dir_bh);
		} else {
			retval = ext4_handle_dirty_dirblock(handle, ent->inode,
							    ent->dir_bh);
		}
	} else {
		retval = ext4_mark_inode_dirty(handle, ent->inode);
	}
	if (retval) {
		ext4_std_error(ent->dir->i_sb, retval);
		return retval;
	}
	return 0;
}

static int ext4_setent(handle_t *handle, struct ext4_renament *ent,
		       unsigned ino, unsigned file_type)
{
	int retval;

	BUFFER_TRACE(ent->bh, "get write access");
	retval = ext4_journal_get_write_access(handle, ent->bh);
	if (retval)
		return retval;
	ent->de->inode = cpu_to_le32(ino);
	if (ext4_has_feature_filetype(ent->dir->i_sb))
		ent->de->file_type = file_type;
	inode_inc_iversion(ent->dir);
	ent->dir->i_ctime = ent->dir->i_mtime =
		current_time(ent->dir);
	ext4_mark_inode_dirty(handle, ent->dir);
	BUFFER_TRACE(ent->bh, "call ext4_handle_dirty_metadata");
	if (!ent->inlined) {
		retval = ext4_handle_dirty_dirblock(handle, ent->dir, ent->bh);
		if (unlikely(retval)) {
			ext4_std_error(ent->dir->i_sb, retval);
			return retval;
		}
	}
	brelse(ent->bh);
	ent->bh = NULL;

	return 0;
}

static int ext4_find_delete_entry(handle_t *handle, struct inode *dir,
				  const struct qstr *d_name)
{
	int retval = -ENOENT;
	struct buffer_head *bh;
	struct ext4_dir_entry_2 *de;

	bh = ext4_find_entry(dir, d_name, &de, NULL);
	if (IS_ERR(bh))
		return PTR_ERR(bh);
	if (bh) {
		retval = ext4_delete_entry(handle, dir, de, bh);
		brelse(bh);
	}
	return retval;
}

static void ext4_rename_delete(handle_t *handle, struct ext4_renament *ent,
			       int force_reread)
{
	int retval;
	/*
	 * ent->de could have moved from under us during htree split, so make
	 * sure that we are deleting the right entry.  We might also be pointing
	 * to a stale entry in the unused part of ent->bh so just checking inum
	 * and the name isn't enough.
	 */
	if (le32_to_cpu(ent->de->inode) != ent->inode->i_ino ||
	    ent->de->name_len != ent->dentry->d_name.len ||
	    strncmp(ent->de->name, ent->dentry->d_name.name,
		    ent->de->name_len) ||
	    force_reread) {
		retval = ext4_find_delete_entry(handle, ent->dir,
						&ent->dentry->d_name);
	} else {
		retval = ext4_delete_entry(handle, ent->dir, ent->de, ent->bh);
		if (retval == -ENOENT) {
			retval = ext4_find_delete_entry(handle, ent->dir,
							&ent->dentry->d_name);
		}
	}

	if (retval) {
		ext4_warning_inode(ent->dir,
				   "Deleting old file: nlink %d, error=%d",
				   ent->dir->i_nlink, retval);
	}
}

static void ext4_update_dir_count(handle_t *handle, struct ext4_renament *ent)
{
	if (ent->dir_nlink_delta) {
		if (ent->dir_nlink_delta == -1)
			ext4_dec_count(handle, ent->dir);
		else
			ext4_inc_count(handle, ent->dir);
		ext4_mark_inode_dirty(handle, ent->dir);
	}
}

static struct inode *ext4_whiteout_for_rename(struct ext4_renament *ent,
					      int credits, handle_t **h)
{
	struct inode *wh;
	handle_t *handle;
	int retries = 0;

	/*
	 * for inode block, sb block, group summaries,
	 * and inode bitmap
	 */
	credits += (EXT4_MAXQUOTAS_TRANS_BLOCKS(ent->dir->i_sb) +
		    EXT4_XATTR_TRANS_BLOCKS + 4);
retry:
	wh = ext4_new_inode_start_handle(ent->dir, S_IFCHR | WHITEOUT_MODE,
					 &ent->dentry->d_name, 0, NULL,
					 EXT4_HT_DIR, credits);

	handle = ext4_journal_current_handle();
	if (IS_ERR(wh)) {
		if (handle)
			ext4_journal_stop(handle);
		if (PTR_ERR(wh) == -ENOSPC &&
		    ext4_should_retry_alloc(ent->dir->i_sb, &retries))
			goto retry;
	} else {
		*h = handle;
		init_special_inode(wh, wh->i_mode, WHITEOUT_DEV);
		wh->i_op = &ext4_special_inode_operations;
	}
	return wh;
}

/*
 * Anybody can rename anything with this: the permission checks are left to the
 * higher-level routines.
 *
 * n.b.  old_{dentry,inode) refers to the source dentry/inode
 * while new_{dentry,inode) refers to the destination dentry/inode
 * This comes from rename(const char *oldpath, const char *newpath)
 */
static int ext4_rename(struct inode *old_dir, struct dentry *old_dentry,
		       struct inode *new_dir, struct dentry *new_dentry,
		       unsigned int flags)
{
	handle_t *handle = NULL;
	struct ext4_renament old = {
		.dir = old_dir,
		.dentry = old_dentry,
		.inode = d_inode(old_dentry),
	};
	struct ext4_renament new = {
		.dir = new_dir,
		.dentry = new_dentry,
		.inode = d_inode(new_dentry),
	};
	int force_reread;
	int retval;
	struct inode *whiteout = NULL;
	int credits;
	u8 old_file_type;

	if (new.inode && new.inode->i_nlink == 0) {
		EXT4_ERROR_INODE(new.inode,
				 "target of rename is already freed");
		return -EFSCORRUPTED;
	}

	if ((ext4_test_inode_flag(new_dir, EXT4_INODE_PROJINHERIT)) &&
	    (!projid_eq(EXT4_I(new_dir)->i_projid,
			EXT4_I(old_dentry->d_inode)->i_projid)))
		return -EXDEV;

	retval = dquot_initialize(old.dir);
	if (retval)
		return retval;
	retval = dquot_initialize(new.dir);
	if (retval)
		return retval;

	/* Initialize quotas before so that eventual writes go
	 * in separate transaction */
	if (new.inode) {
		retval = dquot_initialize(new.inode);
		if (retval)
			return retval;
	}

	old.bh = ext4_find_entry(old.dir, &old.dentry->d_name, &old.de, NULL);
	if (IS_ERR(old.bh))
		return PTR_ERR(old.bh);
	/*
	 *  Check for inode number is _not_ due to possible IO errors.
	 *  We might rmdir the source, keep it as pwd of some process
	 *  and merrily kill the link to whatever was created under the
	 *  same name. Goodbye sticky bit ;-<
	 */
	retval = -ENOENT;
	if (!old.bh || le32_to_cpu(old.de->inode) != old.inode->i_ino)
		goto end_rename;

	new.bh = ext4_find_entry(new.dir, &new.dentry->d_name,
				 &new.de, &new.inlined);
	if (IS_ERR(new.bh)) {
		retval = PTR_ERR(new.bh);
		new.bh = NULL;
		goto end_rename;
	}
	if (new.bh) {
		if (!new.inode) {
			brelse(new.bh);
			new.bh = NULL;
		}
	}
	if (new.inode && !test_opt(new.dir->i_sb, NO_AUTO_DA_ALLOC))
		ext4_alloc_da_blocks(old.inode);

	credits = (2 * EXT4_DATA_TRANS_BLOCKS(old.dir->i_sb) +
		   EXT4_INDEX_EXTRA_TRANS_BLOCKS + 2);
	if (!(flags & RENAME_WHITEOUT)) {
		handle = ext4_journal_start(old.dir, EXT4_HT_DIR, credits);
		if (IS_ERR(handle)) {
			retval = PTR_ERR(handle);
			handle = NULL;
			goto end_rename;
		}
	} else {
		whiteout = ext4_whiteout_for_rename(&old, credits, &handle);
		if (IS_ERR(whiteout)) {
			retval = PTR_ERR(whiteout);
			whiteout = NULL;
			goto end_rename;
		}
	}

	if (IS_DIRSYNC(old.dir) || IS_DIRSYNC(new.dir))
		ext4_handle_sync(handle);

	if (S_ISDIR(old.inode->i_mode)) {
		if (new.inode) {
			retval = -ENOTEMPTY;
			if (!ext4_empty_dir(new.inode))
				goto end_rename;
		} else {
			retval = -EMLINK;
			if (new.dir != old.dir && EXT4_DIR_LINK_MAX(new.dir))
				goto end_rename;
		}
		retval = ext4_rename_dir_prepare(handle, &old);
		if (retval)
			goto end_rename;
	}
	/*
	 * If we're renaming a file within an inline_data dir and adding or
	 * setting the new dirent causes a conversion from inline_data to
	 * extents/blockmap, we need to force the dirent delete code to
	 * re-read the directory, or else we end up trying to delete a dirent
	 * from what is now the extent tree root (or a block map).
	 */
	force_reread = (new.dir->i_ino == old.dir->i_ino &&
			ext4_test_inode_flag(new.dir, EXT4_INODE_INLINE_DATA));

	old_file_type = old.de->file_type;
	if (whiteout) {
		/*
		 * Do this before adding a new entry, so the old entry is sure
		 * to be still pointing to the valid old entry.
		 */
		retval = ext4_setent(handle, &old, whiteout->i_ino,
				     EXT4_FT_CHRDEV);
		if (retval)
			goto end_rename;
		ext4_mark_inode_dirty(handle, whiteout);
	}
	if (!new.bh) {
		retval = ext4_add_entry(handle, new.dentry, old.inode);
		if (retval)
			goto end_rename;
	} else {
		retval = ext4_setent(handle, &new,
				     old.inode->i_ino, old_file_type);
		if (retval)
			goto end_rename;
	}
	if (force_reread)
		force_reread = !ext4_test_inode_flag(new.dir,
						     EXT4_INODE_INLINE_DATA);

	/*
	 * Like most other Unix systems, set the ctime for inodes on a
	 * rename.
	 */
	old.inode->i_ctime = current_time(old.inode);
	ext4_mark_inode_dirty(handle, old.inode);

	if (!whiteout) {
		/*
		 * ok, that's it
		 */
		ext4_rename_delete(handle, &old, force_reread);
	}

	if (new.inode) {
		ext4_dec_count(handle, new.inode);
		new.inode->i_ctime = current_time(new.inode);
	}
	old.dir->i_ctime = old.dir->i_mtime = current_time(old.dir);
	ext4_update_dx_flag(old.dir);
	if (old.dir_bh) {
		retval = ext4_rename_dir_finish(handle, &old, new.dir->i_ino);
		if (retval)
			goto end_rename;

		ext4_dec_count(handle, old.dir);
		if (new.inode) {
			/* checked ext4_empty_dir above, can't have another
			 * parent, ext4_dec_count() won't work for many-linked
			 * dirs */
			clear_nlink(new.inode);
		} else {
			ext4_inc_count(handle, new.dir);
			ext4_update_dx_flag(new.dir);
			ext4_mark_inode_dirty(handle, new.dir);
		}
	}
	ext4_mark_inode_dirty(handle, old.dir);
	if (new.inode) {
		ext4_mark_inode_dirty(handle, new.inode);
		if (!new.inode->i_nlink)
			ext4_orphan_add(handle, new.inode);
	}
	retval = 0;

end_rename:
	brelse(old.dir_bh);
	brelse(old.bh);
	brelse(new.bh);
	if (whiteout) {
		if (retval)
			drop_nlink(whiteout);
		unlock_new_inode(whiteout);
		iput(whiteout);
	}
	if (handle)
		ext4_journal_stop(handle);
	return retval;
}

static int ext4_cross_rename(struct inode *old_dir, struct dentry *old_dentry,
			     struct inode *new_dir, struct dentry *new_dentry)
{
	handle_t *handle = NULL;
	struct ext4_renament old = {
		.dir = old_dir,
		.dentry = old_dentry,
		.inode = d_inode(old_dentry),
	};
	struct ext4_renament new = {
		.dir = new_dir,
		.dentry = new_dentry,
		.inode = d_inode(new_dentry),
	};
	u8 new_file_type;
	int retval;
	struct timespec64 ctime;

	if ((ext4_test_inode_flag(new_dir, EXT4_INODE_PROJINHERIT) &&
	     !projid_eq(EXT4_I(new_dir)->i_projid,
			EXT4_I(old_dentry->d_inode)->i_projid)) ||
	    (ext4_test_inode_flag(old_dir, EXT4_INODE_PROJINHERIT) &&
	     !projid_eq(EXT4_I(old_dir)->i_projid,
			EXT4_I(new_dentry->d_inode)->i_projid)))
		return -EXDEV;

	retval = dquot_initialize(old.dir);
	if (retval)
		return retval;
	retval = dquot_initialize(new.dir);
	if (retval)
		return retval;

	old.bh = ext4_find_entry(old.dir, &old.dentry->d_name,
				 &old.de, &old.inlined);
	if (IS_ERR(old.bh))
		return PTR_ERR(old.bh);
	/*
	 *  Check for inode number is _not_ due to possible IO errors.
	 *  We might rmdir the source, keep it as pwd of some process
	 *  and merrily kill the link to whatever was created under the
	 *  same name. Goodbye sticky bit ;-<
	 */
	retval = -ENOENT;
	if (!old.bh || le32_to_cpu(old.de->inode) != old.inode->i_ino)
		goto end_rename;

	new.bh = ext4_find_entry(new.dir, &new.dentry->d_name,
				 &new.de, &new.inlined);
	if (IS_ERR(new.bh)) {
		retval = PTR_ERR(new.bh);
		new.bh = NULL;
		goto end_rename;
	}

	/* RENAME_EXCHANGE case: old *and* new must both exist */
	if (!new.bh || le32_to_cpu(new.de->inode) != new.inode->i_ino)
		goto end_rename;

	handle = ext4_journal_start(old.dir, EXT4_HT_DIR,
		(2 * EXT4_DATA_TRANS_BLOCKS(old.dir->i_sb) +
		 2 * EXT4_INDEX_EXTRA_TRANS_BLOCKS + 2));
	if (IS_ERR(handle)) {
		retval = PTR_ERR(handle);
		handle = NULL;
		goto end_rename;
	}

	if (IS_DIRSYNC(old.dir) || IS_DIRSYNC(new.dir))
		ext4_handle_sync(handle);

	if (S_ISDIR(old.inode->i_mode)) {
		old.is_dir = true;
		retval = ext4_rename_dir_prepare(handle, &old);
		if (retval)
			goto end_rename;
	}
	if (S_ISDIR(new.inode->i_mode)) {
		new.is_dir = true;
		retval = ext4_rename_dir_prepare(handle, &new);
		if (retval)
			goto end_rename;
	}

	/*
	 * Other than the special case of overwriting a directory, parents'
	 * nlink only needs to be modified if this is a cross directory rename.
	 */
	if (old.dir != new.dir && old.is_dir != new.is_dir) {
		old.dir_nlink_delta = old.is_dir ? -1 : 1;
		new.dir_nlink_delta = -old.dir_nlink_delta;
		retval = -EMLINK;
		if ((old.dir_nlink_delta > 0 && EXT4_DIR_LINK_MAX(old.dir)) ||
		    (new.dir_nlink_delta > 0 && EXT4_DIR_LINK_MAX(new.dir)))
			goto end_rename;
	}

	new_file_type = new.de->file_type;
	retval = ext4_setent(handle, &new, old.inode->i_ino, old.de->file_type);
	if (retval)
		goto end_rename;

	retval = ext4_setent(handle, &old, new.inode->i_ino, new_file_type);
	if (retval)
		goto end_rename;

	/*
	 * Like most other Unix systems, set the ctime for inodes on a
	 * rename.
	 */
	ctime = current_time(old.inode);
	old.inode->i_ctime = ctime;
	new.inode->i_ctime = ctime;
	ext4_mark_inode_dirty(handle, old.inode);
	ext4_mark_inode_dirty(handle, new.inode);

	if (old.dir_bh) {
		retval = ext4_rename_dir_finish(handle, &old, new.dir->i_ino);
		if (retval)
			goto end_rename;
	}
	if (new.dir_bh) {
		retval = ext4_rename_dir_finish(handle, &new, old.dir->i_ino);
		if (retval)
			goto end_rename;
	}
	ext4_update_dir_count(handle, &old);
	ext4_update_dir_count(handle, &new);
	retval = 0;

end_rename:
	brelse(old.dir_bh);
	brelse(new.dir_bh);
	brelse(old.bh);
	brelse(new.bh);
	if (handle)
		ext4_journal_stop(handle);
	return retval;
}

static int ext4_rename2(struct inode *old_dir, struct dentry *old_dentry,
			struct inode *new_dir, struct dentry *new_dentry,
			unsigned int flags)
{
	int err;

	if (unlikely(ext4_forced_shutdown(EXT4_SB(old_dir->i_sb))))
		return -EIO;

	if (flags & ~(RENAME_NOREPLACE | RENAME_EXCHANGE | RENAME_WHITEOUT))
		return -EINVAL;

	err = fscrypt_prepare_rename(old_dir, old_dentry, new_dir, new_dentry,
				     flags);
	if (err)
		return err;

	if (flags & RENAME_EXCHANGE) {
		return ext4_cross_rename(old_dir, old_dentry,
					 new_dir, new_dentry);
	}

	return ext4_rename(old_dir, old_dentry, new_dir, new_dentry, flags);
}

/*
 * directories can handle most operations...
 */
const struct inode_operations ext4_dir_inode_operations = {
	.create		= ext4_create,
	.lookup		= ext4_lookup,
	.link		= ext4_link,
	.unlink		= ext4_unlink,
	.symlink	= ext4_symlink,
	.mkdir		= ext4_mkdir,
	.rmdir		= ext4_rmdir,
	.mknod		= ext4_mknod,
	.tmpfile	= ext4_tmpfile,
	.rename		= ext4_rename2,
	.setattr	= ext4_setattr,
	.getattr	= ext4_getattr,
	.listxattr	= ext4_listxattr,
	.get_acl	= ext4_get_acl,
	.set_acl	= ext4_set_acl,
	.fiemap         = ext4_fiemap,
};

const struct inode_operations ext4_special_inode_operations = {
	.setattr	= ext4_setattr,
	.getattr	= ext4_getattr,
	.listxattr	= ext4_listxattr,
	.get_acl	= ext4_get_acl,
	.set_acl	= ext4_set_acl,
};<|MERGE_RESOLUTION|>--- conflicted
+++ resolved
@@ -1273,36 +1273,24 @@
 #ifdef CONFIG_UNICODE
 /*
  * Test whether a case-insensitive directory entry matches the filename
-<<<<<<< HEAD
- * being searched for.
-=======
  * being searched for.  If quick is set, assume the name being looked up
  * is already in the casefolded form.
->>>>>>> 4ff96fb5
  *
  * Returns: 0 if the directory entry matches, more than 0 if it
  * doesn't match or less than zero on error.
  */
 int ext4_ci_compare(const struct inode *parent, const struct qstr *name,
-<<<<<<< HEAD
-		    const struct qstr *entry)
-=======
 		    const struct qstr *entry, bool quick)
->>>>>>> 4ff96fb5
 {
 	const struct ext4_sb_info *sbi = EXT4_SB(parent->i_sb);
 	const struct unicode_map *um = sbi->s_encoding;
 	int ret;
 
-<<<<<<< HEAD
-	ret = utf8_strncasecmp(um, name, entry);
-=======
 	if (quick)
 		ret = utf8_strncasecmp_folded(um, name, entry);
 	else
 		ret = utf8_strncasecmp(um, name, entry);
 
->>>>>>> 4ff96fb5
 	if (ret < 0) {
 		/* Handle invalid character sequence as either an error
 		 * or as an opaque byte sequence.
@@ -1318,8 +1306,6 @@
 
 	return ret;
 }
-<<<<<<< HEAD
-=======
 
 void ext4_fname_setup_ci_filename(struct inode *dir, const struct qstr *iname,
 				  struct fscrypt_str *cf_name)
@@ -1346,7 +1332,6 @@
 	cf_name->len = (unsigned) len;
 
 }
->>>>>>> 4ff96fb5
 #endif
 
 /*
@@ -1373,10 +1358,6 @@
 #endif
 
 #ifdef CONFIG_UNICODE
-<<<<<<< HEAD
-	if (EXT4_SB(parent->i_sb)->s_encoding && IS_CASEFOLDED(parent))
-		return (ext4_ci_compare(parent, fname->usr_fname, &entry) == 0);
-=======
 	if (EXT4_SB(parent->i_sb)->s_encoding && IS_CASEFOLDED(parent)) {
 		if (fname->cf_name.name) {
 			struct qstr cf = {.name = fname->cf_name.name,
@@ -1386,7 +1367,6 @@
 		return !ext4_ci_compare(parent, fname->usr_fname, &entry,
 					false);
 	}
->>>>>>> 4ff96fb5
 #endif
 
 	return fscrypt_match_name(&f, de->name, de->name_len);
