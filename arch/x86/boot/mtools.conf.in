--- conflicted
+++ resolved
@@ -14,14 +14,8 @@
 drive w:
   file="@OBJ@/fdimage" cylinders=80 heads=2 sectors=36 filter
 
-<<<<<<< HEAD
-# Hard disk
-drive h:
-  file="@OBJ@/hdimage" partition=1 mformat_only
-=======
 # Hard disk (h: for the filesystem, p: for format - old mtools bug?)
 drive h:
   file="@OBJ@/hdimage" offset=32768 mformat_only
 drive p:
-  file="@OBJ@/hdimage" partition=1 mformat_only
->>>>>>> df0cc57e
+  file="@OBJ@/hdimage" partition=1 mformat_only