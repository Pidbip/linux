/* pci_psycho.c: PSYCHO/U2P specific PCI controller support.
 *
 * Copyright (C) 1997, 1998, 1999, 2007 David S. Miller (davem@davemloft.net)
 * Copyright (C) 1998, 1999 Eddie C. Dost   (ecd@skynet.be)
 * Copyright (C) 1999 Jakub Jelinek   (jakub@redhat.com)
 */

#include <linux/kernel.h>
#include <linux/types.h>
#include <linux/pci.h>
#include <linux/init.h>
#include <linux/export.h>
#include <linux/slab.h>
#include <linux/interrupt.h>
#include <linux/of_device.h>

#include <asm/iommu.h>
#include <asm/irq.h>
#include <asm/starfire.h>
#include <asm/prom.h>
#include <asm/upa.h>

#include "pci_impl.h"
#include "iommu_common.h"
#include "psycho_common.h"

#define DRIVER_NAME	"psycho"
#define PFX		DRIVER_NAME ": "

/* Misc. PSYCHO PCI controller register offsets and definitions. */
#define PSYCHO_CONTROL		0x0010UL
#define  PSYCHO_CONTROL_IMPL	 0xf000000000000000UL /* Implementation of this PSYCHO*/
#define  PSYCHO_CONTROL_VER	 0x0f00000000000000UL /* Version of this PSYCHO       */
#define  PSYCHO_CONTROL_MID	 0x00f8000000000000UL /* UPA Module ID of PSYCHO      */
#define  PSYCHO_CONTROL_IGN	 0x0007c00000000000UL /* Interrupt Group Number       */
#define  PSYCHO_CONTROL_RESV     0x00003ffffffffff0UL /* Reserved                     */
#define  PSYCHO_CONTROL_APCKEN	 0x0000000000000008UL /* Address Parity Check Enable  */
#define  PSYCHO_CONTROL_APERR	 0x0000000000000004UL /* Incoming System Addr Parerr  */
#define  PSYCHO_CONTROL_IAP	 0x0000000000000002UL /* Invert UPA Parity            */
#define  PSYCHO_CONTROL_MODE	 0x0000000000000001UL /* PSYCHO clock mode            */
#define PSYCHO_PCIA_CTRL	0x2000UL
#define PSYCHO_PCIB_CTRL	0x4000UL
#define  PSYCHO_PCICTRL_RESV1	 0xfffffff000000000UL /* Reserved                     */
#define  PSYCHO_PCICTRL_SBH_ERR	 0x0000000800000000UL /* Streaming byte hole error    */
#define  PSYCHO_PCICTRL_SERR	 0x0000000400000000UL /* SERR signal asserted         */
#define  PSYCHO_PCICTRL_SPEED	 0x0000000200000000UL /* PCI speed (1 is U2P clock)   */
#define  PSYCHO_PCICTRL_RESV2	 0x00000001ffc00000UL /* Reserved                     */
#define  PSYCHO_PCICTRL_ARB_PARK 0x0000000000200000UL /* PCI arbitration parking      */
#define  PSYCHO_PCICTRL_RESV3	 0x00000000001ff800UL /* Reserved                     */
#define  PSYCHO_PCICTRL_SBH_INT	 0x0000000000000400UL /* Streaming byte hole int enab */
#define  PSYCHO_PCICTRL_WEN	 0x0000000000000200UL /* Power Mgmt Wake Enable       */
#define  PSYCHO_PCICTRL_EEN	 0x0000000000000100UL /* PCI Error Interrupt Enable   */
#define  PSYCHO_PCICTRL_RESV4	 0x00000000000000c0UL /* Reserved                     */
#define  PSYCHO_PCICTRL_AEN	 0x000000000000003fUL /* PCI DVMA Arbitration Enable  */

/* PSYCHO error handling support. */

/* Helper function of IOMMU error checking, which checks out
 * the state of the streaming buffers.  The IOMMU lock is
 * held when this is called.
 *
 * For the PCI error case we know which PBM (and thus which
 * streaming buffer) caused the error, but for the uncorrectable
 * error case we do not.  So we always check both streaming caches.
 */
#define PSYCHO_STRBUF_CONTROL_A 0x2800UL
#define PSYCHO_STRBUF_CONTROL_B 0x4800UL
#define  PSYCHO_STRBUF_CTRL_LPTR    0x00000000000000f0UL /* LRU Lock Pointer */
#define  PSYCHO_STRBUF_CTRL_LENAB   0x0000000000000008UL /* LRU Lock Enable */
#define  PSYCHO_STRBUF_CTRL_RRDIS   0x0000000000000004UL /* Rerun Disable */
#define  PSYCHO_STRBUF_CTRL_DENAB   0x0000000000000002UL /* Diagnostic Mode Enable */
#define  PSYCHO_STRBUF_CTRL_ENAB    0x0000000000000001UL /* Streaming Buffer Enable */
#define PSYCHO_STRBUF_FLUSH_A   0x2808UL
#define PSYCHO_STRBUF_FLUSH_B   0x4808UL
#define PSYCHO_STRBUF_FSYNC_A   0x2810UL
#define PSYCHO_STRBUF_FSYNC_B   0x4810UL
#define PSYCHO_STC_DATA_A	0xb000UL
#define PSYCHO_STC_DATA_B	0xc000UL
#define PSYCHO_STC_ERR_A	0xb400UL
#define PSYCHO_STC_ERR_B	0xc400UL
#define PSYCHO_STC_TAG_A	0xb800UL
#define PSYCHO_STC_TAG_B	0xc800UL
#define PSYCHO_STC_LINE_A	0xb900UL
#define PSYCHO_STC_LINE_B	0xc900UL

/* When an Uncorrectable Error or a PCI Error happens, we
 * interrogate the IOMMU state to see if it is the cause.
 */
#define PSYCHO_IOMMU_CONTROL	0x0200UL
#define  PSYCHO_IOMMU_CTRL_RESV     0xfffffffff9000000UL /* Reserved                      */
#define  PSYCHO_IOMMU_CTRL_XLTESTAT 0x0000000006000000UL /* Translation Error Status      */
#define  PSYCHO_IOMMU_CTRL_XLTEERR  0x0000000001000000UL /* Translation Error encountered */
#define  PSYCHO_IOMMU_CTRL_LCKEN    0x0000000000800000UL /* Enable translation locking    */
#define  PSYCHO_IOMMU_CTRL_LCKPTR   0x0000000000780000UL /* Translation lock pointer      */
#define  PSYCHO_IOMMU_CTRL_TSBSZ    0x0000000000070000UL /* TSB Size                      */
#define  PSYCHO_IOMMU_TSBSZ_1K      0x0000000000000000UL /* TSB Table 1024 8-byte entries */
#define  PSYCHO_IOMMU_TSBSZ_2K      0x0000000000010000UL /* TSB Table 2048 8-byte entries */
#define  PSYCHO_IOMMU_TSBSZ_4K      0x0000000000020000UL /* TSB Table 4096 8-byte entries */
#define  PSYCHO_IOMMU_TSBSZ_8K      0x0000000000030000UL /* TSB Table 8192 8-byte entries */
#define  PSYCHO_IOMMU_TSBSZ_16K     0x0000000000040000UL /* TSB Table 16k 8-byte entries  */
#define  PSYCHO_IOMMU_TSBSZ_32K     0x0000000000050000UL /* TSB Table 32k 8-byte entries  */
#define  PSYCHO_IOMMU_TSBSZ_64K     0x0000000000060000UL /* TSB Table 64k 8-byte entries  */
#define  PSYCHO_IOMMU_TSBSZ_128K    0x0000000000070000UL /* TSB Table 128k 8-byte entries */
#define  PSYCHO_IOMMU_CTRL_RESV2    0x000000000000fff8UL /* Reserved                      */
#define  PSYCHO_IOMMU_CTRL_TBWSZ    0x0000000000000004UL /* Assumed page size, 0=8k 1=64k */
#define  PSYCHO_IOMMU_CTRL_DENAB    0x0000000000000002UL /* Diagnostic mode enable        */
#define  PSYCHO_IOMMU_CTRL_ENAB     0x0000000000000001UL /* IOMMU Enable                  */
#define PSYCHO_IOMMU_TSBBASE	0x0208UL
#define PSYCHO_IOMMU_FLUSH	0x0210UL
#define PSYCHO_IOMMU_TAG	0xa580UL
#define PSYCHO_IOMMU_DATA	0xa600UL

/* Uncorrectable Errors.  Cause of the error and the address are
 * recorded in the UE_AFSR and UE_AFAR of PSYCHO.  They are errors
 * relating to UPA interface transactions.
 */
#define PSYCHO_UE_AFSR	0x0030UL
#define  PSYCHO_UEAFSR_PPIO	0x8000000000000000UL /* Primary PIO is cause         */
#define  PSYCHO_UEAFSR_PDRD	0x4000000000000000UL /* Primary DVMA read is cause   */
#define  PSYCHO_UEAFSR_PDWR	0x2000000000000000UL /* Primary DVMA write is cause  */
#define  PSYCHO_UEAFSR_SPIO	0x1000000000000000UL /* Secondary PIO is cause       */
#define  PSYCHO_UEAFSR_SDRD	0x0800000000000000UL /* Secondary DVMA read is cause */
#define  PSYCHO_UEAFSR_SDWR	0x0400000000000000UL /* Secondary DVMA write is cause*/
#define  PSYCHO_UEAFSR_RESV1	0x03ff000000000000UL /* Reserved                     */
#define  PSYCHO_UEAFSR_BMSK	0x0000ffff00000000UL /* Bytemask of failed transfer  */
#define  PSYCHO_UEAFSR_DOFF	0x00000000e0000000UL /* Doubleword Offset            */
#define  PSYCHO_UEAFSR_MID	0x000000001f000000UL /* UPA MID causing the fault    */
#define  PSYCHO_UEAFSR_BLK	0x0000000000800000UL /* Trans was block operation    */
#define  PSYCHO_UEAFSR_RESV2	0x00000000007fffffUL /* Reserved                     */
#define PSYCHO_UE_AFAR	0x0038UL

static irqreturn_t psycho_ue_intr(int irq, void *dev_id)
{
	struct pci_pbm_info *pbm = dev_id;
	unsigned long afsr_reg = pbm->controller_regs + PSYCHO_UE_AFSR;
	unsigned long afar_reg = pbm->controller_regs + PSYCHO_UE_AFAR;
	unsigned long afsr, afar, error_bits;
	int reported;

	/* Latch uncorrectable error status. */
	afar = upa_readq(afar_reg);
	afsr = upa_readq(afsr_reg);

	/* Clear the primary/secondary error status bits. */
	error_bits = afsr &
		(PSYCHO_UEAFSR_PPIO | PSYCHO_UEAFSR_PDRD | PSYCHO_UEAFSR_PDWR |
		 PSYCHO_UEAFSR_SPIO | PSYCHO_UEAFSR_SDRD | PSYCHO_UEAFSR_SDWR);
	if (!error_bits)
		return IRQ_NONE;
	upa_writeq(error_bits, afsr_reg);

	/* Log the error. */
	printk("%s: Uncorrectable Error, primary error type[%s]\n",
	       pbm->name,
	       (((error_bits & PSYCHO_UEAFSR_PPIO) ?
		 "PIO" :
		 ((error_bits & PSYCHO_UEAFSR_PDRD) ?
		  "DMA Read" :
		  ((error_bits & PSYCHO_UEAFSR_PDWR) ?
		   "DMA Write" : "???")))));
	printk("%s: bytemask[%04lx] dword_offset[%lx] UPA_MID[%02lx] was_block(%d)\n",
	       pbm->name,
	       (afsr & PSYCHO_UEAFSR_BMSK) >> 32UL,
	       (afsr & PSYCHO_UEAFSR_DOFF) >> 29UL,
	       (afsr & PSYCHO_UEAFSR_MID) >> 24UL,
	       ((afsr & PSYCHO_UEAFSR_BLK) ? 1 : 0));
	printk("%s: UE AFAR [%016lx]\n", pbm->name, afar);
	printk("%s: UE Secondary errors [", pbm->name);
	reported = 0;
	if (afsr & PSYCHO_UEAFSR_SPIO) {
		reported++;
		printk("(PIO)");
	}
	if (afsr & PSYCHO_UEAFSR_SDRD) {
		reported++;
		printk("(DMA Read)");
	}
	if (afsr & PSYCHO_UEAFSR_SDWR) {
		reported++;
		printk("(DMA Write)");
	}
	if (!reported)
		printk("(none)");
	printk("]\n");

	/* Interrogate both IOMMUs for error status. */
	psycho_check_iommu_error(pbm, afsr, afar, UE_ERR);
	if (pbm->sibling)
		psycho_check_iommu_error(pbm->sibling, afsr, afar, UE_ERR);

	return IRQ_HANDLED;
}

/* Correctable Errors. */
#define PSYCHO_CE_AFSR	0x0040UL
#define  PSYCHO_CEAFSR_PPIO	0x8000000000000000UL /* Primary PIO is cause         */
#define  PSYCHO_CEAFSR_PDRD	0x4000000000000000UL /* Primary DVMA read is cause   */
#define  PSYCHO_CEAFSR_PDWR	0x2000000000000000UL /* Primary DVMA write is cause  */
#define  PSYCHO_CEAFSR_SPIO	0x1000000000000000UL /* Secondary PIO is cause       */
#define  PSYCHO_CEAFSR_SDRD	0x0800000000000000UL /* Secondary DVMA read is cause */
#define  PSYCHO_CEAFSR_SDWR	0x0400000000000000UL /* Secondary DVMA write is cause*/
#define  PSYCHO_CEAFSR_RESV1	0x0300000000000000UL /* Reserved                     */
#define  PSYCHO_CEAFSR_ESYND	0x00ff000000000000UL /* Syndrome Bits                */
#define  PSYCHO_CEAFSR_BMSK	0x0000ffff00000000UL /* Bytemask of failed transfer  */
#define  PSYCHO_CEAFSR_DOFF	0x00000000e0000000UL /* Double Offset                */
#define  PSYCHO_CEAFSR_MID	0x000000001f000000UL /* UPA MID causing the fault    */
#define  PSYCHO_CEAFSR_BLK	0x0000000000800000UL /* Trans was block operation    */
#define  PSYCHO_CEAFSR_RESV2	0x00000000007fffffUL /* Reserved                     */
#define PSYCHO_CE_AFAR	0x0040UL

static irqreturn_t psycho_ce_intr(int irq, void *dev_id)
{
	struct pci_pbm_info *pbm = dev_id;
	unsigned long afsr_reg = pbm->controller_regs + PSYCHO_CE_AFSR;
	unsigned long afar_reg = pbm->controller_regs + PSYCHO_CE_AFAR;
	unsigned long afsr, afar, error_bits;
	int reported;

	/* Latch error status. */
	afar = upa_readq(afar_reg);
	afsr = upa_readq(afsr_reg);

	/* Clear primary/secondary error status bits. */
	error_bits = afsr &
		(PSYCHO_CEAFSR_PPIO | PSYCHO_CEAFSR_PDRD | PSYCHO_CEAFSR_PDWR |
		 PSYCHO_CEAFSR_SPIO | PSYCHO_CEAFSR_SDRD | PSYCHO_CEAFSR_SDWR);
	if (!error_bits)
		return IRQ_NONE;
	upa_writeq(error_bits, afsr_reg);

	/* Log the error. */
	printk("%s: Correctable Error, primary error type[%s]\n",
	       pbm->name,
	       (((error_bits & PSYCHO_CEAFSR_PPIO) ?
		 "PIO" :
		 ((error_bits & PSYCHO_CEAFSR_PDRD) ?
		  "DMA Read" :
		  ((error_bits & PSYCHO_CEAFSR_PDWR) ?
		   "DMA Write" : "???")))));

	/* XXX Use syndrome and afar to print out module string just like
	 * XXX UDB CE trap handler does... -DaveM
	 */
	printk("%s: syndrome[%02lx] bytemask[%04lx] dword_offset[%lx] "
	       "UPA_MID[%02lx] was_block(%d)\n",
	       pbm->name,
	       (afsr & PSYCHO_CEAFSR_ESYND) >> 48UL,
	       (afsr & PSYCHO_CEAFSR_BMSK) >> 32UL,
	       (afsr & PSYCHO_CEAFSR_DOFF) >> 29UL,
	       (afsr & PSYCHO_CEAFSR_MID) >> 24UL,
	       ((afsr & PSYCHO_CEAFSR_BLK) ? 1 : 0));
	printk("%s: CE AFAR [%016lx]\n", pbm->name, afar);
	printk("%s: CE Secondary errors [", pbm->name);
	reported = 0;
	if (afsr & PSYCHO_CEAFSR_SPIO) {
		reported++;
		printk("(PIO)");
	}
	if (afsr & PSYCHO_CEAFSR_SDRD) {
		reported++;
		printk("(DMA Read)");
	}
	if (afsr & PSYCHO_CEAFSR_SDWR) {
		reported++;
		printk("(DMA Write)");
	}
	if (!reported)
		printk("(none)");
	printk("]\n");

	return IRQ_HANDLED;
}

/* PCI Errors.  They are signalled by the PCI bus module since they
 * are associated with a specific bus segment.
 */
#define PSYCHO_PCI_AFSR_A	0x2010UL
#define PSYCHO_PCI_AFSR_B	0x4010UL
#define PSYCHO_PCI_AFAR_A	0x2018UL
#define PSYCHO_PCI_AFAR_B	0x4018UL

/* XXX What about PowerFail/PowerManagement??? -DaveM */
#define PSYCHO_ECC_CTRL		0x0020
#define  PSYCHO_ECCCTRL_EE	 0x8000000000000000UL /* Enable ECC Checking */
#define  PSYCHO_ECCCTRL_UE	 0x4000000000000000UL /* Enable UE Interrupts */
#define  PSYCHO_ECCCTRL_CE	 0x2000000000000000UL /* Enable CE INterrupts */
static void psycho_register_error_handlers(struct pci_pbm_info *pbm)
{
	struct platform_device *op = of_find_device_by_node(pbm->op->dev.of_node);
	unsigned long base = pbm->controller_regs;
	u64 tmp;
	int err;

	if (!op)
		return;

	/* Psycho interrupt property order is:
	 * 0: PCIERR INO for this PBM
	 * 1: UE ERR
	 * 2: CE ERR
	 * 3: POWER FAIL
	 * 4: SPARE HARDWARE
	 * 5: POWER MANAGEMENT
	 */

	if (op->archdata.num_irqs < 6)
		return;

	/* We really mean to ignore the return result here.  Two
	 * PCI controller share the same interrupt numbers and
	 * drive the same front-end hardware.
	 */
	err = request_irq(op->archdata.irqs[1], psycho_ue_intr, IRQF_SHARED,
			  "PSYCHO_UE", pbm);
	err = request_irq(op->archdata.irqs[2], psycho_ce_intr, IRQF_SHARED,
			  "PSYCHO_CE", pbm);

	/* This one, however, ought not to fail.  We can just warn
	 * about it since the system can still operate properly even
	 * if this fails.
	 */
	err = request_irq(op->archdata.irqs[0], psycho_pcierr_intr, IRQF_SHARED,
			  "PSYCHO_PCIERR", pbm);
	if (err)
		printk(KERN_WARNING "%s: Could not register PCIERR, "
		       "err=%d\n", pbm->name, err);

	/* Enable UE and CE interrupts for controller. */
	upa_writeq((PSYCHO_ECCCTRL_EE |
		    PSYCHO_ECCCTRL_UE |
		    PSYCHO_ECCCTRL_CE), base + PSYCHO_ECC_CTRL);

	/* Enable PCI Error interrupts and clear error
	 * bits for each PBM.
	 */
	tmp = upa_readq(base + PSYCHO_PCIA_CTRL);
	tmp |= (PSYCHO_PCICTRL_SERR |
		PSYCHO_PCICTRL_SBH_ERR |
		PSYCHO_PCICTRL_EEN);
	tmp &= ~(PSYCHO_PCICTRL_SBH_INT);
	upa_writeq(tmp, base + PSYCHO_PCIA_CTRL);
		     
	tmp = upa_readq(base + PSYCHO_PCIB_CTRL);
	tmp |= (PSYCHO_PCICTRL_SERR |
		PSYCHO_PCICTRL_SBH_ERR |
		PSYCHO_PCICTRL_EEN);
	tmp &= ~(PSYCHO_PCICTRL_SBH_INT);
	upa_writeq(tmp, base + PSYCHO_PCIB_CTRL);
}

/* PSYCHO boot time probing and initialization. */
static void pbm_config_busmastering(struct pci_pbm_info *pbm)
{
	u8 *addr;

	/* Set cache-line size to 64 bytes, this is actually
	 * a nop but I do it for completeness.
	 */
	addr = psycho_pci_config_mkaddr(pbm, pbm->pci_first_busno,
					0, PCI_CACHE_LINE_SIZE);
	pci_config_write8(addr, 64 / sizeof(u32));

	/* Set PBM latency timer to 64 PCI clocks. */
	addr = psycho_pci_config_mkaddr(pbm, pbm->pci_first_busno,
					0, PCI_LATENCY_TIMER);
	pci_config_write8(addr, 64);
}

<<<<<<< HEAD
static void psycho_scan_bus(struct pci_pbm_info *pbm, struct device *parent)
=======
static void psycho_scan_bus(struct pci_pbm_info *pbm,
			    struct device *parent)
>>>>>>> b7c13f76
{
	pbm_config_busmastering(pbm);
	pbm->is_66mhz_capable = 0;
	pbm->pci_bus = pci_scan_one_pbm(pbm, parent);

	/* After the PCI bus scan is complete, we can register
	 * the error interrupt handlers.
	 */
	psycho_register_error_handlers(pbm);
}

#define PSYCHO_IRQ_RETRY	0x1a00UL
#define PSYCHO_PCIA_DIAG	0x2020UL
#define PSYCHO_PCIB_DIAG	0x4020UL
#define  PSYCHO_PCIDIAG_RESV	 0xffffffffffffff80UL /* Reserved                     */
#define  PSYCHO_PCIDIAG_DRETRY	 0x0000000000000040UL /* Disable retry limit          */
#define  PSYCHO_PCIDIAG_DISYNC	 0x0000000000000020UL /* Disable DMA wr / irq sync    */
#define  PSYCHO_PCIDIAG_DDWSYNC	 0x0000000000000010UL /* Disable DMA wr / PIO rd sync */
#define  PSYCHO_PCIDIAG_IDDPAR	 0x0000000000000008UL /* Invert DMA data parity       */
#define  PSYCHO_PCIDIAG_IPDPAR	 0x0000000000000004UL /* Invert PIO data parity       */
#define  PSYCHO_PCIDIAG_IPAPAR	 0x0000000000000002UL /* Invert PIO address parity    */
#define  PSYCHO_PCIDIAG_LPBACK	 0x0000000000000001UL /* Enable loopback mode         */

static void psycho_controller_hwinit(struct pci_pbm_info *pbm)
{
	u64 tmp;

	upa_writeq(5, pbm->controller_regs + PSYCHO_IRQ_RETRY);

	/* Enable arbiter for all PCI slots. */
	tmp = upa_readq(pbm->controller_regs + PSYCHO_PCIA_CTRL);
	tmp |= PSYCHO_PCICTRL_AEN;
	upa_writeq(tmp, pbm->controller_regs + PSYCHO_PCIA_CTRL);

	tmp = upa_readq(pbm->controller_regs + PSYCHO_PCIB_CTRL);
	tmp |= PSYCHO_PCICTRL_AEN;
	upa_writeq(tmp, pbm->controller_regs + PSYCHO_PCIB_CTRL);

	/* Disable DMA write / PIO read synchronization on
	 * both PCI bus segments.
	 * [ U2P Erratum 1243770, STP2223BGA data sheet ]
	 */
	tmp = upa_readq(pbm->controller_regs + PSYCHO_PCIA_DIAG);
	tmp |= PSYCHO_PCIDIAG_DDWSYNC;
	upa_writeq(tmp, pbm->controller_regs + PSYCHO_PCIA_DIAG);

	tmp = upa_readq(pbm->controller_regs + PSYCHO_PCIB_DIAG);
	tmp |= PSYCHO_PCIDIAG_DDWSYNC;
	upa_writeq(tmp, pbm->controller_regs + PSYCHO_PCIB_DIAG);
}

static void psycho_pbm_strbuf_init(struct pci_pbm_info *pbm,
				   int is_pbm_a)
{
	unsigned long base = pbm->controller_regs;
	u64 control;

	if (is_pbm_a) {
		pbm->stc.strbuf_control  = base + PSYCHO_STRBUF_CONTROL_A;
		pbm->stc.strbuf_pflush   = base + PSYCHO_STRBUF_FLUSH_A;
		pbm->stc.strbuf_fsync    = base + PSYCHO_STRBUF_FSYNC_A;
		pbm->stc.strbuf_err_stat = base + PSYCHO_STC_ERR_A;
		pbm->stc.strbuf_tag_diag = base + PSYCHO_STC_TAG_A;
		pbm->stc.strbuf_line_diag= base + PSYCHO_STC_LINE_A;
	} else {
		pbm->stc.strbuf_control  = base + PSYCHO_STRBUF_CONTROL_B;
		pbm->stc.strbuf_pflush   = base + PSYCHO_STRBUF_FLUSH_B;
		pbm->stc.strbuf_fsync    = base + PSYCHO_STRBUF_FSYNC_B;
		pbm->stc.strbuf_err_stat = base + PSYCHO_STC_ERR_B;
		pbm->stc.strbuf_tag_diag = base + PSYCHO_STC_TAG_B;
		pbm->stc.strbuf_line_diag= base + PSYCHO_STC_LINE_B;
	}
	/* PSYCHO's streaming buffer lacks ctx flushing. */
	pbm->stc.strbuf_ctxflush      = 0;
	pbm->stc.strbuf_ctxmatch_base = 0;

	pbm->stc.strbuf_flushflag = (volatile unsigned long *)
		((((unsigned long)&pbm->stc.__flushflag_buf[0])
		  + 63UL)
		 & ~63UL);
	pbm->stc.strbuf_flushflag_pa = (unsigned long)
		__pa(pbm->stc.strbuf_flushflag);

	/* Enable the streaming buffer.  We have to be careful
	 * just in case OBP left it with LRU locking enabled.
	 *
	 * It is possible to control if PBM will be rerun on
	 * line misses.  Currently I just retain whatever setting
	 * OBP left us with.  All checks so far show it having
	 * a value of zero.
	 */
#undef PSYCHO_STRBUF_RERUN_ENABLE
#undef PSYCHO_STRBUF_RERUN_DISABLE
	control = upa_readq(pbm->stc.strbuf_control);
	control |= PSYCHO_STRBUF_CTRL_ENAB;
	control &= ~(PSYCHO_STRBUF_CTRL_LENAB | PSYCHO_STRBUF_CTRL_LPTR);
#ifdef PSYCHO_STRBUF_RERUN_ENABLE
	control &= ~(PSYCHO_STRBUF_CTRL_RRDIS);
#else
#ifdef PSYCHO_STRBUF_RERUN_DISABLE
	control |= PSYCHO_STRBUF_CTRL_RRDIS;
#endif
#endif
	upa_writeq(control, pbm->stc.strbuf_control);

	pbm->stc.strbuf_enabled = 1;
}

#define PSYCHO_IOSPACE_A	0x002000000UL
#define PSYCHO_IOSPACE_B	0x002010000UL
#define PSYCHO_IOSPACE_SIZE	0x00000ffffUL
#define PSYCHO_MEMSPACE_A	0x100000000UL
#define PSYCHO_MEMSPACE_B	0x180000000UL
#define PSYCHO_MEMSPACE_SIZE	0x07fffffffUL

static void psycho_pbm_init(struct pci_pbm_info *pbm,
			    struct platform_device *op, int is_pbm_a)
{
	psycho_pbm_init_common(pbm, op, "PSYCHO", PBM_CHIP_TYPE_PSYCHO);
	psycho_pbm_strbuf_init(pbm, is_pbm_a);
	psycho_scan_bus(pbm, &op->dev);
}

static struct pci_pbm_info *psycho_find_sibling(u32 upa_portid)
{
	struct pci_pbm_info *pbm;

	for (pbm = pci_pbm_root; pbm; pbm = pbm->next) {
		if (pbm->portid == upa_portid)
			return pbm;
	}
	return NULL;
}

#define PSYCHO_CONFIGSPACE	0x001000000UL

static int psycho_probe(struct platform_device *op)
{
	const struct linux_prom64_registers *pr_regs;
	struct device_node *dp = op->dev.of_node;
	struct pci_pbm_info *pbm;
	struct iommu *iommu;
	int is_pbm_a, err;
	u32 upa_portid;

	upa_portid = of_getintprop_default(dp, "upa-portid", 0xff);

	err = -ENOMEM;
	pbm = kzalloc(sizeof(*pbm), GFP_KERNEL);
	if (!pbm) {
		printk(KERN_ERR PFX "Cannot allocate pci_pbm_info.\n");
		goto out_err;
	}

	pbm->sibling = psycho_find_sibling(upa_portid);
	if (pbm->sibling) {
		iommu = pbm->sibling->iommu;
	} else {
		iommu = kzalloc(sizeof(struct iommu), GFP_KERNEL);
		if (!iommu) {
			printk(KERN_ERR PFX "Cannot allocate PBM iommu.\n");
			goto out_free_controller;
		}
	}

	pbm->iommu = iommu;
	pbm->portid = upa_portid;

	pr_regs = of_get_property(dp, "reg", NULL);
	err = -ENODEV;
	if (!pr_regs) {
		printk(KERN_ERR PFX "No reg property.\n");
		goto out_free_iommu;
	}

	is_pbm_a = ((pr_regs[0].phys_addr & 0x6000) == 0x2000);

	pbm->controller_regs = pr_regs[2].phys_addr;
	pbm->config_space = (pr_regs[2].phys_addr + PSYCHO_CONFIGSPACE);

	if (is_pbm_a) {
		pbm->pci_afsr = pbm->controller_regs + PSYCHO_PCI_AFSR_A;
		pbm->pci_afar = pbm->controller_regs + PSYCHO_PCI_AFAR_A;
		pbm->pci_csr  = pbm->controller_regs + PSYCHO_PCIA_CTRL;
	} else {
		pbm->pci_afsr = pbm->controller_regs + PSYCHO_PCI_AFSR_B;
		pbm->pci_afar = pbm->controller_regs + PSYCHO_PCI_AFAR_B;
		pbm->pci_csr  = pbm->controller_regs + PSYCHO_PCIB_CTRL;
	}

	psycho_controller_hwinit(pbm);
	if (!pbm->sibling) {
		err = psycho_iommu_init(pbm, 128, 0xc0000000,
					0xffffffff, PSYCHO_CONTROL);
		if (err)
			goto out_free_iommu;

		/* If necessary, hook us up for starfire IRQ translations. */
		if (this_is_starfire)
			starfire_hookup(pbm->portid);
	}

	psycho_pbm_init(pbm, op, is_pbm_a);

	pbm->next = pci_pbm_root;
	pci_pbm_root = pbm;

	if (pbm->sibling)
		pbm->sibling->sibling = pbm;

	dev_set_drvdata(&op->dev, pbm);

	return 0;

out_free_iommu:
	if (!pbm->sibling)
		kfree(pbm->iommu);

out_free_controller:
	kfree(pbm);

out_err:
	return err;
}

static const struct of_device_id psycho_match[] = {
	{
		.name = "pci",
		.compatible = "pci108e,8000",
	},
	{},
};

static struct platform_driver psycho_driver = {
	.driver = {
		.name = DRIVER_NAME,
		.owner = THIS_MODULE,
		.of_match_table = psycho_match,
	},
	.probe		= psycho_probe,
};

static int __init psycho_init(void)
{
	return platform_driver_register(&psycho_driver);
}

subsys_initcall(psycho_init);<|MERGE_RESOLUTION|>--- conflicted
+++ resolved
@@ -366,12 +366,8 @@
 	pci_config_write8(addr, 64);
 }
 
-<<<<<<< HEAD
-static void psycho_scan_bus(struct pci_pbm_info *pbm, struct device *parent)
-=======
 static void psycho_scan_bus(struct pci_pbm_info *pbm,
 			    struct device *parent)
->>>>>>> b7c13f76
 {
 	pbm_config_busmastering(pbm);
 	pbm->is_66mhz_capable = 0;
