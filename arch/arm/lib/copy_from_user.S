--- conflicted
+++ resolved
@@ -89,11 +89,8 @@
 
 	.text
 
-<<<<<<< HEAD
 ENTRY(__copy_from_user_std)
 WEAK(arm_copy_from_user)
-=======
-ENTRY(arm_copy_from_user)
 #ifdef CONFIG_CPU_SPECTRE
 	get_thread_info r3
 	ldr	r3, [r3, #TI_ADDR_LIMIT]
@@ -103,7 +100,6 @@
 	movcs	r1, #0		@ addr = NULL
 	csdb
 #endif
->>>>>>> 8263087b
 
 #include "copy_template.S"
 
