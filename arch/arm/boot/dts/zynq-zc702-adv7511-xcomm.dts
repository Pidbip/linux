/dts-v1/;

/include/ "zynq-zc702.dtsi"

/ {
	fpga_axi: fpga-axi@0 {
		compatible = "simple-bus";
		#address-cells = <0x1>;
		#size-cells = <0x1>;
		ranges;

		i2c0: i2c@0 {
			compatible = "xlnx,axi-iic-1.02.a", "xlnx,xps-iic-2.00.a";
			interrupt-parent = <&gic>;
			interrupts = < 0 52 4 >;
			reg = < 0x41600000 0x10000 >;
			bus-id = <0>;
			#address-cells = <1>;
			#size-cells = <0>;

			mux@74 {
				compatible = "pca9548";
				reg = <0x74>;
				#address-cells = <1>;
				#size-cells = <0>;
				i2c_adv7511: i2c@1 {
					#size-cells = <0>;
					#address-cells = <1>;
					reg = <1>;

					adv7511: adv7511@39 {
						compatible = "adi,adv7511";
						reg = <0x39>;

						adi,input-style = <0x02>;
						adi,input-id = <0x01>;
						adi,input-color-depth = <0x3>;
						adi,sync-pulse = <0x03>;
						adi,bit-justification = <0x01>;
						adi,up-conversion = <0x00>;
						adi,timing-generation-sequence = <0x00>;
						adi,vsync-polarity = <0x02>;
						adi,hsync-polarity = <0x02>;
						adi,tdms-clock-inversion;
						adi,clock-delay = <0x03>;
					};

				};

				i2c@4 {
					#size-cells = <0>;
					#address-cells = <1>;
					reg = <4>;
					rtc@51 {
						compatible = "rtc8564";
						reg = <0x51>;
					};
				};
				xcomm_i2c: i2c@5 {
					#size-cells = <0>;
					#address-cells = <1>;
					reg = <5>;

				};
			};

		};

		axi_dma_0: axidma@40440000 {
			#address-cells = <1>;
			#size-cells = <1>;
			#dma-cells = <1>;
			compatible = "xlnx,axi-dma";
			reg = < 0x40440000 0x1000 >;
			xlnx,sg-include-stscntrl-strm = <0x0>;
			dma-channel@40440000 {
				compatible = "xlnx,axi-dma-mm2s-channel";
				interrupts = < 0 56 0x4 >;
				xlnx,datawidth = <0x20>;
				xlnx,sg-length-width = <14>;
				xlnx,include-dre = <0x0>;
			};
		};

		axi_vdma_0: axivdma@43200000 {
			#address-cells = <1>;
			#size-cells = <1>;
			#dma-cells = <1>;
			compatible = "xlnx,axi-vdma";
			reg = <0x43020000 0x1000>;
			xlnx,include-sg = <0x0>;
			xlnx,num-fstores = <0x3>;
			dma-channel@43000000 {
				compatible = "xlnx,axi-vdma-mm2s-channel";
				interrupts = <0 57 0x4>;
				xlnx,datawidth = <0x40>;
				xlnx,genlock-mode = <0x0>;
				xlnx,include-dre = <0x0>;
			};
		};

		axi_vdma_1: axivdma@43000000 {
			#address-cells = <1>;
			#size-cells = <1>;
			#dma-cells = <1>;
			compatible = "xlnx,axi-vdma";
			reg = <0x43000000 0x1000>;
			xlnx,include-sg = <0x0>;
			xlnx,num-fstores = <0x3>;
			dma-channel@43000000 {
				compatible = "xlnx,axi-vdma-mm2s-channel";
				interrupts = <0 59 0x4>;
				xlnx,datawidth = <0x40>;
				xlnx,genlock-mode = <0x0>;
				xlnx,include-dre = <0x0>;
			};
		};

		fpga_clock: fpga_clock {
			compatible = "fixed-clock";
			#clock-cells = <0>;
			clock-frequency  = <200000000>;
		};

		hdmi_clock: axi-clkgen@79000000 {
			compatible = "adi,axi-clkgen-1.00.a";
			reg = <0x79000000 0x10000>;
			#clock-cells = <0>;
			clocks = <&fpga_clock>;
		};

		axi_hdmi@70e00000 {
			compatible = "adi,axi-hdmi-1.00.a";
			reg = <0x70e00000 0x10000>;
			encoder-slave = <&adv7511>;
			dmas = <&axi_vdma_0 0>;
			dma-names = "video";
			clocks = <&hdmi_clock>;
		};

		axi_spdif_tx_0: axi-spdif-tx@0x75c00000 {
			compatible = "adi,axi-spdif-tx-1.00.a";
			reg = < 0x75c00000 0x1000 >;
			dmas = <&axi_dma_0 0>;
			dma-names = "tx";
			clock-frequency = <12288000>;
		};

		adv7511_hdmi_snd: adv7511_hdmi_snd {
			compatible = "adv7511-hdmi-snd";
			audio-codec-adapter = <&i2c_adv7511>;
			cpu-dai = <&axi_spdif_tx_0>;
		};

		axi_dma_1: axidma@40420000 {
			#address-cells = <1>;
			#size-cells = <1>;
			#dma-cells = <1>;
			compatible = "xlnx,axi-dma";
			reg = < 0x40420000 0x10000 >;
			xlnx,sg-include-stscntrl-strm = <0x0>;
			dma-channel@40420000 {
				compatible = "xlnx,axi-dma-s2mm-channel";
<<<<<<< HEAD
				interrupts = < 0 57 0x4 >;
				xlnx,sg-length-width = <23>;
=======
				interrupts = < 0 58 0x4 >;
>>>>>>> de6bdec2
				xlnx,datawidth = <0x40>;
				xlnx,include-dre = <0x0>;
			};
		};

		cf_ad9643_core_0: cf-ad9643-core-lpc@79020000 {
			compatible = "xlnx,axi-adc-2c-1.00.a";
			reg = < 0x79020000 0x10000 >;
			dmas = <&axi_dma_1 0>;
			dma-names = "rx";
			spibus-connected = <&adc0_ad9467>;
			xlnx,dphase-timeout = <0x8>;
			xlnx,num-mem = <0x1>;
			xlnx,num-reg = <0x1>;
			xlnx,s-axi-min-size = <0x1ff>;
			xlnx,slv-awidth = <0x20>;
			xlnx,slv-dwidth = <0x20>;
			xlnx,use-wstrb = <0x0>;
		};

		cf_ad9122_core_0: cf-ad9122-core-lpc@74200000 {
			compatible = "xlnx,axi-dac-4d-2c-1.00.a";
			reg = < 0x74200000 0x10000 >;
			spibus-connected = <&dac0_ad9122>;
			dmas = <&axi_vdma_1 0>;
			dma-names = "tx";
			dac-sample-frequency = <491520000>;
			xlnx,dphase-timeout = <0x8>;
			xlnx,num-mem = <0x1>;
			xlnx,num-reg = <0x1>;
			xlnx,s-axi-min-size = <0x1ff>;
			xlnx,slv-awidth = <0x20>;
			xlnx,slv-dwidth = <0x20>;
			xlnx,use-wstrb = <0x0>;
		};
	};
};

/include/ "adi-fmcomms1.dtsi"<|MERGE_RESOLUTION|>--- conflicted
+++ resolved
@@ -161,12 +161,8 @@
 			xlnx,sg-include-stscntrl-strm = <0x0>;
 			dma-channel@40420000 {
 				compatible = "xlnx,axi-dma-s2mm-channel";
-<<<<<<< HEAD
-				interrupts = < 0 57 0x4 >;
+				interrupts = < 0 58 0x4 >;
 				xlnx,sg-length-width = <23>;
-=======
-				interrupts = < 0 58 0x4 >;
->>>>>>> de6bdec2
 				xlnx,datawidth = <0x40>;
 				xlnx,include-dre = <0x0>;
 			};
