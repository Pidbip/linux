--- conflicted
+++ resolved
@@ -149,11 +149,7 @@
 	topology_max_mnest = max_mnest;
 }
 
-<<<<<<< HEAD
-static void early_pgm_check_handler(struct pt_regs *regs)
-=======
 void __do_early_pgm_check(struct pt_regs *regs)
->>>>>>> 88084a3d
 {
 	if (!fixup_exception(regs))
 		disabled_wait();
