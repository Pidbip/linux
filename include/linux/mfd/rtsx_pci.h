/* Driver for Realtek PCI-Express card reader
 *
 * Copyright(c) 2009-2013 Realtek Semiconductor Corp. All rights reserved.
 *
 * This program is free software; you can redistribute it and/or modify it
 * under the terms of the GNU General Public License as published by the
 * Free Software Foundation; either version 2, or (at your option) any
 * later version.
 *
 * This program is distributed in the hope that it will be useful, but
 * WITHOUT ANY WARRANTY; without even the implied warranty of
 * MERCHANTABILITY or FITNESS FOR A PARTICULAR PURPOSE.  See the GNU
 * General Public License for more details.
 *
 * You should have received a copy of the GNU General Public License along
 * with this program; if not, see <http://www.gnu.org/licenses/>.
 *
 * Author:
 *   Wei WANG <wei_wang@realsil.com.cn>
 */

#ifndef __RTSX_PCI_H
#define __RTSX_PCI_H

#include <linux/sched.h>
#include <linux/pci.h>
#include <linux/mfd/rtsx_common.h>

#define MAX_RW_REG_CNT			1024

/* PCI Operation Register Address */
#define RTSX_HCBAR			0x00
#define RTSX_HCBCTLR			0x04
#define RTSX_HDBAR			0x08
#define RTSX_HDBCTLR			0x0C
#define RTSX_HAIMR			0x10
#define RTSX_BIPR			0x14
#define RTSX_BIER			0x18

/* Host command buffer control register */
#define STOP_CMD			(0x01 << 28)

/* Host data buffer control register */
#define SDMA_MODE			0x00
#define ADMA_MODE			(0x02 << 26)
#define STOP_DMA			(0x01 << 28)
#define TRIG_DMA			(0x01 << 31)

/* Host access internal memory register */
#define HAIMR_TRANS_START		(0x01 << 31)
#define HAIMR_READ			0x00
#define HAIMR_WRITE			(0x01 << 30)
#define HAIMR_READ_START		(HAIMR_TRANS_START | HAIMR_READ)
#define HAIMR_WRITE_START		(HAIMR_TRANS_START | HAIMR_WRITE)
#define HAIMR_TRANS_END			(HAIMR_TRANS_START)

/* Bus interrupt pending register */
#define CMD_DONE_INT			(1 << 31)
#define DATA_DONE_INT			(1 << 30)
#define TRANS_OK_INT			(1 << 29)
#define TRANS_FAIL_INT			(1 << 28)
#define XD_INT				(1 << 27)
#define MS_INT				(1 << 26)
#define SD_INT				(1 << 25)
#define GPIO0_INT			(1 << 24)
#define OC_INT				(1 << 23)
#define SD_WRITE_PROTECT		(1 << 19)
#define XD_EXIST			(1 << 18)
#define MS_EXIST			(1 << 17)
#define SD_EXIST			(1 << 16)
#define DELINK_INT			GPIO0_INT
#define MS_OC_INT			(1 << 23)
#define SD_OC_INT			(1 << 22)

#define CARD_INT		(XD_INT | MS_INT | SD_INT)
#define NEED_COMPLETE_INT	(DATA_DONE_INT | TRANS_OK_INT | TRANS_FAIL_INT)
#define RTSX_INT		(CMD_DONE_INT | NEED_COMPLETE_INT | \
					CARD_INT | GPIO0_INT | OC_INT)

#define CARD_EXIST		(XD_EXIST | MS_EXIST | SD_EXIST)

/* Bus interrupt enable register */
#define CMD_DONE_INT_EN		(1 << 31)
#define DATA_DONE_INT_EN	(1 << 30)
#define TRANS_OK_INT_EN		(1 << 29)
#define TRANS_FAIL_INT_EN	(1 << 28)
#define XD_INT_EN		(1 << 27)
#define MS_INT_EN		(1 << 26)
#define SD_INT_EN		(1 << 25)
#define GPIO0_INT_EN		(1 << 24)
#define OC_INT_EN		(1 << 23)
#define DELINK_INT_EN		GPIO0_INT_EN
#define MS_OC_INT_EN		(1 << 23)
#define SD_OC_INT_EN		(1 << 22)

#define READ_REG_CMD		0
#define WRITE_REG_CMD		1
#define CHECK_REG_CMD		2

/*
 * macros for easy use
 */
#define rtsx_pci_writel(pcr, reg, value) \
	iowrite32(value, (pcr)->remap_addr + reg)
#define rtsx_pci_readl(pcr, reg) \
	ioread32((pcr)->remap_addr + reg)
#define rtsx_pci_writew(pcr, reg, value) \
	iowrite16(value, (pcr)->remap_addr + reg)
#define rtsx_pci_readw(pcr, reg) \
	ioread16((pcr)->remap_addr + reg)
#define rtsx_pci_writeb(pcr, reg, value) \
	iowrite8(value, (pcr)->remap_addr + reg)
#define rtsx_pci_readb(pcr, reg) \
	ioread8((pcr)->remap_addr + reg)

#define rtsx_pci_read_config_byte(pcr, where, val) \
	pci_read_config_byte((pcr)->pci, where, val)

#define rtsx_pci_write_config_byte(pcr, where, val) \
	pci_write_config_byte((pcr)->pci, where, val)

#define rtsx_pci_read_config_dword(pcr, where, val) \
	pci_read_config_dword((pcr)->pci, where, val)

#define rtsx_pci_write_config_dword(pcr, where, val) \
	pci_write_config_dword((pcr)->pci, where, val)

#define STATE_TRANS_NONE	0
#define STATE_TRANS_CMD		1
#define STATE_TRANS_BUF		2
#define STATE_TRANS_SG		3

#define TRANS_NOT_READY		0
#define TRANS_RESULT_OK		1
#define TRANS_RESULT_FAIL	2
#define TRANS_NO_DEVICE		3

#define RTSX_RESV_BUF_LEN	4096
#define HOST_CMDS_BUF_LEN	1024
#define HOST_SG_TBL_BUF_LEN	(RTSX_RESV_BUF_LEN - HOST_CMDS_BUF_LEN)
#define HOST_SG_TBL_ITEMS	(HOST_SG_TBL_BUF_LEN / 8)
#define MAX_SG_ITEM_LEN		0x80000

#define HOST_TO_DEVICE		0
#define DEVICE_TO_HOST		1

#define MAX_PHASE		31
#define RX_TUNING_CNT		3

/* SG descriptor */
#define SG_INT			0x04
#define SG_END			0x02
#define SG_VALID		0x01

#define SG_NO_OP		0x00
#define SG_TRANS_DATA		(0x02 << 4)
#define SG_LINK_DESC		(0x03 << 4)

/* Output voltage */
#define OUTPUT_3V3		0
#define OUTPUT_1V8		1

/* Card Clock Enable Register */
#define SD_CLK_EN			0x04
#define MS_CLK_EN			0x08

/* Card Select Register */
#define SD_MOD_SEL			2
#define MS_MOD_SEL			3

/* Card Output Enable Register */
#define SD_OUTPUT_EN			0x04
#define MS_OUTPUT_EN			0x08

/* CARD_SHARE_MODE */
#define CARD_SHARE_MASK			0x0F
#define CARD_SHARE_MULTI_LUN		0x00
#define	CARD_SHARE_NORMAL		0x00
#define	CARD_SHARE_48_SD		0x04
#define	CARD_SHARE_48_MS		0x08
/* CARD_SHARE_MODE for barossa */
#define CARD_SHARE_BAROSSA_SD		0x01
#define CARD_SHARE_BAROSSA_MS		0x02

/* CARD_DRIVE_SEL */
#define MS_DRIVE_8mA			(0x01 << 6)
#define MMC_DRIVE_8mA			(0x01 << 4)
#define XD_DRIVE_8mA			(0x01 << 2)
#define GPIO_DRIVE_8mA			0x01
#define RTS5209_CARD_DRIVE_DEFAULT	(MS_DRIVE_8mA | MMC_DRIVE_8mA |\
						XD_DRIVE_8mA | GPIO_DRIVE_8mA)
#define RTL8411_CARD_DRIVE_DEFAULT	(MS_DRIVE_8mA | MMC_DRIVE_8mA |\
						XD_DRIVE_8mA)
#define RTSX_CARD_DRIVE_DEFAULT		(MS_DRIVE_8mA | GPIO_DRIVE_8mA)

/* SD30_DRIVE_SEL */
#define DRIVER_TYPE_A			0x05
#define DRIVER_TYPE_B			0x03
#define DRIVER_TYPE_C			0x02
#define DRIVER_TYPE_D			0x01
#define CFG_DRIVER_TYPE_A		0x02
#define CFG_DRIVER_TYPE_B		0x03
#define CFG_DRIVER_TYPE_C		0x01
#define CFG_DRIVER_TYPE_D		0x00

/* FPDCTL */
#define SSC_POWER_DOWN			0x01
#define SD_OC_POWER_DOWN		0x02
#define ALL_POWER_DOWN			0x07
#define OC_POWER_DOWN			0x06

/* CLK_CTL */
#define CHANGE_CLK			0x01

/* LDO_CTL */
#define BPP_ASIC_1V7			0x00
#define BPP_ASIC_1V8			0x01
#define BPP_ASIC_1V9			0x02
#define BPP_ASIC_2V0			0x03
#define BPP_ASIC_2V7			0x04
#define BPP_ASIC_2V8			0x05
#define BPP_ASIC_3V2			0x06
#define BPP_ASIC_3V3			0x07
#define BPP_REG_TUNED18			0x07
#define BPP_TUNED18_SHIFT_8402		5
#define BPP_TUNED18_SHIFT_8411		4
#define BPP_PAD_MASK			0x04
#define BPP_PAD_3V3			0x04
#define BPP_PAD_1V8			0x00
#define BPP_LDO_POWB			0x03
#define BPP_LDO_ON			0x00
#define BPP_LDO_SUSPEND			0x02
#define BPP_LDO_OFF			0x03

/* CD_PAD_CTL */
#define CD_DISABLE_MASK			0x07
#define MS_CD_DISABLE			0x04
#define SD_CD_DISABLE			0x02
#define XD_CD_DISABLE			0x01
#define CD_DISABLE			0x07
#define CD_ENABLE			0x00
#define MS_CD_EN_ONLY			0x03
#define SD_CD_EN_ONLY			0x05
#define XD_CD_EN_ONLY			0x06
#define FORCE_CD_LOW_MASK		0x38
#define FORCE_CD_XD_LOW			0x08
#define FORCE_CD_SD_LOW			0x10
#define FORCE_CD_MS_LOW			0x20
#define CD_AUTO_DISABLE			0x40

/* SD_STAT1 */
#define	SD_CRC7_ERR			0x80
#define	SD_CRC16_ERR			0x40
#define	SD_CRC_WRITE_ERR		0x20
#define	SD_CRC_WRITE_ERR_MASK		0x1C
#define	GET_CRC_TIME_OUT		0x02
#define	SD_TUNING_COMPARE_ERR		0x01

/* SD_STAT2 */
#define	SD_RSP_80CLK_TIMEOUT		0x01

/* SD_BUS_STAT */
#define	SD_CLK_TOGGLE_EN		0x80
#define	SD_CLK_FORCE_STOP	        0x40
#define	SD_DAT3_STATUS		        0x10
#define	SD_DAT2_STATUS		        0x08
#define	SD_DAT1_STATUS		        0x04
#define	SD_DAT0_STATUS		        0x02
#define	SD_CMD_STATUS			0x01

/* SD_PAD_CTL */
#define	SD_IO_USING_1V8		        0x80
#define	SD_IO_USING_3V3		        0x7F
#define	TYPE_A_DRIVING		        0x00
#define	TYPE_B_DRIVING			0x01
#define	TYPE_C_DRIVING			0x02
#define	TYPE_D_DRIVING		        0x03

/* SD_SAMPLE_POINT_CTL */
#define	DDR_FIX_RX_DAT			0x00
#define	DDR_VAR_RX_DAT			0x80
#define	DDR_FIX_RX_DAT_EDGE		0x00
#define	DDR_FIX_RX_DAT_14_DELAY		0x40
#define	DDR_FIX_RX_CMD			0x00
#define	DDR_VAR_RX_CMD			0x20
#define	DDR_FIX_RX_CMD_POS_EDGE		0x00
#define	DDR_FIX_RX_CMD_14_DELAY		0x10
#define	SD20_RX_POS_EDGE		0x00
#define	SD20_RX_14_DELAY		0x08
#define SD20_RX_SEL_MASK		0x08

/* SD_PUSH_POINT_CTL */
#define	DDR_FIX_TX_CMD_DAT		0x00
#define	DDR_VAR_TX_CMD_DAT		0x80
#define	DDR_FIX_TX_DAT_14_TSU		0x00
#define	DDR_FIX_TX_DAT_12_TSU		0x40
#define	DDR_FIX_TX_CMD_NEG_EDGE		0x00
#define	DDR_FIX_TX_CMD_14_AHEAD		0x20
#define	SD20_TX_NEG_EDGE		0x00
#define	SD20_TX_14_AHEAD		0x10
#define SD20_TX_SEL_MASK		0x10
#define	DDR_VAR_SDCLK_POL_SWAP		0x01

/* SD_TRANSFER */
#define	SD_TRANSFER_START		0x80
#define	SD_TRANSFER_END			0x40
#define SD_STAT_IDLE			0x20
#define	SD_TRANSFER_ERR			0x10
/* SD Transfer Mode definition */
#define	SD_TM_NORMAL_WRITE		0x00
#define	SD_TM_AUTO_WRITE_3		0x01
#define	SD_TM_AUTO_WRITE_4		0x02
#define	SD_TM_AUTO_READ_3		0x05
#define	SD_TM_AUTO_READ_4		0x06
#define	SD_TM_CMD_RSP			0x08
#define	SD_TM_AUTO_WRITE_1		0x09
#define	SD_TM_AUTO_WRITE_2		0x0A
#define	SD_TM_NORMAL_READ		0x0C
#define	SD_TM_AUTO_READ_1		0x0D
#define	SD_TM_AUTO_READ_2		0x0E
#define	SD_TM_AUTO_TUNING		0x0F

/* SD_VPTX_CTL / SD_VPRX_CTL */
#define PHASE_CHANGE			0x80
#define PHASE_NOT_RESET			0x40

/* SD_DCMPS_TX_CTL / SD_DCMPS_RX_CTL */
#define DCMPS_CHANGE			0x80
#define DCMPS_CHANGE_DONE		0x40
#define DCMPS_ERROR			0x20
#define DCMPS_CURRENT_PHASE		0x1F

/* SD Configure 1 Register */
#define SD_CLK_DIVIDE_0			0x00
#define	SD_CLK_DIVIDE_256		0xC0
#define	SD_CLK_DIVIDE_128		0x80
#define	SD_BUS_WIDTH_1BIT		0x00
#define	SD_BUS_WIDTH_4BIT		0x01
#define	SD_BUS_WIDTH_8BIT		0x02
#define	SD_ASYNC_FIFO_NOT_RST		0x10
#define	SD_20_MODE			0x00
#define	SD_DDR_MODE			0x04
#define	SD_30_MODE			0x08

#define SD_CLK_DIVIDE_MASK		0xC0

/* SD_CMD_STATE */
#define SD_CMD_IDLE			0x80

/* SD_DATA_STATE */
#define SD_DATA_IDLE			0x80

/* DCM_DRP_CTL */
#define DCM_RESET			0x08
#define DCM_LOCKED			0x04
#define DCM_208M			0x00
#define DCM_TX			        0x01
#define DCM_RX			        0x02

/* DCM_DRP_TRIG */
#define DRP_START			0x80
#define DRP_DONE			0x40

/* DCM_DRP_CFG */
#define DRP_WRITE			0x80
#define DRP_READ			0x00
#define DCM_WRITE_ADDRESS_50		0x50
#define DCM_WRITE_ADDRESS_51		0x51
#define DCM_READ_ADDRESS_00		0x00
#define DCM_READ_ADDRESS_51		0x51

/* IRQSTAT0 */
#define DMA_DONE_INT			0x80
#define SUSPEND_INT			0x40
#define LINK_RDY_INT			0x20
#define LINK_DOWN_INT			0x10

/* DMACTL */
#define DMA_RST				0x80
#define DMA_BUSY			0x04
#define DMA_DIR_TO_CARD			0x00
#define DMA_DIR_FROM_CARD		0x02
#define DMA_EN				0x01
#define DMA_128				(0 << 4)
#define DMA_256				(1 << 4)
#define DMA_512				(2 << 4)
#define DMA_1024			(3 << 4)
#define DMA_PACK_SIZE_MASK		0x30

/* SSC_CTL1 */
#define SSC_RSTB			0x80
#define SSC_8X_EN			0x40
#define SSC_FIX_FRAC			0x20
#define SSC_SEL_1M			0x00
#define SSC_SEL_2M			0x08
#define SSC_SEL_4M			0x10
#define SSC_SEL_8M			0x18

/* SSC_CTL2 */
#define SSC_DEPTH_MASK			0x07
#define SSC_DEPTH_DISALBE		0x00
#define SSC_DEPTH_4M			0x01
#define SSC_DEPTH_2M			0x02
#define SSC_DEPTH_1M			0x03
#define SSC_DEPTH_500K			0x04
#define SSC_DEPTH_250K			0x05

/* System Clock Control Register */
#define CLK_LOW_FREQ			0x01

/* System Clock Divider Register */
#define CLK_DIV_1			0x01
#define CLK_DIV_2			0x02
#define CLK_DIV_4			0x03
#define CLK_DIV_8			0x04

/* MS_CFG */
#define	SAMPLE_TIME_RISING		0x00
#define	SAMPLE_TIME_FALLING		0x80
#define	PUSH_TIME_DEFAULT		0x00
#define	PUSH_TIME_ODD			0x40
#define	NO_EXTEND_TOGGLE		0x00
#define	EXTEND_TOGGLE_CHK		0x20
#define	MS_BUS_WIDTH_1			0x00
#define	MS_BUS_WIDTH_4			0x10
#define	MS_BUS_WIDTH_8			0x18
#define	MS_2K_SECTOR_MODE		0x04
#define	MS_512_SECTOR_MODE		0x00
#define	MS_TOGGLE_TIMEOUT_EN		0x00
#define	MS_TOGGLE_TIMEOUT_DISEN		0x01
#define MS_NO_CHECK_INT			0x02

/* MS_TRANS_CFG */
#define	WAIT_INT			0x80
#define	NO_WAIT_INT			0x00
#define	NO_AUTO_READ_INT_REG		0x00
#define	AUTO_READ_INT_REG		0x40
#define	MS_CRC16_ERR			0x20
#define	MS_RDY_TIMEOUT			0x10
#define	MS_INT_CMDNK			0x08
#define	MS_INT_BREQ			0x04
#define	MS_INT_ERR			0x02
#define	MS_INT_CED			0x01

/* MS_TRANSFER */
#define	MS_TRANSFER_START		0x80
#define	MS_TRANSFER_END			0x40
#define	MS_TRANSFER_ERR			0x20
#define	MS_BS_STATE			0x10
#define	MS_TM_READ_BYTES		0x00
#define	MS_TM_NORMAL_READ		0x01
#define	MS_TM_WRITE_BYTES		0x04
#define	MS_TM_NORMAL_WRITE		0x05
#define	MS_TM_AUTO_READ			0x08
#define	MS_TM_AUTO_WRITE		0x0C

/* SD Configure 2 Register */
#define	SD_CALCULATE_CRC7		0x00
#define	SD_NO_CALCULATE_CRC7		0x80
#define	SD_CHECK_CRC16			0x00
#define	SD_NO_CHECK_CRC16		0x40
#define SD_NO_CHECK_WAIT_CRC_TO		0x20
#define	SD_WAIT_BUSY_END		0x08
#define	SD_NO_WAIT_BUSY_END		0x00
#define	SD_CHECK_CRC7			0x00
#define	SD_NO_CHECK_CRC7		0x04
#define	SD_RSP_LEN_0			0x00
#define	SD_RSP_LEN_6			0x01
#define	SD_RSP_LEN_17			0x02
/* SD/MMC Response Type Definition */
#define	SD_RSP_TYPE_R0			0x04
#define	SD_RSP_TYPE_R1			0x01
#define	SD_RSP_TYPE_R1b			0x09
#define	SD_RSP_TYPE_R2			0x02
#define	SD_RSP_TYPE_R3			0x05
#define	SD_RSP_TYPE_R4			0x05
#define	SD_RSP_TYPE_R5			0x01
#define	SD_RSP_TYPE_R6			0x01
#define	SD_RSP_TYPE_R7			0x01

/* SD_CONFIGURE3 */
#define	SD_RSP_80CLK_TIMEOUT_EN		0x01

/* Card Transfer Reset Register */
#define SPI_STOP			0x01
#define XD_STOP				0x02
#define SD_STOP				0x04
#define MS_STOP				0x08
#define SPI_CLR_ERR			0x10
#define XD_CLR_ERR			0x20
#define SD_CLR_ERR			0x40
#define MS_CLR_ERR			0x80

/* Card Data Source Register */
#define PINGPONG_BUFFER			0x01
#define RING_BUFFER			0x00

/* Card Power Control Register */
#define PMOS_STRG_MASK			0x10
#define PMOS_STRG_800mA			0x10
#define PMOS_STRG_400mA			0x00
#define SD_POWER_OFF			0x03
#define SD_PARTIAL_POWER_ON		0x01
#define SD_POWER_ON			0x00
#define SD_POWER_MASK			0x03
#define MS_POWER_OFF			0x0C
#define MS_PARTIAL_POWER_ON		0x04
#define MS_POWER_ON			0x00
#define MS_POWER_MASK			0x0C
#define BPP_POWER_OFF			0x0F
#define BPP_POWER_5_PERCENT_ON		0x0E
#define BPP_POWER_10_PERCENT_ON		0x0C
#define BPP_POWER_15_PERCENT_ON		0x08
#define BPP_POWER_ON			0x00
#define BPP_POWER_MASK			0x0F
#define SD_VCC_PARTIAL_POWER_ON		0x02
#define SD_VCC_POWER_ON			0x00

/* PWR_GATE_CTRL */
#define PWR_GATE_EN			0x01
#define LDO3318_PWR_MASK		0x06
#define LDO_ON				0x00
#define LDO_SUSPEND			0x04
#define LDO_OFF				0x06

/* CARD_CLK_SOURCE */
#define CRC_FIX_CLK			(0x00 << 0)
#define CRC_VAR_CLK0			(0x01 << 0)
#define CRC_VAR_CLK1			(0x02 << 0)
#define SD30_FIX_CLK			(0x00 << 2)
#define SD30_VAR_CLK0			(0x01 << 2)
#define SD30_VAR_CLK1			(0x02 << 2)
#define SAMPLE_FIX_CLK			(0x00 << 4)
#define SAMPLE_VAR_CLK0			(0x01 << 4)
#define SAMPLE_VAR_CLK1			(0x02 << 4)

/* HOST_SLEEP_STATE */
#define HOST_ENTER_S1			1
#define HOST_ENTER_S3			2

#define MS_CFG				0xFD40
#define MS_TPC				0xFD41
#define MS_TRANS_CFG			0xFD42
#define MS_TRANSFER			0xFD43
#define MS_INT_REG			0xFD44
#define MS_BYTE_CNT			0xFD45
#define MS_SECTOR_CNT_L			0xFD46
#define MS_SECTOR_CNT_H			0xFD47
#define MS_DBUS_H			0xFD48

#define SD_CFG1				0xFDA0
#define SD_CFG2				0xFDA1
#define SD_CFG3				0xFDA2
#define SD_STAT1			0xFDA3
#define SD_STAT2			0xFDA4
#define SD_BUS_STAT			0xFDA5
#define SD_PAD_CTL			0xFDA6
#define SD_SAMPLE_POINT_CTL		0xFDA7
#define SD_PUSH_POINT_CTL		0xFDA8
#define SD_CMD0				0xFDA9
#define SD_CMD1				0xFDAA
#define SD_CMD2				0xFDAB
#define SD_CMD3				0xFDAC
#define SD_CMD4				0xFDAD
#define SD_CMD5				0xFDAE
#define SD_BYTE_CNT_L			0xFDAF
#define SD_BYTE_CNT_H			0xFDB0
#define SD_BLOCK_CNT_L			0xFDB1
#define SD_BLOCK_CNT_H			0xFDB2
#define SD_TRANSFER			0xFDB3
#define SD_CMD_STATE			0xFDB5
#define SD_DATA_STATE			0xFDB6

#define SRCTL				0xFC13

#define	DCM_DRP_CTL			0xFC23
#define	DCM_DRP_TRIG			0xFC24
#define	DCM_DRP_CFG			0xFC25
#define	DCM_DRP_WR_DATA_L		0xFC26
#define	DCM_DRP_WR_DATA_H		0xFC27
#define	DCM_DRP_RD_DATA_L		0xFC28
#define	DCM_DRP_RD_DATA_H		0xFC29
#define SD_VPCLK0_CTL			0xFC2A
#define SD_VPCLK1_CTL			0xFC2B
#define SD_DCMPS0_CTL			0xFC2C
#define SD_DCMPS1_CTL			0xFC2D
#define SD_VPTX_CTL			SD_VPCLK0_CTL
#define SD_VPRX_CTL			SD_VPCLK1_CTL
#define SD_DCMPS_TX_CTL			SD_DCMPS0_CTL
#define SD_DCMPS_RX_CTL			SD_DCMPS1_CTL
#define CARD_CLK_SOURCE			0xFC2E

#define CARD_PWR_CTL			0xFD50
#define CARD_CLK_SWITCH			0xFD51
#define RTL8411B_PACKAGE_MODE		0xFD51
#define CARD_SHARE_MODE			0xFD52
#define CARD_DRIVE_SEL			0xFD53
#define CARD_STOP			0xFD54
#define CARD_OE				0xFD55
#define CARD_AUTO_BLINK			0xFD56
#define CARD_GPIO_DIR			0xFD57
#define CARD_GPIO			0xFD58
#define CARD_DATA_SOURCE		0xFD5B
#define SD30_CLK_DRIVE_SEL		0xFD5A
#define CARD_SELECT			0xFD5C
#define SD30_DRIVE_SEL			0xFD5E
#define SD30_CMD_DRIVE_SEL		0xFD5E
#define SD30_DAT_DRIVE_SEL		0xFD5F
#define CARD_CLK_EN			0xFD69
#define SDIO_CTRL			0xFD6B
#define CD_PAD_CTL			0xFD73

#define FPDCTL				0xFC00
#define PDINFO				0xFC01

#define CLK_CTL				0xFC02
#define CLK_DIV				0xFC03
#define CLK_SEL				0xFC04

#define SSC_DIV_N_0			0xFC0F
#define SSC_DIV_N_1			0xFC10
#define SSC_CTL1			0xFC11
#define SSC_CTL2			0xFC12

#define RCCTL				0xFC14

#define FPGA_PULL_CTL			0xFC1D
#define OLT_LED_CTL			0xFC1E
#define GPIO_CTL			0xFC1F

#define LDO_CTL				0xFC1E
#define SYS_VER				0xFC32

#define CARD_PULL_CTL1			0xFD60
#define CARD_PULL_CTL2			0xFD61
#define CARD_PULL_CTL3			0xFD62
#define CARD_PULL_CTL4			0xFD63
#define CARD_PULL_CTL5			0xFD64
#define CARD_PULL_CTL6			0xFD65

/* PCI Express Related Registers */
#define IRQEN0				0xFE20
#define IRQSTAT0			0xFE21
#define IRQEN1				0xFE22
#define IRQSTAT1			0xFE23
#define TLPRIEN				0xFE24
#define TLPRISTAT			0xFE25
#define TLPTIEN				0xFE26
#define TLPTISTAT			0xFE27
#define DMATC0				0xFE28
#define DMATC1				0xFE29
#define DMATC2				0xFE2A
#define DMATC3				0xFE2B
#define DMACTL				0xFE2C
#define BCTL				0xFE2D
#define RBBC0				0xFE2E
#define RBBC1				0xFE2F
#define RBDAT				0xFE30
#define RBCTL				0xFE34
#define CFGADDR0			0xFE35
#define CFGADDR1			0xFE36
#define CFGDATA0			0xFE37
#define CFGDATA1			0xFE38
#define CFGDATA2			0xFE39
#define CFGDATA3			0xFE3A
#define CFGRWCTL			0xFE3B
#define PHYRWCTL			0xFE3C
#define PHYDATA0			0xFE3D
#define PHYDATA1			0xFE3E
#define PHYADDR				0xFE3F
#define MSGRXDATA0			0xFE40
#define MSGRXDATA1			0xFE41
#define MSGRXDATA2			0xFE42
#define MSGRXDATA3			0xFE43
#define MSGTXDATA0			0xFE44
#define MSGTXDATA1			0xFE45
#define MSGTXDATA2			0xFE46
#define MSGTXDATA3			0xFE47
#define MSGTXCTL			0xFE48
#define PETXCFG				0xFE49
#define LTR_CTL				0xFE4A
#define OBFF_CFG			0xFE4C

#define CDRESUMECTL			0xFE52
#define WAKE_SEL_CTL			0xFE54
#define PME_FORCE_CTL			0xFE56
#define ASPM_FORCE_CTL			0xFE57
#define PM_CLK_FORCE_CTL		0xFE58
#define FUNC_FORCE_CTL			0xFE59
#define PERST_GLITCH_WIDTH		0xFE5C
#define CHANGE_LINK_STATE		0xFE5B
#define RESET_LOAD_REG			0xFE5E
#define EFUSE_CONTENT			0xFE5F
#define HOST_SLEEP_STATE		0xFE60
#define SDIO_CFG			0xFE70

#define NFTS_TX_CTRL			0xFE72

#define PWR_GATE_CTRL			0xFE75
#define PWD_SUSPEND_EN			0xFE76
#define LDO_PWR_SEL			0xFE78

#define DUMMY_REG_RESET_0		0xFE90

#define AUTOLOAD_CFG_BASE		0xFF00

#define PM_CTRL1			0xFF44
#define PM_CTRL2			0xFF45
#define PM_CTRL3			0xFF46
#define PM_CTRL4			0xFF47

/* Memory mapping */
#define SRAM_BASE			0xE600
#define RBUF_BASE			0xF400
#define PPBUF_BASE1			0xF800
#define PPBUF_BASE2			0xFA00
#define IMAGE_FLAG_ADDR0		0xCE80
#define IMAGE_FLAG_ADDR1		0xCE81

/* Phy register */
#define PHY_PCR				0x00
#define PHY_RCR0			0x01
#define PHY_RCR1			0x02
#define PHY_RCR2			0x03
#define PHY_RTCR			0x04
#define PHY_RDR				0x05
#define PHY_TCR0			0x06
#define PHY_TCR1			0x07
#define PHY_TUNE			0x08
#define PHY_IMR				0x09
#define PHY_BPCR			0x0A
#define PHY_BIST			0x0B
#define PHY_RAW_L			0x0C
#define PHY_RAW_H			0x0D
#define PHY_RAW_DATA			0x0E
#define PHY_HOST_CLK_CTRL		0x0F
#define PHY_DMR				0x10
#define PHY_BACR			0x11
#define PHY_IER				0x12
#define PHY_BCSR			0x13
#define PHY_BPR				0x14
#define PHY_BPNR2			0x15
#define PHY_BPNR			0x16
#define PHY_BRNR2			0x17
#define PHY_BENR			0x18
#define PHY_REG_REV			0x19
#define PHY_FLD0			0x1A
#define PHY_FLD1			0x1B
#define PHY_FLD2			0x1C
#define PHY_FLD3			0x1D
#define PHY_FLD4			0x1E
#define PHY_DUM_REG			0x1F

#define LCTLR				0x80
#define PCR_SETTING_REG1		0x724
#define PCR_SETTING_REG2		0x814
#define PCR_SETTING_REG3		0x747

<<<<<<< HEAD
=======
/* Phy bits */
#define PHY_PCR_FORCE_CODE			0xB000
#define PHY_PCR_OOBS_CALI_50			0x0800
#define PHY_PCR_OOBS_VCM_08			0x0200
#define PHY_PCR_OOBS_SEN_90			0x0040
#define PHY_PCR_RSSI_EN				0x0002

#define PHY_RCR1_ADP_TIME			0x0100
#define PHY_RCR1_VCO_COARSE			0x001F

#define PHY_RCR2_EMPHASE_EN			0x8000
#define PHY_RCR2_NADJR				0x4000
#define PHY_RCR2_CDR_CP_10			0x0400
#define PHY_RCR2_CDR_SR_2			0x0100
#define PHY_RCR2_FREQSEL_12			0x0040
#define PHY_RCR2_CPADJEN			0x0020
#define PHY_RCR2_CDR_SC_8			0x0008
#define PHY_RCR2_CALIB_LATE			0x0002

#define PHY_RDR_RXDSEL_1_9			0x4000

#define PHY_TUNE_TUNEREF_1_0			0x4000
#define PHY_TUNE_VBGSEL_1252			0x0C00
#define PHY_TUNE_SDBUS_33			0x0200
#define PHY_TUNE_TUNED18			0x01C0
#define PHY_TUNE_TUNED12			0X0020

#define PHY_BPCR_IBRXSEL			0x0400
#define PHY_BPCR_IBTXSEL			0x0100
#define PHY_BPCR_IB_FILTER			0x0080
#define PHY_BPCR_CMIRROR_EN			0x0040

#define PHY_REG_REV_RESV			0xE000
#define PHY_REG_REV_RXIDLE_LATCHED		0x1000
#define PHY_REG_REV_P1_EN			0x0800
#define PHY_REG_REV_RXIDLE_EN			0x0400
#define PHY_REG_REV_CLKREQ_DLY_TIMER_1_0	0x0040
#define PHY_REG_REV_STOP_CLKRD			0x0020
#define PHY_REG_REV_RX_PWST			0x0008
#define PHY_REG_REV_STOP_CLKWR			0x0004

#define PHY_FLD3_TIMER_4			0x7800
#define PHY_FLD3_TIMER_6			0x00E0
#define PHY_FLD3_RXDELINK			0x0004

#define PHY_FLD4_FLDEN_SEL			0x4000
#define PHY_FLD4_REQ_REF			0x2000
#define PHY_FLD4_RXAMP_OFF			0x1000
#define PHY_FLD4_REQ_ADDA			0x0800
#define PHY_FLD4_BER_COUNT			0x00E0
#define PHY_FLD4_BER_TIMER			0x000A
#define PHY_FLD4_BER_CHK_EN			0x0001

>>>>>>> d8ec26d7
#define rtsx_pci_init_cmd(pcr)		((pcr)->ci = 0)

struct rtsx_pcr;

struct pcr_handle {
	struct rtsx_pcr			*pcr;
};

struct pcr_ops {
	int		(*extra_init_hw)(struct rtsx_pcr *pcr);
	int		(*optimize_phy)(struct rtsx_pcr *pcr);
	int		(*turn_on_led)(struct rtsx_pcr *pcr);
	int		(*turn_off_led)(struct rtsx_pcr *pcr);
	int		(*enable_auto_blink)(struct rtsx_pcr *pcr);
	int		(*disable_auto_blink)(struct rtsx_pcr *pcr);
	int		(*card_power_on)(struct rtsx_pcr *pcr, int card);
	int		(*card_power_off)(struct rtsx_pcr *pcr, int card);
	int		(*switch_output_voltage)(struct rtsx_pcr *pcr,
						u8 voltage);
	unsigned int	(*cd_deglitch)(struct rtsx_pcr *pcr);
	int		(*conv_clk_and_div_n)(int clk, int dir);
	void		(*fetch_vendor_settings)(struct rtsx_pcr *pcr);
	void		(*force_power_down)(struct rtsx_pcr *pcr, u8 pm_state);
};

enum PDEV_STAT  {PDEV_STAT_IDLE, PDEV_STAT_RUN};

struct rtsx_pcr {
	struct pci_dev			*pci;
	unsigned int			id;

	/* pci resources */
	unsigned long			addr;
	void __iomem			*remap_addr;
	int				irq;

	/* host reserved buffer */
	void				*rtsx_resv_buf;
	dma_addr_t			rtsx_resv_buf_addr;

	void				*host_cmds_ptr;
	dma_addr_t			host_cmds_addr;
	int				ci;

	void				*host_sg_tbl_ptr;
	dma_addr_t			host_sg_tbl_addr;
	int				sgi;

	u32				bier;
	char				trans_result;

	unsigned int			card_inserted;
	unsigned int			card_removed;
	unsigned int			card_exist;

	struct delayed_work		carddet_work;
	struct delayed_work		idle_work;

	spinlock_t			lock;
	struct mutex			pcr_mutex;
	struct completion		*done;
	struct completion		*finish_me;

	unsigned int			cur_clock;
	bool				remove_pci;
	bool				msi_en;

#define EXTRA_CAPS_SD_SDR50		(1 << 0)
#define EXTRA_CAPS_SD_SDR104		(1 << 1)
#define EXTRA_CAPS_SD_DDR50		(1 << 2)
#define EXTRA_CAPS_MMC_HSDDR		(1 << 3)
#define EXTRA_CAPS_MMC_HS200		(1 << 4)
#define EXTRA_CAPS_MMC_8BIT		(1 << 5)
	u32				extra_caps;

#define IC_VER_A			0
#define IC_VER_B			1
#define IC_VER_C			2
#define IC_VER_D			3
	u8				ic_version;

	u8				sd30_drive_sel_1v8;
	u8				sd30_drive_sel_3v3;
	u8				card_drive_sel;
#define ASPM_L1_EN			0x02
	u8				aspm_en;

#define PCR_MS_PMOS			(1 << 0)
#define PCR_REVERSE_SOCKET		(1 << 1)
	u32				flags;

	u32				tx_initial_phase;
	u32				rx_initial_phase;

	const u32			*sd_pull_ctl_enable_tbl;
	const u32			*sd_pull_ctl_disable_tbl;
	const u32			*ms_pull_ctl_enable_tbl;
	const u32			*ms_pull_ctl_disable_tbl;

	const struct pcr_ops		*ops;
	enum PDEV_STAT			state;

	int				num_slots;
	struct rtsx_slot		*slots;
};

#define CHK_PCI_PID(pcr, pid)		((pcr)->pci->device == (pid))
#define PCI_VID(pcr)			((pcr)->pci->vendor)
#define PCI_PID(pcr)			((pcr)->pci->device)

#define SDR104_PHASE(val)		((val) & 0xFF)
#define SDR50_PHASE(val)		(((val) >> 8) & 0xFF)
#define DDR50_PHASE(val)		(((val) >> 16) & 0xFF)
#define SDR104_TX_PHASE(pcr)		SDR104_PHASE((pcr)->tx_initial_phase)
#define SDR50_TX_PHASE(pcr)		SDR50_PHASE((pcr)->tx_initial_phase)
#define DDR50_TX_PHASE(pcr)		DDR50_PHASE((pcr)->tx_initial_phase)
#define SDR104_RX_PHASE(pcr)		SDR104_PHASE((pcr)->rx_initial_phase)
#define SDR50_RX_PHASE(pcr)		SDR50_PHASE((pcr)->rx_initial_phase)
#define DDR50_RX_PHASE(pcr)		DDR50_PHASE((pcr)->rx_initial_phase)
#define SET_CLOCK_PHASE(sdr104, sdr50, ddr50)	\
				(((ddr50) << 16) | ((sdr50) << 8) | (sdr104))

void rtsx_pci_start_run(struct rtsx_pcr *pcr);
int rtsx_pci_write_register(struct rtsx_pcr *pcr, u16 addr, u8 mask, u8 data);
int rtsx_pci_read_register(struct rtsx_pcr *pcr, u16 addr, u8 *data);
int rtsx_pci_write_phy_register(struct rtsx_pcr *pcr, u8 addr, u16 val);
int rtsx_pci_read_phy_register(struct rtsx_pcr *pcr, u8 addr, u16 *val);
void rtsx_pci_stop_cmd(struct rtsx_pcr *pcr);
void rtsx_pci_add_cmd(struct rtsx_pcr *pcr,
		u8 cmd_type, u16 reg_addr, u8 mask, u8 data);
void rtsx_pci_send_cmd_no_wait(struct rtsx_pcr *pcr);
int rtsx_pci_send_cmd(struct rtsx_pcr *pcr, int timeout);
int rtsx_pci_transfer_data(struct rtsx_pcr *pcr, struct scatterlist *sglist,
		int num_sg, bool read, int timeout);
int rtsx_pci_read_ppbuf(struct rtsx_pcr *pcr, u8 *buf, int buf_len);
int rtsx_pci_write_ppbuf(struct rtsx_pcr *pcr, u8 *buf, int buf_len);
int rtsx_pci_card_pull_ctl_enable(struct rtsx_pcr *pcr, int card);
int rtsx_pci_card_pull_ctl_disable(struct rtsx_pcr *pcr, int card);
int rtsx_pci_switch_clock(struct rtsx_pcr *pcr, unsigned int card_clock,
		u8 ssc_depth, bool initial_mode, bool double_clk, bool vpclk);
int rtsx_pci_card_power_on(struct rtsx_pcr *pcr, int card);
int rtsx_pci_card_power_off(struct rtsx_pcr *pcr, int card);
int rtsx_pci_card_exclusive_check(struct rtsx_pcr *pcr, int card);
int rtsx_pci_switch_output_voltage(struct rtsx_pcr *pcr, u8 voltage);
unsigned int rtsx_pci_card_exist(struct rtsx_pcr *pcr);
void rtsx_pci_complete_unfinished_transfer(struct rtsx_pcr *pcr);

static inline u8 *rtsx_pci_get_cmd_data(struct rtsx_pcr *pcr)
{
	return (u8 *)(pcr->host_cmds_ptr);
}

#endif<|MERGE_RESOLUTION|>--- conflicted
+++ resolved
@@ -756,8 +756,6 @@
 #define PCR_SETTING_REG2		0x814
 #define PCR_SETTING_REG3		0x747
 
-<<<<<<< HEAD
-=======
 /* Phy bits */
 #define PHY_PCR_FORCE_CODE			0xB000
 #define PHY_PCR_OOBS_CALI_50			0x0800
@@ -811,7 +809,6 @@
 #define PHY_FLD4_BER_TIMER			0x000A
 #define PHY_FLD4_BER_CHK_EN			0x0001
 
->>>>>>> d8ec26d7
 #define rtsx_pci_init_cmd(pcr)		((pcr)->ci = 0)
 
 struct rtsx_pcr;
