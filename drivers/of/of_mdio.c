/*
 * OF helpers for the MDIO (Ethernet PHY) API
 *
 * Copyright (c) 2009 Secret Lab Technologies, Ltd.
 *
 * This file is released under the GPLv2
 *
 * This file provides helper functions for extracting PHY device information
 * out of the OpenFirmware device tree and using it to populate an mii_bus.
 */

#include <linux/kernel.h>
#include <linux/device.h>
#include <linux/netdevice.h>
#include <linux/err.h>
#include <linux/phy.h>
#include <linux/of.h>
#include <linux/of_irq.h>
#include <linux/of_mdio.h>
#include <linux/module.h>

MODULE_AUTHOR("Grant Likely <grant.likely@secretlab.ca>");
MODULE_LICENSE("GPL");

/**
 * of_mdiobus_register - Register mii_bus and create PHYs from the device tree
 * @mdio: pointer to mii_bus structure
 * @np: pointer to device_node of MDIO bus.
 *
 * This function registers the mii_bus structure and registers a phy_device
 * for each child node of @np.
 */
int of_mdiobus_register(struct mii_bus *mdio, struct device_node *np)
{
	struct phy_device *phy;
	struct device_node *child;
	int rc, i;

	/* Mask out all PHYs from auto probing.  Instead the PHYs listed in
	 * the device tree are populated after the bus has been registered */
	mdio->phy_mask = ~0;

	/* Clear all the IRQ properties */
	if (mdio->irq)
		for (i=0; i<PHY_MAX_ADDR; i++)
			mdio->irq[i] = PHY_POLL;

	/* Register the MDIO bus */
	rc = mdiobus_register(mdio);
	if (rc)
		return rc;

	/* Loop over the child nodes and register a phy_device for each one */
	for_each_child_of_node(np, child) {
<<<<<<< HEAD
		__be32 *addr;

		int len;

		/* A PHY must have a reg property in the range [0-31] */
		addr = (__be32 *)of_get_property(child, "reg", &len);

		*addr = be32_to_cpup(addr);
		if (!addr || len < sizeof(*addr) || *addr >= 32 || *addr < 0) {
=======
		const __be32 *paddr;
		u32 addr;
		int len;

		/* A PHY must have a reg property in the range [0-31] */
		paddr = of_get_property(child, "reg", &len);
		if (!paddr || len < sizeof(*paddr)) {
>>>>>>> 61c4f2c8
			dev_err(&mdio->dev, "%s has invalid PHY address\n",
				child->full_name);
			continue;
		}

		addr = be32_to_cpup(paddr);
		if (addr >= 32) {
			dev_err(&mdio->dev, "%s PHY address %i is too large\n",
				child->full_name, addr);
			continue;
		}

		if (mdio->irq) {
			mdio->irq[addr] = irq_of_parse_and_map(child, 0);
			if (!mdio->irq[addr])
				mdio->irq[addr] = PHY_POLL;
		}

<<<<<<< HEAD
		phy = get_phy_device(mdio, *addr);
=======
		phy = get_phy_device(mdio, addr);
>>>>>>> 61c4f2c8
		if (!phy || IS_ERR(phy)) {
			dev_err(&mdio->dev, "error probing PHY at address %i\n",
				addr);
			continue;
		}
		phy_scan_fixups(phy);

		/* Associate the OF node with the device structure so it
		 * can be looked up later */
		of_node_get(child);
		phy->dev.of_node = child;

		/* All data is now stored in the phy struct; register it */
		rc = phy_device_register(phy);
		if (rc) {
			phy_device_free(phy);
			of_node_put(child);
			continue;
		}

		dev_dbg(&mdio->dev, "registered phy %s at address %i\n",
			child->name, addr);
	}

	return 0;
}
EXPORT_SYMBOL(of_mdiobus_register);

/* Helper function for of_phy_find_device */
static int of_phy_match(struct device *dev, void *phy_np)
{
	return dev->of_node == phy_np;
}

/**
 * of_phy_find_device - Give a PHY node, find the phy_device
 * @phy_np: Pointer to the phy's device tree node
 *
 * Returns a pointer to the phy_device.
 */
struct phy_device *of_phy_find_device(struct device_node *phy_np)
{
	struct device *d;
	if (!phy_np)
		return NULL;

	d = bus_find_device(&mdio_bus_type, NULL, phy_np, of_phy_match);
	return d ? to_phy_device(d) : NULL;
}
EXPORT_SYMBOL(of_phy_find_device);

/**
 * of_phy_connect - Connect to the phy described in the device tree
 * @dev: pointer to net_device claiming the phy
 * @phy_np: Pointer to device tree node for the PHY
 * @hndlr: Link state callback for the network device
 * @iface: PHY data interface type
 *
 * Returns a pointer to the phy_device if successful.  NULL otherwise
 */
struct phy_device *of_phy_connect(struct net_device *dev,
				  struct device_node *phy_np,
				  void (*hndlr)(struct net_device *), u32 flags,
				  phy_interface_t iface)
{
	struct phy_device *phy = of_phy_find_device(phy_np);

	if (!phy)
		return NULL;

	return phy_connect_direct(dev, phy, hndlr, flags, iface) ? NULL : phy;
}
EXPORT_SYMBOL(of_phy_connect);

/**
 * of_phy_connect_fixed_link - Parse fixed-link property and return a dummy phy
 * @dev: pointer to net_device claiming the phy
 * @hndlr: Link state callback for the network device
 * @iface: PHY data interface type
 *
 * This function is a temporary stop-gap and will be removed soon.  It is
 * only to support the fs_enet, ucc_geth and gianfar Ethernet drivers.  Do
 * not call this function from new drivers.
 */
struct phy_device *of_phy_connect_fixed_link(struct net_device *dev,
					     void (*hndlr)(struct net_device *),
					     phy_interface_t iface)
{
	struct device_node *net_np;
	char bus_id[MII_BUS_ID_SIZE + 3];
	struct phy_device *phy;
	const __be32 *phy_id;
	int sz;

	if (!dev->dev.parent)
		return NULL;

	net_np = dev->dev.parent->of_node;
	if (!net_np)
		return NULL;

	phy_id = of_get_property(net_np, "fixed-link", &sz);
	if (!phy_id || sz < sizeof(*phy_id))
		return NULL;

	sprintf(bus_id, PHY_ID_FMT, "0", be32_to_cpu(phy_id[0]));

	phy = phy_connect(dev, bus_id, hndlr, 0, iface);
	return IS_ERR(phy) ? NULL : phy;
}
EXPORT_SYMBOL(of_phy_connect_fixed_link);<|MERGE_RESOLUTION|>--- conflicted
+++ resolved
@@ -52,25 +52,13 @@
 
 	/* Loop over the child nodes and register a phy_device for each one */
 	for_each_child_of_node(np, child) {
-<<<<<<< HEAD
-		__be32 *addr;
-
-		int len;
-
-		/* A PHY must have a reg property in the range [0-31] */
-		addr = (__be32 *)of_get_property(child, "reg", &len);
-
-		*addr = be32_to_cpup(addr);
-		if (!addr || len < sizeof(*addr) || *addr >= 32 || *addr < 0) {
-=======
-		const __be32 *paddr;
+	const __be32 *paddr;
 		u32 addr;
 		int len;
 
 		/* A PHY must have a reg property in the range [0-31] */
 		paddr = of_get_property(child, "reg", &len);
 		if (!paddr || len < sizeof(*paddr)) {
->>>>>>> 61c4f2c8
 			dev_err(&mdio->dev, "%s has invalid PHY address\n",
 				child->full_name);
 			continue;
@@ -89,11 +77,7 @@
 				mdio->irq[addr] = PHY_POLL;
 		}
 
-<<<<<<< HEAD
-		phy = get_phy_device(mdio, *addr);
-=======
 		phy = get_phy_device(mdio, addr);
->>>>>>> 61c4f2c8
 		if (!phy || IS_ERR(phy)) {
 			dev_err(&mdio->dev, "error probing PHY at address %i\n",
 				addr);
