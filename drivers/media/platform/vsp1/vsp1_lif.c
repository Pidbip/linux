--- conflicted
+++ resolved
@@ -97,12 +97,8 @@
 		if (code->index)
 			return -EINVAL;
 
-<<<<<<< HEAD
-		format = v4l2_subdev_get_try_format(subdev, cfg, LIF_PAD_SINK);
-=======
 		format = vsp1_entity_get_pad_format(&lif->entity, cfg,
 						    LIF_PAD_SINK, code->which);
->>>>>>> 5c4698ac
 		code->code = format->code;
 	}
 
@@ -116,12 +112,8 @@
 	struct vsp1_lif *lif = to_lif(subdev);
 	struct v4l2_mbus_framefmt *format;
 
-<<<<<<< HEAD
-	format = v4l2_subdev_get_try_format(subdev, cfg, LIF_PAD_SINK);
-=======
 	format = vsp1_entity_get_pad_format(&lif->entity, cfg, LIF_PAD_SINK,
 					    fse->which);
->>>>>>> 5c4698ac
 
 	if (fse->index || fse->code != format->code)
 		return -EINVAL;
