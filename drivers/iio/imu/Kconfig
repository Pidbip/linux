# SPDX-License-Identifier: GPL-2.0-only
#
# IIO imu drivers configuration
#
# When adding new entries keep the list in alphabetical order

menu "Inertial measurement units"

config ADIS16400
	tristate "Analog Devices ADIS16400 and similar IMU SPI driver"
	depends on SPI
	select IIO_ADIS_LIB
	select IIO_ADIS_LIB_BUFFER if IIO_BUFFER
	help
	  Say yes here to build support for Analog Devices adis16300, adis16344,
	  adis16350, adis16354, adis16355, adis16360, adis16362, adis16364,
	  adis16365, adis16400 and adis16405 triaxial inertial sensors
	  (adis16400 series also have magnetometers).

config ADIS16460
	tristate "Analog Devices ADIS16460 and similar IMU driver"
	depends on SPI
	select IIO_ADIS_LIB
	select IIO_ADIS_LIB_BUFFER if IIO_BUFFER
	help
	  Say yes here to build support for Analog Devices ADIS16460 inertial
	  sensor.

	  To compile this driver as a module, choose M here: the module will be
	  called adis16460.

<<<<<<< HEAD
config ADIS16475
	tristate "Analog Devices ADIS16475 and similar IMU driver"
	depends on SPI
	select IIO_ADIS_LIB
	select IIO_ADIS_LIB_BUFFER if IIO_BUFFER
	help
	  Say yes here to build support for Analog Devices adis16475-1,
	  adis16475-2 and adis16475-3 inertial sensors.

	  To compile this driver as module, choose M here: the module will
	  be called adis16475.

=======
>>>>>>> 043f8a22
config ADIS16480
	tristate "Analog Devices ADIS16480 and similar IMU driver"
	depends on SPI
	select IIO_ADIS_LIB
	select IIO_ADIS_LIB_BUFFER if IIO_BUFFER
	help
	  Say yes here to build support for Analog Devices ADIS16375, ADIS16480,
	  ADIS16485, ADIS16488 inertial sensors.

source "drivers/iio/imu/bmi160/Kconfig"

config KMX61
	tristate "Kionix KMX61 6-axis accelerometer and magnetometer"
	depends on I2C
	select IIO_BUFFER
	select IIO_TRIGGERED_BUFFER
	help
	  Say Y here if you want to build a driver for Kionix KMX61 6-axis
	  accelerometer and magnetometer.
	  To compile this driver as module, choose M here: the module will
	  be called kmx61.

source "drivers/iio/imu/inv_mpu6050/Kconfig"
source "drivers/iio/imu/st_lsm6dsx/Kconfig"

endmenu

config IIO_ADIS_LIB
	tristate
	help
	  A set of IO helper functions for the Analog Devices ADIS* device family.

config IIO_ADIS_LIB_BUFFER
	bool
	select IIO_TRIGGERED_BUFFER
	help
	  A set of buffer helper functions for the Analog Devices ADIS* device
	  family.<|MERGE_RESOLUTION|>--- conflicted
+++ resolved
@@ -29,7 +29,6 @@
 	  To compile this driver as a module, choose M here: the module will be
 	  called adis16460.
 
-<<<<<<< HEAD
 config ADIS16475
 	tristate "Analog Devices ADIS16475 and similar IMU driver"
 	depends on SPI
@@ -42,8 +41,6 @@
 	  To compile this driver as module, choose M here: the module will
 	  be called adis16475.
 
-=======
->>>>>>> 043f8a22
 config ADIS16480
 	tristate "Analog Devices ADIS16480 and similar IMU driver"
 	depends on SPI
