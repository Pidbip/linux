/*
 * SPI init/core code
 *
 * Copyright (C) 2005 David Brownell
 * Copyright (C) 2008 Secret Lab Technologies Ltd.
 *
 * This program is free software; you can redistribute it and/or modify
 * it under the terms of the GNU General Public License as published by
 * the Free Software Foundation; either version 2 of the License, or
 * (at your option) any later version.
 *
 * This program is distributed in the hope that it will be useful,
 * but WITHOUT ANY WARRANTY; without even the implied warranty of
 * MERCHANTABILITY or FITNESS FOR A PARTICULAR PURPOSE.  See the
 * GNU General Public License for more details.
 *
 * You should have received a copy of the GNU General Public License
 * along with this program; if not, write to the Free Software
 * Foundation, Inc., 675 Mass Ave, Cambridge, MA 02139, USA.
 */

#include <linux/kernel.h>
#include <linux/kmod.h>
#include <linux/device.h>
#include <linux/init.h>
#include <linux/cache.h>
#include <linux/mutex.h>
#include <linux/of_device.h>
#include <linux/of_irq.h>
#include <linux/slab.h>
#include <linux/mod_devicetable.h>
#include <linux/spi/spi.h>
#include <linux/of_gpio.h>
#include <linux/pm_runtime.h>
#include <linux/export.h>
#include <linux/sched/rt.h>
#include <linux/delay.h>
#include <linux/kthread.h>
#include <linux/ioport.h>
#include <linux/acpi.h>

#define CREATE_TRACE_POINTS
#include <trace/events/spi.h>

static void spidev_release(struct device *dev)
{
	struct spi_device	*spi = to_spi_device(dev);

	/* spi masters may cleanup for released devices */
	if (spi->master->cleanup)
		spi->master->cleanup(spi);

	spi_master_put(spi->master);
	kfree(spi);
}

static ssize_t
modalias_show(struct device *dev, struct device_attribute *a, char *buf)
{
	const struct spi_device	*spi = to_spi_device(dev);

	return sprintf(buf, "%s%s\n", SPI_MODULE_PREFIX, spi->modalias);
}
static DEVICE_ATTR_RO(modalias);

static struct attribute *spi_dev_attrs[] = {
	&dev_attr_modalias.attr,
	NULL,
};
ATTRIBUTE_GROUPS(spi_dev);

/* modalias support makes "modprobe $MODALIAS" new-style hotplug work,
 * and the sysfs version makes coldplug work too.
 */

static const struct spi_device_id *spi_match_id(const struct spi_device_id *id,
						const struct spi_device *sdev)
{
	while (id->name[0]) {
		if (!strcmp(sdev->modalias, id->name))
			return id;
		id++;
	}
	return NULL;
}

const struct spi_device_id *spi_get_device_id(const struct spi_device *sdev)
{
	const struct spi_driver *sdrv = to_spi_driver(sdev->dev.driver);

	return spi_match_id(sdrv->id_table, sdev);
}
EXPORT_SYMBOL_GPL(spi_get_device_id);

static int spi_match_device(struct device *dev, struct device_driver *drv)
{
	const struct spi_device	*spi = to_spi_device(dev);
	const struct spi_driver	*sdrv = to_spi_driver(drv);

	/* Attempt an OF style match */
	if (of_driver_match_device(dev, drv))
		return 1;

	/* Then try ACPI */
	if (acpi_driver_match_device(dev, drv))
		return 1;

	if (sdrv->id_table)
		return !!spi_match_id(sdrv->id_table, spi);

	return strcmp(spi->modalias, drv->name) == 0;
}

static int spi_uevent(struct device *dev, struct kobj_uevent_env *env)
{
	const struct spi_device		*spi = to_spi_device(dev);

	add_uevent_var(env, "MODALIAS=%s%s", SPI_MODULE_PREFIX, spi->modalias);
	return 0;
}

#ifdef CONFIG_PM_SLEEP
static int spi_legacy_suspend(struct device *dev, pm_message_t message)
{
	int			value = 0;
	struct spi_driver	*drv = to_spi_driver(dev->driver);

	/* suspend will stop irqs and dma; no more i/o */
	if (drv) {
		if (drv->suspend)
			value = drv->suspend(to_spi_device(dev), message);
		else
			dev_dbg(dev, "... can't suspend\n");
	}
	return value;
}

static int spi_legacy_resume(struct device *dev)
{
	int			value = 0;
	struct spi_driver	*drv = to_spi_driver(dev->driver);

	/* resume may restart the i/o queue */
	if (drv) {
		if (drv->resume)
			value = drv->resume(to_spi_device(dev));
		else
			dev_dbg(dev, "... can't resume\n");
	}
	return value;
}

static int spi_pm_suspend(struct device *dev)
{
	const struct dev_pm_ops *pm = dev->driver ? dev->driver->pm : NULL;

	if (pm)
		return pm_generic_suspend(dev);
	else
		return spi_legacy_suspend(dev, PMSG_SUSPEND);
}

static int spi_pm_resume(struct device *dev)
{
	const struct dev_pm_ops *pm = dev->driver ? dev->driver->pm : NULL;

	if (pm)
		return pm_generic_resume(dev);
	else
		return spi_legacy_resume(dev);
}

static int spi_pm_freeze(struct device *dev)
{
	const struct dev_pm_ops *pm = dev->driver ? dev->driver->pm : NULL;

	if (pm)
		return pm_generic_freeze(dev);
	else
		return spi_legacy_suspend(dev, PMSG_FREEZE);
}

static int spi_pm_thaw(struct device *dev)
{
	const struct dev_pm_ops *pm = dev->driver ? dev->driver->pm : NULL;

	if (pm)
		return pm_generic_thaw(dev);
	else
		return spi_legacy_resume(dev);
}

static int spi_pm_poweroff(struct device *dev)
{
	const struct dev_pm_ops *pm = dev->driver ? dev->driver->pm : NULL;

	if (pm)
		return pm_generic_poweroff(dev);
	else
		return spi_legacy_suspend(dev, PMSG_HIBERNATE);
}

static int spi_pm_restore(struct device *dev)
{
	const struct dev_pm_ops *pm = dev->driver ? dev->driver->pm : NULL;

	if (pm)
		return pm_generic_restore(dev);
	else
		return spi_legacy_resume(dev);
}
#else
#define spi_pm_suspend	NULL
#define spi_pm_resume	NULL
#define spi_pm_freeze	NULL
#define spi_pm_thaw	NULL
#define spi_pm_poweroff	NULL
#define spi_pm_restore	NULL
#endif

static const struct dev_pm_ops spi_pm = {
	.suspend = spi_pm_suspend,
	.resume = spi_pm_resume,
	.freeze = spi_pm_freeze,
	.thaw = spi_pm_thaw,
	.poweroff = spi_pm_poweroff,
	.restore = spi_pm_restore,
	SET_RUNTIME_PM_OPS(
		pm_generic_runtime_suspend,
		pm_generic_runtime_resume,
		NULL
	)
};

struct bus_type spi_bus_type = {
	.name		= "spi",
	.dev_groups	= spi_dev_groups,
	.match		= spi_match_device,
	.uevent		= spi_uevent,
	.pm		= &spi_pm,
};
EXPORT_SYMBOL_GPL(spi_bus_type);


static int spi_drv_probe(struct device *dev)
{
	const struct spi_driver		*sdrv = to_spi_driver(dev->driver);
	struct spi_device		*spi = to_spi_device(dev);
<<<<<<< HEAD
	int				status;

	/* Drivers may modify this initial i/o setup, but will
	 * normally rely on the device being setup.  Devices
	 * using SPI_CS_HIGH can't coexist well otherwise...
	 */
	status = spi_setup(spi);
	if (status < 0) {
		dev_err(dev, "can't setup %s, status %d\n",
				dev_name(&spi->dev), status);
		return status;
	}

	return sdrv->probe(spi);
=======
	int ret;

	acpi_dev_pm_attach(&spi->dev, true);
	ret = sdrv->probe(spi);
	if (ret)
		acpi_dev_pm_detach(&spi->dev, true);

	return ret;
>>>>>>> 91a9ab14
}

static int spi_drv_remove(struct device *dev)
{
	const struct spi_driver		*sdrv = to_spi_driver(dev->driver);
	struct spi_device		*spi = to_spi_device(dev);
	int ret;

	ret = sdrv->remove(spi);
	acpi_dev_pm_detach(&spi->dev, true);

	return ret;
}

static void spi_drv_shutdown(struct device *dev)
{
	const struct spi_driver		*sdrv = to_spi_driver(dev->driver);

	sdrv->shutdown(to_spi_device(dev));
}

/**
 * spi_register_driver - register a SPI driver
 * @sdrv: the driver to register
 * Context: can sleep
 */
int spi_register_driver(struct spi_driver *sdrv)
{
	sdrv->driver.bus = &spi_bus_type;
	if (sdrv->probe)
		sdrv->driver.probe = spi_drv_probe;
	if (sdrv->remove)
		sdrv->driver.remove = spi_drv_remove;
	if (sdrv->shutdown)
		sdrv->driver.shutdown = spi_drv_shutdown;
	return driver_register(&sdrv->driver);
}
EXPORT_SYMBOL_GPL(spi_register_driver);

/*-------------------------------------------------------------------------*/

/* SPI devices should normally not be created by SPI device drivers; that
 * would make them board-specific.  Similarly with SPI master drivers.
 * Device registration normally goes into like arch/.../mach.../board-YYY.c
 * with other readonly (flashable) information about mainboard devices.
 */

struct boardinfo {
	struct list_head	list;
	struct spi_board_info	board_info;
};

static LIST_HEAD(board_list);
static LIST_HEAD(spi_master_list);

/*
 * Used to protect add/del opertion for board_info list and
 * spi_master list, and their matching process
 */
static DEFINE_MUTEX(board_lock);

/**
 * spi_alloc_device - Allocate a new SPI device
 * @master: Controller to which device is connected
 * Context: can sleep
 *
 * Allows a driver to allocate and initialize a spi_device without
 * registering it immediately.  This allows a driver to directly
 * fill the spi_device with device parameters before calling
 * spi_add_device() on it.
 *
 * Caller is responsible to call spi_add_device() on the returned
 * spi_device structure to add it to the SPI master.  If the caller
 * needs to discard the spi_device without adding it, then it should
 * call spi_dev_put() on it.
 *
 * Returns a pointer to the new device, or NULL.
 */
struct spi_device *spi_alloc_device(struct spi_master *master)
{
	struct spi_device	*spi;
	struct device		*dev = master->dev.parent;

	if (!spi_master_get(master))
		return NULL;

	spi = kzalloc(sizeof(*spi), GFP_KERNEL);
	if (!spi) {
		dev_err(dev, "cannot alloc spi_device\n");
		spi_master_put(master);
		return NULL;
	}

	spi->master = master;
	spi->dev.parent = &master->dev;
	spi->dev.bus = &spi_bus_type;
	spi->dev.release = spidev_release;
	spi->cs_gpio = -ENOENT;
	device_initialize(&spi->dev);
	return spi;
}
EXPORT_SYMBOL_GPL(spi_alloc_device);

static void spi_dev_set_name(struct spi_device *spi)
{
	struct acpi_device *adev = ACPI_COMPANION(&spi->dev);

	if (adev) {
		dev_set_name(&spi->dev, "spi-%s", acpi_dev_name(adev));
		return;
	}

	dev_set_name(&spi->dev, "%s.%u", dev_name(&spi->master->dev),
		     spi->chip_select);
}

/**
 * spi_add_device - Add spi_device allocated with spi_alloc_device
 * @spi: spi_device to register
 *
 * Companion function to spi_alloc_device.  Devices allocated with
 * spi_alloc_device can be added onto the spi bus with this function.
 *
 * Returns 0 on success; negative errno on failure
 */
int spi_add_device(struct spi_device *spi)
{
	struct spi_master *master = spi->master;
	struct device *dev = master->dev.parent;
	int status;

	/* Chipselects are numbered 0..max; validate. */
	if (spi->chip_select >= master->num_chipselect) {
		dev_err(dev, "cs%d >= max %d\n",
			spi->chip_select,
			master->num_chipselect);
		return -EINVAL;
	}

	/* Set the bus ID string */
<<<<<<< HEAD
	dev_set_name(&spi->dev, "%s.%u", dev_name(&spi->master->dev),
			spi->chip_select);
=======
	spi_dev_set_name(spi);

	/* We need to make sure there's no other device with this
	 * chipselect **BEFORE** we call setup(), else we'll trash
	 * its configuration.  Lock against concurrent add() calls.
	 */
	mutex_lock(&spi_add_lock);

	d = bus_find_device_by_name(&spi_bus_type, NULL, dev_name(&spi->dev));
	if (d != NULL) {
		dev_err(dev, "chipselect %d already in use\n",
				spi->chip_select);
		put_device(d);
		status = -EBUSY;
		goto done;
	}
>>>>>>> 91a9ab14

	if (master->cs_gpios)
		spi->cs_gpio = master->cs_gpios[spi->chip_select];

	/* Device may be bound to an active driver when this returns */
	status = device_add(&spi->dev);
	if (status < 0)
		dev_err(dev, "can't add %s, status %d\n",
				dev_name(&spi->dev), status);
	else
		dev_dbg(dev, "registered child %s\n", dev_name(&spi->dev));

	return status;
}
EXPORT_SYMBOL_GPL(spi_add_device);

/**
 * spi_new_device - instantiate one new SPI device
 * @master: Controller to which device is connected
 * @chip: Describes the SPI device
 * Context: can sleep
 *
 * On typical mainboards, this is purely internal; and it's not needed
 * after board init creates the hard-wired devices.  Some development
 * platforms may not be able to use spi_register_board_info though, and
 * this is exported so that for example a USB or parport based adapter
 * driver could add devices (which it would learn about out-of-band).
 *
 * Returns the new device, or NULL.
 */
struct spi_device *spi_new_device(struct spi_master *master,
				  struct spi_board_info *chip)
{
	struct spi_device	*proxy;
	int			status;

	/* NOTE:  caller did any chip->bus_num checks necessary.
	 *
	 * Also, unless we change the return value convention to use
	 * error-or-pointer (not NULL-or-pointer), troubleshootability
	 * suggests syslogged diagnostics are best here (ugh).
	 */

	proxy = spi_alloc_device(master);
	if (!proxy)
		return NULL;

	WARN_ON(strlen(chip->modalias) >= sizeof(proxy->modalias));

	proxy->chip_select = chip->chip_select;
	proxy->max_speed_hz = chip->max_speed_hz;
	proxy->mode = chip->mode;
	proxy->irq = chip->irq;
	strlcpy(proxy->modalias, chip->modalias, sizeof(proxy->modalias));
	proxy->dev.platform_data = (void *) chip->platform_data;
	proxy->controller_data = chip->controller_data;
	proxy->controller_state = NULL;

	status = spi_add_device(proxy);
	if (status < 0) {
		spi_dev_put(proxy);
		return NULL;
	}

	return proxy;
}
EXPORT_SYMBOL_GPL(spi_new_device);

static void spi_match_master_to_boardinfo(struct spi_master *master,
				struct spi_board_info *bi)
{
	struct spi_device *dev;

	if (master->bus_num != bi->bus_num)
		return;

	dev = spi_new_device(master, bi);
	if (!dev)
		dev_err(master->dev.parent, "can't create new device for %s\n",
			bi->modalias);
}

/**
 * spi_register_board_info - register SPI devices for a given board
 * @info: array of chip descriptors
 * @n: how many descriptors are provided
 * Context: can sleep
 *
 * Board-specific early init code calls this (probably during arch_initcall)
 * with segments of the SPI device table.  Any device nodes are created later,
 * after the relevant parent SPI controller (bus_num) is defined.  We keep
 * this table of devices forever, so that reloading a controller driver will
 * not make Linux forget about these hard-wired devices.
 *
 * Other code can also call this, e.g. a particular add-on board might provide
 * SPI devices through its expansion connector, so code initializing that board
 * would naturally declare its SPI devices.
 *
 * The board info passed can safely be __initdata ... but be careful of
 * any embedded pointers (platform_data, etc), they're copied as-is.
 */
int spi_register_board_info(struct spi_board_info const *info, unsigned n)
{
	struct boardinfo *bi;
	int i;

	bi = kzalloc(n * sizeof(*bi), GFP_KERNEL);
	if (!bi)
		return -ENOMEM;

	for (i = 0; i < n; i++, bi++, info++) {
		struct spi_master *master;

		memcpy(&bi->board_info, info, sizeof(*info));
		mutex_lock(&board_lock);
		list_add_tail(&bi->list, &board_list);
		list_for_each_entry(master, &spi_master_list, list)
			spi_match_master_to_boardinfo(master, &bi->board_info);
		mutex_unlock(&board_lock);
	}

	return 0;
}

/*-------------------------------------------------------------------------*/

static void spi_set_cs(struct spi_device *spi, bool enable)
{
	if (spi->mode & SPI_CS_HIGH)
		enable = !enable;

	if (spi->cs_gpio >= 0)
		gpio_set_value(spi->cs_gpio, !enable);
	else if (spi->master->set_cs)
		spi->master->set_cs(spi, !enable);
}

/*
 * spi_transfer_one_message - Default implementation of transfer_one_message()
 *
 * This is a standard implementation of transfer_one_message() for
 * drivers which impelment a transfer_one() operation.  It provides
 * standard handling of delays and chip select management.
 */
static int spi_transfer_one_message(struct spi_master *master,
				    struct spi_message *msg)
{
	struct spi_transfer *xfer;
	bool cur_cs = true;
	bool keep_cs = false;
	int ret = 0;

	spi_set_cs(msg->spi, true);

	list_for_each_entry(xfer, &msg->transfers, transfer_list) {
		trace_spi_transfer_start(msg, xfer);

		reinit_completion(&master->xfer_completion);

		ret = master->transfer_one(master, msg->spi, xfer);
		if (ret < 0) {
			dev_err(&msg->spi->dev,
				"SPI transfer failed: %d\n", ret);
			goto out;
		}

		if (ret > 0)
			wait_for_completion(&master->xfer_completion);

		trace_spi_transfer_stop(msg, xfer);

		if (msg->status != -EINPROGRESS)
			goto out;

		if (xfer->delay_usecs)
			udelay(xfer->delay_usecs);

		if (xfer->cs_change) {
			if (list_is_last(&xfer->transfer_list,
					 &msg->transfers)) {
				keep_cs = true;
			} else {
				cur_cs = !cur_cs;
				spi_set_cs(msg->spi, cur_cs);
			}
		}

		msg->actual_length += xfer->len;
	}

out:
	if (ret != 0 || !keep_cs)
		spi_set_cs(msg->spi, false);

	if (msg->status == -EINPROGRESS)
		msg->status = ret;

	spi_finalize_current_message(master);

	return ret;
}

/**
 * spi_finalize_current_transfer - report completion of a transfer
 *
 * Called by SPI drivers using the core transfer_one_message()
 * implementation to notify it that the current interrupt driven
 * transfer has finised and the next one may be scheduled.
 */
void spi_finalize_current_transfer(struct spi_master *master)
{
	complete(&master->xfer_completion);
}
EXPORT_SYMBOL_GPL(spi_finalize_current_transfer);

/**
 * spi_pump_messages - kthread work function which processes spi message queue
 * @work: pointer to kthread work struct contained in the master struct
 *
 * This function checks if there is any spi message in the queue that
 * needs processing and if so call out to the driver to initialize hardware
 * and transfer each message.
 *
 */
static void spi_pump_messages(struct kthread_work *work)
{
	struct spi_master *master =
		container_of(work, struct spi_master, pump_messages);
	unsigned long flags;
	bool was_busy = false;
	int ret;

	/* Lock queue and check for queue work */
	spin_lock_irqsave(&master->queue_lock, flags);
	if (list_empty(&master->queue) || !master->running) {
		if (!master->busy) {
			spin_unlock_irqrestore(&master->queue_lock, flags);
			return;
		}
		master->busy = false;
		spin_unlock_irqrestore(&master->queue_lock, flags);
		if (master->unprepare_transfer_hardware &&
		    master->unprepare_transfer_hardware(master))
			dev_err(&master->dev,
				"failed to unprepare transfer hardware\n");
		if (master->auto_runtime_pm) {
			pm_runtime_mark_last_busy(master->dev.parent);
			pm_runtime_put_autosuspend(master->dev.parent);
		}
		trace_spi_master_idle(master);
		return;
	}

	/* Make sure we are not already running a message */
	if (master->cur_msg) {
		spin_unlock_irqrestore(&master->queue_lock, flags);
		return;
	}
	/* Extract head of queue */
	master->cur_msg =
	    list_entry(master->queue.next, struct spi_message, queue);

	list_del_init(&master->cur_msg->queue);
	if (master->busy)
		was_busy = true;
	else
		master->busy = true;
	spin_unlock_irqrestore(&master->queue_lock, flags);

	if (!was_busy && master->auto_runtime_pm) {
		ret = pm_runtime_get_sync(master->dev.parent);
		if (ret < 0) {
			dev_err(&master->dev, "Failed to power device: %d\n",
				ret);
			return;
		}
	}

	if (!was_busy)
		trace_spi_master_busy(master);

	if (!was_busy && master->prepare_transfer_hardware) {
		ret = master->prepare_transfer_hardware(master);
		if (ret) {
			dev_err(&master->dev,
				"failed to prepare transfer hardware\n");

			if (master->auto_runtime_pm)
				pm_runtime_put(master->dev.parent);
			return;
		}
	}

	trace_spi_message_start(master->cur_msg);

	if (master->prepare_message) {
		ret = master->prepare_message(master, master->cur_msg);
		if (ret) {
			dev_err(&master->dev,
				"failed to prepare message: %d\n", ret);
			master->cur_msg->status = ret;
			spi_finalize_current_message(master);
			return;
		}
		master->cur_msg_prepared = true;
	}

	ret = master->transfer_one_message(master, master->cur_msg);
	if (ret) {
		dev_err(&master->dev,
			"failed to transfer one message from queue\n");
		return;
	}
}

static int spi_init_queue(struct spi_master *master)
{
	struct sched_param param = { .sched_priority = MAX_RT_PRIO - 1 };

	INIT_LIST_HEAD(&master->queue);
	spin_lock_init(&master->queue_lock);

	master->running = false;
	master->busy = false;

	init_kthread_worker(&master->kworker);
	master->kworker_task = kthread_run(kthread_worker_fn,
					   &master->kworker, "%s",
					   dev_name(&master->dev));
	if (IS_ERR(master->kworker_task)) {
		dev_err(&master->dev, "failed to create message pump task\n");
		return -ENOMEM;
	}
	init_kthread_work(&master->pump_messages, spi_pump_messages);

	/*
	 * Master config will indicate if this controller should run the
	 * message pump with high (realtime) priority to reduce the transfer
	 * latency on the bus by minimising the delay between a transfer
	 * request and the scheduling of the message pump thread. Without this
	 * setting the message pump thread will remain at default priority.
	 */
	if (master->rt) {
		dev_info(&master->dev,
			"will run message pump with realtime priority\n");
		sched_setscheduler(master->kworker_task, SCHED_FIFO, &param);
	}

	return 0;
}

/**
 * spi_get_next_queued_message() - called by driver to check for queued
 * messages
 * @master: the master to check for queued messages
 *
 * If there are more messages in the queue, the next message is returned from
 * this call.
 */
struct spi_message *spi_get_next_queued_message(struct spi_master *master)
{
	struct spi_message *next;
	unsigned long flags;

	/* get a pointer to the next message, if any */
	spin_lock_irqsave(&master->queue_lock, flags);
	if (list_empty(&master->queue))
		next = NULL;
	else
		next = list_entry(master->queue.next,
				  struct spi_message, queue);
	spin_unlock_irqrestore(&master->queue_lock, flags);

	return next;
}
EXPORT_SYMBOL_GPL(spi_get_next_queued_message);

/**
 * spi_finalize_current_message() - the current message is complete
 * @master: the master to return the message to
 *
 * Called by the driver to notify the core that the message in the front of the
 * queue is complete and can be removed from the queue.
 */
void spi_finalize_current_message(struct spi_master *master)
{
	struct spi_message *mesg;
	unsigned long flags;
	int ret;

	spin_lock_irqsave(&master->queue_lock, flags);
	mesg = master->cur_msg;
	master->cur_msg = NULL;

	queue_kthread_work(&master->kworker, &master->pump_messages);
	spin_unlock_irqrestore(&master->queue_lock, flags);

	if (master->cur_msg_prepared && master->unprepare_message) {
		ret = master->unprepare_message(master, mesg);
		if (ret) {
			dev_err(&master->dev,
				"failed to unprepare message: %d\n", ret);
		}
	}
	master->cur_msg_prepared = false;

	mesg->state = NULL;
	if (mesg->complete)
		mesg->complete(mesg->context);

	trace_spi_message_done(mesg);
}
EXPORT_SYMBOL_GPL(spi_finalize_current_message);

static int spi_start_queue(struct spi_master *master)
{
	unsigned long flags;

	spin_lock_irqsave(&master->queue_lock, flags);

	if (master->running || master->busy) {
		spin_unlock_irqrestore(&master->queue_lock, flags);
		return -EBUSY;
	}

	master->running = true;
	master->cur_msg = NULL;
	spin_unlock_irqrestore(&master->queue_lock, flags);

	queue_kthread_work(&master->kworker, &master->pump_messages);

	return 0;
}

static int spi_stop_queue(struct spi_master *master)
{
	unsigned long flags;
	unsigned limit = 500;
	int ret = 0;

	spin_lock_irqsave(&master->queue_lock, flags);

	/*
	 * This is a bit lame, but is optimized for the common execution path.
	 * A wait_queue on the master->busy could be used, but then the common
	 * execution path (pump_messages) would be required to call wake_up or
	 * friends on every SPI message. Do this instead.
	 */
	while ((!list_empty(&master->queue) || master->busy) && limit--) {
		spin_unlock_irqrestore(&master->queue_lock, flags);
		msleep(10);
		spin_lock_irqsave(&master->queue_lock, flags);
	}

	if (!list_empty(&master->queue) || master->busy)
		ret = -EBUSY;
	else
		master->running = false;

	spin_unlock_irqrestore(&master->queue_lock, flags);

	if (ret) {
		dev_warn(&master->dev,
			 "could not stop message queue\n");
		return ret;
	}
	return ret;
}

static int spi_destroy_queue(struct spi_master *master)
{
	int ret;

	ret = spi_stop_queue(master);

	/*
	 * flush_kthread_worker will block until all work is done.
	 * If the reason that stop_queue timed out is that the work will never
	 * finish, then it does no good to call flush/stop thread, so
	 * return anyway.
	 */
	if (ret) {
		dev_err(&master->dev, "problem destroying queue\n");
		return ret;
	}

	flush_kthread_worker(&master->kworker);
	kthread_stop(master->kworker_task);

	return 0;
}

/**
 * spi_queued_transfer - transfer function for queued transfers
 * @spi: spi device which is requesting transfer
 * @msg: spi message which is to handled is queued to driver queue
 */
static int spi_queued_transfer(struct spi_device *spi, struct spi_message *msg)
{
	struct spi_master *master = spi->master;
	unsigned long flags;

	spin_lock_irqsave(&master->queue_lock, flags);

	if (!master->running) {
		spin_unlock_irqrestore(&master->queue_lock, flags);
		return -ESHUTDOWN;
	}
	msg->actual_length = 0;
	msg->status = -EINPROGRESS;

	list_add_tail(&msg->queue, &master->queue);
	if (!master->busy)
		queue_kthread_work(&master->kworker, &master->pump_messages);

	spin_unlock_irqrestore(&master->queue_lock, flags);
	return 0;
}

static int spi_master_initialize_queue(struct spi_master *master)
{
	int ret;

	master->queued = true;
	master->transfer = spi_queued_transfer;
	if (!master->transfer_one_message)
		master->transfer_one_message = spi_transfer_one_message;

	/* Initialize and start queue */
	ret = spi_init_queue(master);
	if (ret) {
		dev_err(&master->dev, "problem initializing queue\n");
		goto err_init_queue;
	}
	ret = spi_start_queue(master);
	if (ret) {
		dev_err(&master->dev, "problem starting queue\n");
		goto err_start_queue;
	}

	return 0;

err_start_queue:
err_init_queue:
	spi_destroy_queue(master);
	return ret;
}

/*-------------------------------------------------------------------------*/

#if defined(CONFIG_OF)
/**
 * of_register_spi_devices() - Register child devices onto the SPI bus
 * @master:	Pointer to spi_master device
 *
 * Registers an spi_device for each child node of master node which has a 'reg'
 * property.
 */
static void of_register_spi_devices(struct spi_master *master)
{
	struct spi_device *spi;
	struct device_node *nc;
	int rc;
	u32 value;

	if (!master->dev.of_node)
		return;

	for_each_available_child_of_node(master->dev.of_node, nc) {
		/* Alloc an spi_device */
		spi = spi_alloc_device(master);
		if (!spi) {
			dev_err(&master->dev, "spi_device alloc error for %s\n",
				nc->full_name);
			spi_dev_put(spi);
			continue;
		}

		/* Select device driver */
		if (of_modalias_node(nc, spi->modalias,
				     sizeof(spi->modalias)) < 0) {
			dev_err(&master->dev, "cannot find modalias for %s\n",
				nc->full_name);
			spi_dev_put(spi);
			continue;
		}

		/* Device address */
		rc = of_property_read_u32(nc, "reg", &value);
		if (rc) {
			dev_err(&master->dev, "%s has no valid 'reg' property (%d)\n",
				nc->full_name, rc);
			spi_dev_put(spi);
			continue;
		}
		spi->chip_select = value;

		/* Mode (clock phase/polarity/etc.) */
		if (of_find_property(nc, "spi-cpha", NULL))
			spi->mode |= SPI_CPHA;
		if (of_find_property(nc, "spi-cpol", NULL))
			spi->mode |= SPI_CPOL;
		if (of_find_property(nc, "spi-cs-high", NULL))
			spi->mode |= SPI_CS_HIGH;
		if (of_find_property(nc, "spi-3wire", NULL))
			spi->mode |= SPI_3WIRE;

		/* Device DUAL/QUAD mode */
		if (!of_property_read_u32(nc, "spi-tx-bus-width", &value)) {
			switch (value) {
			case 1:
				break;
			case 2:
				spi->mode |= SPI_TX_DUAL;
				break;
			case 4:
				spi->mode |= SPI_TX_QUAD;
				break;
			default:
				dev_err(&master->dev,
					"spi-tx-bus-width %d not supported\n",
					value);
				spi_dev_put(spi);
				continue;
			}
		}

		if (!of_property_read_u32(nc, "spi-rx-bus-width", &value)) {
			switch (value) {
			case 1:
				break;
			case 2:
				spi->mode |= SPI_RX_DUAL;
				break;
			case 4:
				spi->mode |= SPI_RX_QUAD;
				break;
			default:
				dev_err(&master->dev,
					"spi-rx-bus-width %d not supported\n",
					value);
				spi_dev_put(spi);
				continue;
			}
		}

		/* Device speed */
		rc = of_property_read_u32(nc, "spi-max-frequency", &value);
		if (rc) {
			dev_err(&master->dev, "%s has no valid 'spi-max-frequency' property (%d)\n",
				nc->full_name, rc);
			spi_dev_put(spi);
			continue;
		}
		spi->max_speed_hz = value;

		/* IRQ */
		spi->irq = irq_of_parse_and_map(nc, 0);

		/* Store a pointer to the node in the device structure */
		of_node_get(nc);
		spi->dev.of_node = nc;

		/* Register the new device */
		request_module("%s%s", SPI_MODULE_PREFIX, spi->modalias);
		rc = spi_add_device(spi);
		if (rc) {
			dev_err(&master->dev, "spi_device register error %s\n",
				nc->full_name);
			spi_dev_put(spi);
		}

	}
}
#else
static void of_register_spi_devices(struct spi_master *master) { }
#endif

#ifdef CONFIG_ACPI
static int acpi_spi_add_resource(struct acpi_resource *ares, void *data)
{
	struct spi_device *spi = data;

	if (ares->type == ACPI_RESOURCE_TYPE_SERIAL_BUS) {
		struct acpi_resource_spi_serialbus *sb;

		sb = &ares->data.spi_serial_bus;
		if (sb->type == ACPI_RESOURCE_SERIAL_TYPE_SPI) {
			spi->chip_select = sb->device_selection;
			spi->max_speed_hz = sb->connection_speed;

			if (sb->clock_phase == ACPI_SPI_SECOND_PHASE)
				spi->mode |= SPI_CPHA;
			if (sb->clock_polarity == ACPI_SPI_START_HIGH)
				spi->mode |= SPI_CPOL;
			if (sb->device_polarity == ACPI_SPI_ACTIVE_HIGH)
				spi->mode |= SPI_CS_HIGH;
		}
	} else if (spi->irq < 0) {
		struct resource r;

		if (acpi_dev_resource_interrupt(ares, 0, &r))
			spi->irq = r.start;
	}

	/* Always tell the ACPI core to skip this resource */
	return 1;
}

static acpi_status acpi_spi_add_device(acpi_handle handle, u32 level,
				       void *data, void **return_value)
{
	struct spi_master *master = data;
	struct list_head resource_list;
	struct acpi_device *adev;
	struct spi_device *spi;
	int ret;

	if (acpi_bus_get_device(handle, &adev))
		return AE_OK;
	if (acpi_bus_get_status(adev) || !adev->status.present)
		return AE_OK;

	spi = spi_alloc_device(master);
	if (!spi) {
		dev_err(&master->dev, "failed to allocate SPI device for %s\n",
			dev_name(&adev->dev));
		return AE_NO_MEMORY;
	}

	ACPI_COMPANION_SET(&spi->dev, adev);
	spi->irq = -1;

	INIT_LIST_HEAD(&resource_list);
	ret = acpi_dev_get_resources(adev, &resource_list,
				     acpi_spi_add_resource, spi);
	acpi_dev_free_resource_list(&resource_list);

	if (ret < 0 || !spi->max_speed_hz) {
		spi_dev_put(spi);
		return AE_OK;
	}

	adev->power.flags.ignore_parent = true;
	strlcpy(spi->modalias, acpi_device_hid(adev), sizeof(spi->modalias));
	if (spi_add_device(spi)) {
		adev->power.flags.ignore_parent = false;
		dev_err(&master->dev, "failed to add SPI device %s from ACPI\n",
			dev_name(&adev->dev));
		spi_dev_put(spi);
	}

	return AE_OK;
}

static void acpi_register_spi_devices(struct spi_master *master)
{
	acpi_status status;
	acpi_handle handle;

	handle = ACPI_HANDLE(master->dev.parent);
	if (!handle)
		return;

	status = acpi_walk_namespace(ACPI_TYPE_DEVICE, handle, 1,
				     acpi_spi_add_device, NULL,
				     master, NULL);
	if (ACPI_FAILURE(status))
		dev_warn(&master->dev, "failed to enumerate SPI slaves\n");
}
#else
static inline void acpi_register_spi_devices(struct spi_master *master) {}
#endif /* CONFIG_ACPI */

static void spi_master_release(struct device *dev)
{
	struct spi_master *master;

	master = container_of(dev, struct spi_master, dev);
	kfree(master);
}

static struct class spi_master_class = {
	.name		= "spi_master",
	.owner		= THIS_MODULE,
	.dev_release	= spi_master_release,
};



/**
 * spi_alloc_master - allocate SPI master controller
 * @dev: the controller, possibly using the platform_bus
 * @size: how much zeroed driver-private data to allocate; the pointer to this
 *	memory is in the driver_data field of the returned device,
 *	accessible with spi_master_get_devdata().
 * Context: can sleep
 *
 * This call is used only by SPI master controller drivers, which are the
 * only ones directly touching chip registers.  It's how they allocate
 * an spi_master structure, prior to calling spi_register_master().
 *
 * This must be called from context that can sleep.  It returns the SPI
 * master structure on success, else NULL.
 *
 * The caller is responsible for assigning the bus number and initializing
 * the master's methods before calling spi_register_master(); and (after errors
 * adding the device) calling spi_master_put() and kfree() to prevent a memory
 * leak.
 */
struct spi_master *spi_alloc_master(struct device *dev, unsigned size)
{
	struct spi_master	*master;

	if (!dev)
		return NULL;

	master = kzalloc(size + sizeof(*master), GFP_KERNEL);
	if (!master)
		return NULL;

	device_initialize(&master->dev);
	master->bus_num = -1;
	master->num_chipselect = 1;
	master->dev.class = &spi_master_class;
	master->dev.parent = get_device(dev);
	spi_master_set_devdata(master, &master[1]);

	return master;
}
EXPORT_SYMBOL_GPL(spi_alloc_master);

#ifdef CONFIG_OF
static int of_spi_register_master(struct spi_master *master)
{
	int nb, i, *cs;
	struct device_node *np = master->dev.of_node;

	if (!np)
		return 0;

	nb = of_gpio_named_count(np, "cs-gpios");
	master->num_chipselect = max_t(int, nb, master->num_chipselect);

	/* Return error only for an incorrectly formed cs-gpios property */
	if (nb == 0 || nb == -ENOENT)
		return 0;
	else if (nb < 0)
		return nb;

	cs = devm_kzalloc(&master->dev,
			  sizeof(int) * master->num_chipselect,
			  GFP_KERNEL);
	master->cs_gpios = cs;

	if (!master->cs_gpios)
		return -ENOMEM;

	for (i = 0; i < master->num_chipselect; i++)
		cs[i] = -ENOENT;

	for (i = 0; i < nb; i++)
		cs[i] = of_get_named_gpio(np, "cs-gpios", i);

	return 0;
}
#else
static int of_spi_register_master(struct spi_master *master)
{
	return 0;
}
#endif

/**
 * spi_register_master - register SPI master controller
 * @master: initialized master, originally from spi_alloc_master()
 * Context: can sleep
 *
 * SPI master controllers connect to their drivers using some non-SPI bus,
 * such as the platform bus.  The final stage of probe() in that code
 * includes calling spi_register_master() to hook up to this SPI bus glue.
 *
 * SPI controllers use board specific (often SOC specific) bus numbers,
 * and board-specific addressing for SPI devices combines those numbers
 * with chip select numbers.  Since SPI does not directly support dynamic
 * device identification, boards need configuration tables telling which
 * chip is at which address.
 *
 * This must be called from context that can sleep.  It returns zero on
 * success, else a negative error code (dropping the master's refcount).
 * After a successful return, the caller is responsible for calling
 * spi_unregister_master().
 */
int spi_register_master(struct spi_master *master)
{
	static atomic_t		dyn_bus_id = ATOMIC_INIT((1<<15) - 1);
	struct device		*dev = master->dev.parent;
	struct boardinfo	*bi;
	int			status = -ENODEV;
	int			dynamic = 0;

	if (!dev)
		return -ENODEV;

	status = of_spi_register_master(master);
	if (status)
		return status;

	/* even if it's just one always-selected device, there must
	 * be at least one chipselect
	 */
	if (master->num_chipselect == 0)
		return -EINVAL;

	if ((master->bus_num < 0) && master->dev.of_node)
		master->bus_num = of_alias_get_id(master->dev.of_node, "spi");

	/* convention:  dynamically assigned bus IDs count down from the max */
	if (master->bus_num < 0) {
		/* FIXME switch to an IDR based scheme, something like
		 * I2C now uses, so we can't run out of "dynamic" IDs
		 */
		master->bus_num = atomic_dec_return(&dyn_bus_id);
		dynamic = 1;
	}

	spin_lock_init(&master->bus_lock_spinlock);
	mutex_init(&master->bus_lock_mutex);
	master->bus_lock_flag = 0;
	init_completion(&master->xfer_completion);

	/* register the device, then userspace will see it.
	 * registration fails if the bus ID is in use.
	 */
	dev_set_name(&master->dev, "spi%u", master->bus_num);
	status = device_add(&master->dev);
	if (status < 0)
		goto done;
	dev_dbg(dev, "registered master %s%s\n", dev_name(&master->dev),
			dynamic ? " (dynamic)" : "");

	/* If we're using a queued driver, start the queue */
	if (master->transfer)
		dev_info(dev, "master is unqueued, this is deprecated\n");
	else {
		status = spi_master_initialize_queue(master);
		if (status) {
			device_del(&master->dev);
			goto done;
		}
	}

	mutex_lock(&board_lock);
	list_add_tail(&master->list, &spi_master_list);
	list_for_each_entry(bi, &board_list, list)
		spi_match_master_to_boardinfo(master, &bi->board_info);
	mutex_unlock(&board_lock);

	/* Register devices from the device tree and ACPI */
	of_register_spi_devices(master);
	acpi_register_spi_devices(master);
done:
	return status;
}
EXPORT_SYMBOL_GPL(spi_register_master);

static void devm_spi_unregister(struct device *dev, void *res)
{
	spi_unregister_master(*(struct spi_master **)res);
}

/**
 * dev_spi_register_master - register managed SPI master controller
 * @dev:    device managing SPI master
 * @master: initialized master, originally from spi_alloc_master()
 * Context: can sleep
 *
 * Register a SPI device as with spi_register_master() which will
 * automatically be unregister
 */
int devm_spi_register_master(struct device *dev, struct spi_master *master)
{
	struct spi_master **ptr;
	int ret;

	ptr = devres_alloc(devm_spi_unregister, sizeof(*ptr), GFP_KERNEL);
	if (!ptr)
		return -ENOMEM;

	ret = spi_register_master(master);
	if (!ret) {
		*ptr = master;
		devres_add(dev, ptr);
	} else {
		devres_free(ptr);
	}

	return ret;
}
EXPORT_SYMBOL_GPL(devm_spi_register_master);

static int __unregister(struct device *dev, void *null)
{
	spi_unregister_device(to_spi_device(dev));
	return 0;
}

/**
 * spi_unregister_master - unregister SPI master controller
 * @master: the master being unregistered
 * Context: can sleep
 *
 * This call is used only by SPI master controller drivers, which are the
 * only ones directly touching chip registers.
 *
 * This must be called from context that can sleep.
 */
void spi_unregister_master(struct spi_master *master)
{
	int dummy;

	if (master->queued) {
		if (spi_destroy_queue(master))
			dev_err(&master->dev, "queue remove failed\n");
	}

	mutex_lock(&board_lock);
	list_del(&master->list);
	mutex_unlock(&board_lock);

	dummy = device_for_each_child(&master->dev, NULL, __unregister);
	device_unregister(&master->dev);
}
EXPORT_SYMBOL_GPL(spi_unregister_master);

int spi_master_suspend(struct spi_master *master)
{
	int ret;

	/* Basically no-ops for non-queued masters */
	if (!master->queued)
		return 0;

	ret = spi_stop_queue(master);
	if (ret)
		dev_err(&master->dev, "queue stop failed\n");

	return ret;
}
EXPORT_SYMBOL_GPL(spi_master_suspend);

int spi_master_resume(struct spi_master *master)
{
	int ret;

	if (!master->queued)
		return 0;

	ret = spi_start_queue(master);
	if (ret)
		dev_err(&master->dev, "queue restart failed\n");

	return ret;
}
EXPORT_SYMBOL_GPL(spi_master_resume);

static int __spi_master_match(struct device *dev, const void *data)
{
	struct spi_master *m;
	const u16 *bus_num = data;

	m = container_of(dev, struct spi_master, dev);
	return m->bus_num == *bus_num;
}

/**
 * spi_busnum_to_master - look up master associated with bus_num
 * @bus_num: the master's bus number
 * Context: can sleep
 *
 * This call may be used with devices that are registered after
 * arch init time.  It returns a refcounted pointer to the relevant
 * spi_master (which the caller must release), or NULL if there is
 * no such master registered.
 */
struct spi_master *spi_busnum_to_master(u16 bus_num)
{
	struct device		*dev;
	struct spi_master	*master = NULL;

	dev = class_find_device(&spi_master_class, NULL, &bus_num,
				__spi_master_match);
	if (dev)
		master = container_of(dev, struct spi_master, dev);
	/* reference got in class_find_device */
	return master;
}
EXPORT_SYMBOL_GPL(spi_busnum_to_master);


/*-------------------------------------------------------------------------*/

/* Core methods for SPI master protocol drivers.  Some of the
 * other core methods are currently defined as inline functions.
 */

/**
 * spi_setup - setup SPI mode and clock rate
 * @spi: the device whose settings are being modified
 * Context: can sleep, and no requests are queued to the device
 *
 * SPI protocol drivers may need to update the transfer mode if the
 * device doesn't work with its default.  They may likewise need
 * to update clock rates or word sizes from initial values.  This function
 * changes those settings, and must be called from a context that can sleep.
 * Except for SPI_CS_HIGH, which takes effect immediately, the changes take
 * effect the next time the device is selected and data is transferred to
 * or from it.  When this function returns, the spi device is deselected.
 *
 * Note that this call will fail if the protocol driver specifies an option
 * that the underlying controller or its driver does not support.  For
 * example, not all hardware supports wire transfers using nine bit words,
 * LSB-first wire encoding, or active-high chipselects.
 */
int spi_setup(struct spi_device *spi)
{
	unsigned	bad_bits;
	int		status = 0;

	/* check mode to prevent that DUAL and QUAD set at the same time
	 */
	if (((spi->mode & SPI_TX_DUAL) && (spi->mode & SPI_TX_QUAD)) ||
		((spi->mode & SPI_RX_DUAL) && (spi->mode & SPI_RX_QUAD))) {
		dev_err(&spi->dev,
		"setup: can not select dual and quad at the same time\n");
		return -EINVAL;
	}
	/* if it is SPI_3WIRE mode, DUAL and QUAD should be forbidden
	 */
	if ((spi->mode & SPI_3WIRE) && (spi->mode &
		(SPI_TX_DUAL | SPI_TX_QUAD | SPI_RX_DUAL | SPI_RX_QUAD)))
		return -EINVAL;
	/* help drivers fail *cleanly* when they need options
	 * that aren't supported with their current master
	 */
	bad_bits = spi->mode & ~spi->master->mode_bits;
	if (bad_bits) {
		dev_err(&spi->dev, "setup: unsupported mode bits %x\n",
			bad_bits);
		return -EINVAL;
	}

	if (!spi->bits_per_word)
		spi->bits_per_word = 8;

	if (spi->master->setup)
		status = spi->master->setup(spi);

	dev_dbg(&spi->dev, "setup mode %d, %s%s%s%s%u bits/w, %u Hz max --> %d\n",
			(int) (spi->mode & (SPI_CPOL | SPI_CPHA)),
			(spi->mode & SPI_CS_HIGH) ? "cs_high, " : "",
			(spi->mode & SPI_LSB_FIRST) ? "lsb, " : "",
			(spi->mode & SPI_3WIRE) ? "3wire, " : "",
			(spi->mode & SPI_LOOP) ? "loopback, " : "",
			spi->bits_per_word, spi->max_speed_hz,
			status);

	return status;
}
EXPORT_SYMBOL_GPL(spi_setup);

static int __spi_async(struct spi_device *spi, struct spi_message *message)
{
	struct spi_master *master = spi->master;
	struct spi_transfer *xfer;

	message->spi = spi;

	trace_spi_message_submit(message);

	if (list_empty(&message->transfers))
		return -EINVAL;
	if (!message->complete)
		return -EINVAL;

	/* Half-duplex links include original MicroWire, and ones with
	 * only one data pin like SPI_3WIRE (switches direction) or where
	 * either MOSI or MISO is missing.  They can also be caused by
	 * software limitations.
	 */
	if ((master->flags & SPI_MASTER_HALF_DUPLEX)
			|| (spi->mode & SPI_3WIRE)) {
		unsigned flags = master->flags;

		list_for_each_entry(xfer, &message->transfers, transfer_list) {
			if (xfer->rx_buf && xfer->tx_buf)
				return -EINVAL;
			if ((flags & SPI_MASTER_NO_TX) && xfer->tx_buf)
				return -EINVAL;
			if ((flags & SPI_MASTER_NO_RX) && xfer->rx_buf)
				return -EINVAL;
		}
	}

	/**
	 * Set transfer bits_per_word and max speed as spi device default if
	 * it is not set for this transfer.
	 * Set transfer tx_nbits and rx_nbits as single transfer default
	 * (SPI_NBITS_SINGLE) if it is not set for this transfer.
	 */
	list_for_each_entry(xfer, &message->transfers, transfer_list) {
		message->frame_length += xfer->len;
		if (!xfer->bits_per_word)
			xfer->bits_per_word = spi->bits_per_word;
		if (!xfer->speed_hz) {
			xfer->speed_hz = spi->max_speed_hz;
			if (master->max_speed_hz &&
			    xfer->speed_hz > master->max_speed_hz)
				xfer->speed_hz = master->max_speed_hz;
		}

		if (master->bits_per_word_mask) {
			/* Only 32 bits fit in the mask */
			if (xfer->bits_per_word > 32)
				return -EINVAL;
			if (!(master->bits_per_word_mask &
					BIT(xfer->bits_per_word - 1)))
				return -EINVAL;
		}

		if (xfer->speed_hz && master->min_speed_hz &&
		    xfer->speed_hz < master->min_speed_hz)
			return -EINVAL;
		if (xfer->speed_hz && master->max_speed_hz &&
		    xfer->speed_hz > master->max_speed_hz)
			return -EINVAL;

		if (xfer->tx_buf && !xfer->tx_nbits)
			xfer->tx_nbits = SPI_NBITS_SINGLE;
		if (xfer->rx_buf && !xfer->rx_nbits)
			xfer->rx_nbits = SPI_NBITS_SINGLE;
		/* check transfer tx/rx_nbits:
		 * 1. keep the value is not out of single, dual and quad
		 * 2. keep tx/rx_nbits is contained by mode in spi_device
		 * 3. if SPI_3WIRE, tx/rx_nbits should be in single
		 */
		if (xfer->tx_buf) {
			if (xfer->tx_nbits != SPI_NBITS_SINGLE &&
				xfer->tx_nbits != SPI_NBITS_DUAL &&
				xfer->tx_nbits != SPI_NBITS_QUAD)
				return -EINVAL;
			if ((xfer->tx_nbits == SPI_NBITS_DUAL) &&
				!(spi->mode & (SPI_TX_DUAL | SPI_TX_QUAD)))
				return -EINVAL;
			if ((xfer->tx_nbits == SPI_NBITS_QUAD) &&
				!(spi->mode & SPI_TX_QUAD))
				return -EINVAL;
			if ((spi->mode & SPI_3WIRE) &&
				(xfer->tx_nbits != SPI_NBITS_SINGLE))
				return -EINVAL;
		}
		/* check transfer rx_nbits */
		if (xfer->rx_buf) {
			if (xfer->rx_nbits != SPI_NBITS_SINGLE &&
				xfer->rx_nbits != SPI_NBITS_DUAL &&
				xfer->rx_nbits != SPI_NBITS_QUAD)
				return -EINVAL;
			if ((xfer->rx_nbits == SPI_NBITS_DUAL) &&
				!(spi->mode & (SPI_RX_DUAL | SPI_RX_QUAD)))
				return -EINVAL;
			if ((xfer->rx_nbits == SPI_NBITS_QUAD) &&
				!(spi->mode & SPI_RX_QUAD))
				return -EINVAL;
			if ((spi->mode & SPI_3WIRE) &&
				(xfer->rx_nbits != SPI_NBITS_SINGLE))
				return -EINVAL;
		}
	}

	message->status = -EINPROGRESS;
	return master->transfer(spi, message);
}

/**
 * spi_async - asynchronous SPI transfer
 * @spi: device with which data will be exchanged
 * @message: describes the data transfers, including completion callback
 * Context: any (irqs may be blocked, etc)
 *
 * This call may be used in_irq and other contexts which can't sleep,
 * as well as from task contexts which can sleep.
 *
 * The completion callback is invoked in a context which can't sleep.
 * Before that invocation, the value of message->status is undefined.
 * When the callback is issued, message->status holds either zero (to
 * indicate complete success) or a negative error code.  After that
 * callback returns, the driver which issued the transfer request may
 * deallocate the associated memory; it's no longer in use by any SPI
 * core or controller driver code.
 *
 * Note that although all messages to a spi_device are handled in
 * FIFO order, messages may go to different devices in other orders.
 * Some device might be higher priority, or have various "hard" access
 * time requirements, for example.
 *
 * On detection of any fault during the transfer, processing of
 * the entire message is aborted, and the device is deselected.
 * Until returning from the associated message completion callback,
 * no other spi_message queued to that device will be processed.
 * (This rule applies equally to all the synchronous transfer calls,
 * which are wrappers around this core asynchronous primitive.)
 */
int spi_async(struct spi_device *spi, struct spi_message *message)
{
	struct spi_master *master = spi->master;
	int ret;
	unsigned long flags;

	spin_lock_irqsave(&master->bus_lock_spinlock, flags);

	if (master->bus_lock_flag)
		ret = -EBUSY;
	else
		ret = __spi_async(spi, message);

	spin_unlock_irqrestore(&master->bus_lock_spinlock, flags);

	return ret;
}
EXPORT_SYMBOL_GPL(spi_async);

/**
 * spi_async_locked - version of spi_async with exclusive bus usage
 * @spi: device with which data will be exchanged
 * @message: describes the data transfers, including completion callback
 * Context: any (irqs may be blocked, etc)
 *
 * This call may be used in_irq and other contexts which can't sleep,
 * as well as from task contexts which can sleep.
 *
 * The completion callback is invoked in a context which can't sleep.
 * Before that invocation, the value of message->status is undefined.
 * When the callback is issued, message->status holds either zero (to
 * indicate complete success) or a negative error code.  After that
 * callback returns, the driver which issued the transfer request may
 * deallocate the associated memory; it's no longer in use by any SPI
 * core or controller driver code.
 *
 * Note that although all messages to a spi_device are handled in
 * FIFO order, messages may go to different devices in other orders.
 * Some device might be higher priority, or have various "hard" access
 * time requirements, for example.
 *
 * On detection of any fault during the transfer, processing of
 * the entire message is aborted, and the device is deselected.
 * Until returning from the associated message completion callback,
 * no other spi_message queued to that device will be processed.
 * (This rule applies equally to all the synchronous transfer calls,
 * which are wrappers around this core asynchronous primitive.)
 */
int spi_async_locked(struct spi_device *spi, struct spi_message *message)
{
	struct spi_master *master = spi->master;
	int ret;
	unsigned long flags;

	spin_lock_irqsave(&master->bus_lock_spinlock, flags);

	ret = __spi_async(spi, message);

	spin_unlock_irqrestore(&master->bus_lock_spinlock, flags);

	return ret;

}
EXPORT_SYMBOL_GPL(spi_async_locked);


/*-------------------------------------------------------------------------*/

/* Utility methods for SPI master protocol drivers, layered on
 * top of the core.  Some other utility methods are defined as
 * inline functions.
 */

static void spi_complete(void *arg)
{
	complete(arg);
}

static int __spi_sync(struct spi_device *spi, struct spi_message *message,
		      int bus_locked)
{
	DECLARE_COMPLETION_ONSTACK(done);
	int status;
	struct spi_master *master = spi->master;

	message->complete = spi_complete;
	message->context = &done;

	if (!bus_locked)
		mutex_lock(&master->bus_lock_mutex);

	status = spi_async_locked(spi, message);

	if (!bus_locked)
		mutex_unlock(&master->bus_lock_mutex);

	if (status == 0) {
		wait_for_completion(&done);
		status = message->status;
	}
	message->context = NULL;
	return status;
}

/**
 * spi_sync - blocking/synchronous SPI data transfers
 * @spi: device with which data will be exchanged
 * @message: describes the data transfers
 * Context: can sleep
 *
 * This call may only be used from a context that may sleep.  The sleep
 * is non-interruptible, and has no timeout.  Low-overhead controller
 * drivers may DMA directly into and out of the message buffers.
 *
 * Note that the SPI device's chip select is active during the message,
 * and then is normally disabled between messages.  Drivers for some
 * frequently-used devices may want to minimize costs of selecting a chip,
 * by leaving it selected in anticipation that the next message will go
 * to the same chip.  (That may increase power usage.)
 *
 * Also, the caller is guaranteeing that the memory associated with the
 * message will not be freed before this call returns.
 *
 * It returns zero on success, else a negative error code.
 */
int spi_sync(struct spi_device *spi, struct spi_message *message)
{
	return __spi_sync(spi, message, 0);
}
EXPORT_SYMBOL_GPL(spi_sync);

/**
 * spi_sync_locked - version of spi_sync with exclusive bus usage
 * @spi: device with which data will be exchanged
 * @message: describes the data transfers
 * Context: can sleep
 *
 * This call may only be used from a context that may sleep.  The sleep
 * is non-interruptible, and has no timeout.  Low-overhead controller
 * drivers may DMA directly into and out of the message buffers.
 *
 * This call should be used by drivers that require exclusive access to the
 * SPI bus. It has to be preceded by a spi_bus_lock call. The SPI bus must
 * be released by a spi_bus_unlock call when the exclusive access is over.
 *
 * It returns zero on success, else a negative error code.
 */
int spi_sync_locked(struct spi_device *spi, struct spi_message *message)
{
	return __spi_sync(spi, message, 1);
}
EXPORT_SYMBOL_GPL(spi_sync_locked);

/**
 * spi_bus_lock - obtain a lock for exclusive SPI bus usage
 * @master: SPI bus master that should be locked for exclusive bus access
 * Context: can sleep
 *
 * This call may only be used from a context that may sleep.  The sleep
 * is non-interruptible, and has no timeout.
 *
 * This call should be used by drivers that require exclusive access to the
 * SPI bus. The SPI bus must be released by a spi_bus_unlock call when the
 * exclusive access is over. Data transfer must be done by spi_sync_locked
 * and spi_async_locked calls when the SPI bus lock is held.
 *
 * It returns zero on success, else a negative error code.
 */
int spi_bus_lock(struct spi_master *master)
{
	unsigned long flags;

	mutex_lock(&master->bus_lock_mutex);

	spin_lock_irqsave(&master->bus_lock_spinlock, flags);
	master->bus_lock_flag = 1;
	spin_unlock_irqrestore(&master->bus_lock_spinlock, flags);

	/* mutex remains locked until spi_bus_unlock is called */

	return 0;
}
EXPORT_SYMBOL_GPL(spi_bus_lock);

/**
 * spi_bus_unlock - release the lock for exclusive SPI bus usage
 * @master: SPI bus master that was locked for exclusive bus access
 * Context: can sleep
 *
 * This call may only be used from a context that may sleep.  The sleep
 * is non-interruptible, and has no timeout.
 *
 * This call releases an SPI bus lock previously obtained by an spi_bus_lock
 * call.
 *
 * It returns zero on success, else a negative error code.
 */
int spi_bus_unlock(struct spi_master *master)
{
	master->bus_lock_flag = 0;

	mutex_unlock(&master->bus_lock_mutex);

	return 0;
}
EXPORT_SYMBOL_GPL(spi_bus_unlock);

/* portable code must never pass more than 32 bytes */
#define	SPI_BUFSIZ	max(32, SMP_CACHE_BYTES)

static u8	*buf;

/**
 * spi_write_then_read - SPI synchronous write followed by read
 * @spi: device with which data will be exchanged
 * @txbuf: data to be written (need not be dma-safe)
 * @n_tx: size of txbuf, in bytes
 * @rxbuf: buffer into which data will be read (need not be dma-safe)
 * @n_rx: size of rxbuf, in bytes
 * Context: can sleep
 *
 * This performs a half duplex MicroWire style transaction with the
 * device, sending txbuf and then reading rxbuf.  The return value
 * is zero for success, else a negative errno status code.
 * This call may only be used from a context that may sleep.
 *
 * Parameters to this routine are always copied using a small buffer;
 * portable code should never use this for more than 32 bytes.
 * Performance-sensitive or bulk transfer code should instead use
 * spi_{async,sync}() calls with dma-safe buffers.
 */
int spi_write_then_read(struct spi_device *spi,
		const void *txbuf, unsigned n_tx,
		void *rxbuf, unsigned n_rx)
{
	static DEFINE_MUTEX(lock);

	int			status;
	struct spi_message	message;
	struct spi_transfer	x[2];
	u8			*local_buf;

	/* Use preallocated DMA-safe buffer if we can.  We can't avoid
	 * copying here, (as a pure convenience thing), but we can
	 * keep heap costs out of the hot path unless someone else is
	 * using the pre-allocated buffer or the transfer is too large.
	 */
	if ((n_tx + n_rx) > SPI_BUFSIZ || !mutex_trylock(&lock)) {
		local_buf = kmalloc(max((unsigned)SPI_BUFSIZ, n_tx + n_rx),
				    GFP_KERNEL | GFP_DMA);
		if (!local_buf)
			return -ENOMEM;
	} else {
		local_buf = buf;
	}

	spi_message_init(&message);
	memset(x, 0, sizeof(x));
	if (n_tx) {
		x[0].len = n_tx;
		spi_message_add_tail(&x[0], &message);
	}
	if (n_rx) {
		x[1].len = n_rx;
		spi_message_add_tail(&x[1], &message);
	}

	memcpy(local_buf, txbuf, n_tx);
	x[0].tx_buf = local_buf;
	x[1].rx_buf = local_buf + n_tx;

	/* do the i/o */
	status = spi_sync(spi, &message);
	if (status == 0)
		memcpy(rxbuf, x[1].rx_buf, n_rx);

	if (x[0].tx_buf == buf)
		mutex_unlock(&lock);
	else
		kfree(local_buf);

	return status;
}
EXPORT_SYMBOL_GPL(spi_write_then_read);

/*-------------------------------------------------------------------------*/

static int __init spi_init(void)
{
	int	status;

	buf = kmalloc(SPI_BUFSIZ, GFP_KERNEL);
	if (!buf) {
		status = -ENOMEM;
		goto err0;
	}

	status = bus_register(&spi_bus_type);
	if (status < 0)
		goto err1;

	status = class_register(&spi_master_class);
	if (status < 0)
		goto err2;
	return 0;

err2:
	bus_unregister(&spi_bus_type);
err1:
	kfree(buf);
	buf = NULL;
err0:
	return status;
}

/* board_info is normally registered in arch_initcall(),
 * but even essential drivers wait till later
 *
 * REVISIT only boardinfo really needs static linking. the rest (device and
 * driver registration) _could_ be dynamically linked (modular) ... costs
 * include needing to have boardinfo data structures be much more public.
 */
postcore_initcall(spi_init);
<|MERGE_RESOLUTION|>--- conflicted
+++ resolved
@@ -246,8 +246,8 @@
 {
 	const struct spi_driver		*sdrv = to_spi_driver(dev->driver);
 	struct spi_device		*spi = to_spi_device(dev);
-<<<<<<< HEAD
 	int				status;
+	int ret;
 
 	/* Drivers may modify this initial i/o setup, but will
 	 * normally rely on the device being setup.  Devices
@@ -260,17 +260,12 @@
 		return status;
 	}
 
-	return sdrv->probe(spi);
-=======
-	int ret;
-
 	acpi_dev_pm_attach(&spi->dev, true);
 	ret = sdrv->probe(spi);
 	if (ret)
 		acpi_dev_pm_detach(&spi->dev, true);
 
 	return ret;
->>>>>>> 91a9ab14
 }
 
 static int spi_drv_remove(struct device *dev)
@@ -411,27 +406,7 @@
 	}
 
 	/* Set the bus ID string */
-<<<<<<< HEAD
-	dev_set_name(&spi->dev, "%s.%u", dev_name(&spi->master->dev),
-			spi->chip_select);
-=======
 	spi_dev_set_name(spi);
-
-	/* We need to make sure there's no other device with this
-	 * chipselect **BEFORE** we call setup(), else we'll trash
-	 * its configuration.  Lock against concurrent add() calls.
-	 */
-	mutex_lock(&spi_add_lock);
-
-	d = bus_find_device_by_name(&spi_bus_type, NULL, dev_name(&spi->dev));
-	if (d != NULL) {
-		dev_err(dev, "chipselect %d already in use\n",
-				spi->chip_select);
-		put_device(d);
-		status = -EBUSY;
-		goto done;
-	}
->>>>>>> 91a9ab14
 
 	if (master->cs_gpios)
 		spi->cs_gpio = master->cs_gpios[spi->chip_select];
