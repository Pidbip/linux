/* SPDX-License-Identifier: GPL-2.0-only */
/*
 * Atmel MACB Ethernet Controller driver
 *
 * Copyright (C) 2004-2006 Atmel Corporation
 */
#ifndef _MACB_H
#define _MACB_H

#include <linux/phy.h>
#include <linux/ptp_clock_kernel.h>
#include <linux/net_tstamp.h>
#include <linux/interrupt.h>

#if defined(CONFIG_ARCH_DMA_ADDR_T_64BIT) || defined(CONFIG_MACB_USE_HWSTAMP)
#define MACB_EXT_DESC
#endif

#define MACB_GREGS_NBR 16
#define MACB_GREGS_VERSION 2
#define MACB_MAX_QUEUES 8

/* MACB register offsets */
#define MACB_NCR		0x0000 /* Network Control */
#define MACB_NCFGR		0x0004 /* Network Config */
#define MACB_NSR		0x0008 /* Network Status */
#define MACB_TAR		0x000c /* AT91RM9200 only */
#define MACB_TCR		0x0010 /* AT91RM9200 only */
#define MACB_TSR		0x0014 /* Transmit Status */
#define MACB_RBQP		0x0018 /* RX Q Base Address */
#define MACB_TBQP		0x001c /* TX Q Base Address */
#define MACB_RSR		0x0020 /* Receive Status */
#define MACB_ISR		0x0024 /* Interrupt Status */
#define MACB_IER		0x0028 /* Interrupt Enable */
#define MACB_IDR		0x002c /* Interrupt Disable */
#define MACB_IMR		0x0030 /* Interrupt Mask */
#define MACB_MAN		0x0034 /* PHY Maintenance */
#define MACB_PTR		0x0038
#define MACB_PFR		0x003c
#define MACB_FTO		0x0040
#define MACB_SCF		0x0044
#define MACB_MCF		0x0048
#define MACB_FRO		0x004c
#define MACB_FCSE		0x0050
#define MACB_ALE		0x0054
#define MACB_DTF		0x0058
#define MACB_LCOL		0x005c
#define MACB_EXCOL		0x0060
#define MACB_TUND		0x0064
#define MACB_CSE		0x0068
#define MACB_RRE		0x006c
#define MACB_ROVR		0x0070
#define MACB_RSE		0x0074
#define MACB_ELE		0x0078
#define MACB_RJA		0x007c
#define MACB_USF		0x0080
#define MACB_STE		0x0084
#define MACB_RLE		0x0088
#define MACB_TPF		0x008c
#define MACB_HRB		0x0090
#define MACB_HRT		0x0094
#define MACB_SA1B		0x0098
#define MACB_SA1T		0x009c
#define MACB_SA2B		0x00a0
#define MACB_SA2T		0x00a4
#define MACB_SA3B		0x00a8
#define MACB_SA3T		0x00ac
#define MACB_SA4B		0x00b0
#define MACB_SA4T		0x00b4
#define MACB_TID		0x00b8
#define MACB_TPQ		0x00bc
#define MACB_USRIO		0x00c0
#define MACB_WOL		0x00c4
#define MACB_MID		0x00fc
#define MACB_TBQPH		0x04C8
#define MACB_RBQPH		0x04D4

/* GEM register offsets. */
#define GEM_NCFGR		0x0004 /* Network Config */
#define GEM_USRIO		0x000c /* User IO */
#define GEM_DMACFG		0x0010 /* DMA Configuration */
#define GEM_PBUFRXCUT		0x0044 /* RX Partial Store and Forward */
#define GEM_JML			0x0048 /* Jumbo Max Length */
#define GEM_HRB			0x0080 /* Hash Bottom */
#define GEM_HRT			0x0084 /* Hash Top */
#define GEM_SA1B		0x0088 /* Specific1 Bottom */
#define GEM_SA1T		0x008C /* Specific1 Top */
#define GEM_SA2B		0x0090 /* Specific2 Bottom */
#define GEM_SA2T		0x0094 /* Specific2 Top */
#define GEM_SA3B		0x0098 /* Specific3 Bottom */
#define GEM_SA3T		0x009C /* Specific3 Top */
#define GEM_SA4B		0x00A0 /* Specific4 Bottom */
#define GEM_SA4T		0x00A4 /* Specific4 Top */
#define GEM_WOL			0x00B8 /* Wake on LAN */
#define GEM_RXPTPUNI		0x00D4 /* PTP RX Unicast address */
#define GEM_TXPTPUNI		0x00D8 /* PTP TX Unicast address */
#define GEM_EFTSH		0x00e8 /* PTP Event Frame Transmitted Seconds Register 47:32 */
#define GEM_EFRSH		0x00ec /* PTP Event Frame Received Seconds Register 47:32 */
#define GEM_PEFTSH		0x00f0 /* PTP Peer Event Frame Transmitted Seconds Register 47:32 */
#define GEM_PEFRSH		0x00f4 /* PTP Peer Event Frame Received Seconds Register 47:32 */
#define GEM_OTX			0x0100 /* Octets transmitted */
#define GEM_OCTTXL		0x0100 /* Octets transmitted [31:0] */
#define GEM_OCTTXH		0x0104 /* Octets transmitted [47:32] */
#define GEM_TXCNT		0x0108 /* Frames Transmitted counter */
#define GEM_TXBCCNT		0x010c /* Broadcast Frames counter */
#define GEM_TXMCCNT		0x0110 /* Multicast Frames counter */
#define GEM_TXPAUSECNT		0x0114 /* Pause Frames Transmitted Counter */
#define GEM_TX64CNT		0x0118 /* 64 byte Frames TX counter */
#define GEM_TX65CNT		0x011c /* 65-127 byte Frames TX counter */
#define GEM_TX128CNT		0x0120 /* 128-255 byte Frames TX counter */
#define GEM_TX256CNT		0x0124 /* 256-511 byte Frames TX counter */
#define GEM_TX512CNT		0x0128 /* 512-1023 byte Frames TX counter */
#define GEM_TX1024CNT		0x012c /* 1024-1518 byte Frames TX counter */
#define GEM_TX1519CNT		0x0130 /* 1519+ byte Frames TX counter */
#define GEM_TXURUNCNT		0x0134 /* TX under run error counter */
#define GEM_SNGLCOLLCNT		0x0138 /* Single Collision Frame Counter */
#define GEM_MULTICOLLCNT	0x013c /* Multiple Collision Frame Counter */
#define GEM_EXCESSCOLLCNT	0x0140 /* Excessive Collision Frame Counter */
#define GEM_LATECOLLCNT		0x0144 /* Late Collision Frame Counter */
#define GEM_TXDEFERCNT		0x0148 /* Deferred Transmission Frame Counter */
#define GEM_TXCSENSECNT		0x014c /* Carrier Sense Error Counter */
#define GEM_ORX			0x0150 /* Octets received */
#define GEM_OCTRXL		0x0150 /* Octets received [31:0] */
#define GEM_OCTRXH		0x0154 /* Octets received [47:32] */
#define GEM_RXCNT		0x0158 /* Frames Received Counter */
#define GEM_RXBROADCNT		0x015c /* Broadcast Frames Received Counter */
#define GEM_RXMULTICNT		0x0160 /* Multicast Frames Received Counter */
#define GEM_RXPAUSECNT		0x0164 /* Pause Frames Received Counter */
#define GEM_RX64CNT		0x0168 /* 64 byte Frames RX Counter */
#define GEM_RX65CNT		0x016c /* 65-127 byte Frames RX Counter */
#define GEM_RX128CNT		0x0170 /* 128-255 byte Frames RX Counter */
#define GEM_RX256CNT		0x0174 /* 256-511 byte Frames RX Counter */
#define GEM_RX512CNT		0x0178 /* 512-1023 byte Frames RX Counter */
#define GEM_RX1024CNT		0x017c /* 1024-1518 byte Frames RX Counter */
#define GEM_RX1519CNT		0x0180 /* 1519+ byte Frames RX Counter */
#define GEM_RXUNDRCNT		0x0184 /* Undersize Frames Received Counter */
#define GEM_RXOVRCNT		0x0188 /* Oversize Frames Received Counter */
#define GEM_RXJABCNT		0x018c /* Jabbers Received Counter */
#define GEM_RXFCSCNT		0x0190 /* Frame Check Sequence Error Counter */
#define GEM_RXLENGTHCNT		0x0194 /* Length Field Error Counter */
#define GEM_RXSYMBCNT		0x0198 /* Symbol Error Counter */
#define GEM_RXALIGNCNT		0x019c /* Alignment Error Counter */
#define GEM_RXRESERRCNT		0x01a0 /* Receive Resource Error Counter */
#define GEM_RXORCNT		0x01a4 /* Receive Overrun Counter */
#define GEM_RXIPCCNT		0x01a8 /* IP header Checksum Error Counter */
#define GEM_RXTCPCCNT		0x01ac /* TCP Checksum Error Counter */
#define GEM_RXUDPCCNT		0x01b0 /* UDP Checksum Error Counter */
#define GEM_TISUBN		0x01bc /* 1588 Timer Increment Sub-ns */
#define GEM_TSH			0x01c0 /* 1588 Timer Seconds High */
#define GEM_TSL			0x01d0 /* 1588 Timer Seconds Low */
#define GEM_TN			0x01d4 /* 1588 Timer Nanoseconds */
#define GEM_TA			0x01d8 /* 1588 Timer Adjust */
#define GEM_TI			0x01dc /* 1588 Timer Increment */
#define GEM_EFTSL		0x01e0 /* PTP Event Frame Tx Seconds Low */
#define GEM_EFTN		0x01e4 /* PTP Event Frame Tx Nanoseconds */
#define GEM_EFRSL		0x01e8 /* PTP Event Frame Rx Seconds Low */
#define GEM_EFRN		0x01ec /* PTP Event Frame Rx Nanoseconds */
#define GEM_PEFTSL		0x01f0 /* PTP Peer Event Frame Tx Secs Low */
#define GEM_PEFTN		0x01f4 /* PTP Peer Event Frame Tx Ns */
#define GEM_PEFRSL		0x01f8 /* PTP Peer Event Frame Rx Sec Low */
#define GEM_PEFRN		0x01fc /* PTP Peer Event Frame Rx Ns */
#define GEM_PCSCNTRL		0x0200 /* PCS Control */
#define GEM_DCFG1		0x0280 /* Design Config 1 */
#define GEM_DCFG2		0x0284 /* Design Config 2 */
#define GEM_DCFG3		0x0288 /* Design Config 3 */
#define GEM_DCFG4		0x028c /* Design Config 4 */
#define GEM_DCFG5		0x0290 /* Design Config 5 */
#define GEM_DCFG6		0x0294 /* Design Config 6 */
#define GEM_DCFG7		0x0298 /* Design Config 7 */
#define GEM_DCFG8		0x029C /* Design Config 8 */
#define GEM_DCFG10		0x02A4 /* Design Config 10 */

#define GEM_TXBDCTRL	0x04cc /* TX Buffer Descriptor control register */
#define GEM_RXBDCTRL	0x04d0 /* RX Buffer Descriptor control register */

/* Screener Type 2 match registers */
#define GEM_SCRT2		0x540

/* EtherType registers */
#define GEM_ETHT		0x06E0

/* Type 2 compare registers */
#define GEM_T2CMPW0		0x0700
#define GEM_T2CMPW1		0x0704
#define T2CMP_OFST(t2idx)	(t2idx * 2)

/* type 2 compare registers
 * each location requires 3 compare regs
 */
#define GEM_IP4SRC_CMP(idx)		(idx * 3)
#define GEM_IP4DST_CMP(idx)		(idx * 3 + 1)
#define GEM_PORT_CMP(idx)		(idx * 3 + 2)

/* Which screening type 2 EtherType register will be used (0 - 7) */
#define SCRT2_ETHT		0

#define GEM_ISR(hw_q)		(0x0400 + ((hw_q) << 2))
#define GEM_TBQP(hw_q)		(0x0440 + ((hw_q) << 2))
#define GEM_TBQPH(hw_q)		(0x04C8)
#define GEM_RBQP(hw_q)		(0x0480 + ((hw_q) << 2))
#define GEM_RBQS(hw_q)		(0x04A0 + ((hw_q) << 2))
#define GEM_RBQPH(hw_q)		(0x04D4)
#define GEM_IER(hw_q)		(0x0600 + ((hw_q) << 2))
#define GEM_IDR(hw_q)		(0x0620 + ((hw_q) << 2))
#define GEM_IMR(hw_q)		(0x0640 + ((hw_q) << 2))

/* Bitfields in NCR */
#define MACB_LB_OFFSET		0 /* reserved */
#define MACB_LB_SIZE		1
#define MACB_LLB_OFFSET		1 /* Loop back local */
#define MACB_LLB_SIZE		1
#define MACB_RE_OFFSET		2 /* Receive enable */
#define MACB_RE_SIZE		1
#define MACB_TE_OFFSET		3 /* Transmit enable */
#define MACB_TE_SIZE		1
#define MACB_MPE_OFFSET		4 /* Management port enable */
#define MACB_MPE_SIZE		1
#define MACB_CLRSTAT_OFFSET	5 /* Clear stats regs */
#define MACB_CLRSTAT_SIZE	1
#define MACB_INCSTAT_OFFSET	6 /* Incremental stats regs */
#define MACB_INCSTAT_SIZE	1
#define MACB_WESTAT_OFFSET	7 /* Write enable stats regs */
#define MACB_WESTAT_SIZE	1
#define MACB_BP_OFFSET		8 /* Back pressure */
#define MACB_BP_SIZE		1
#define MACB_TSTART_OFFSET	9 /* Start transmission */
#define MACB_TSTART_SIZE	1
#define MACB_THALT_OFFSET	10 /* Transmit halt */
#define MACB_THALT_SIZE		1
#define MACB_NCR_TPF_OFFSET	11 /* Transmit pause frame */
#define MACB_NCR_TPF_SIZE	1
#define MACB_TZQ_OFFSET		12 /* Transmit zero quantum pause frame */
#define MACB_TZQ_SIZE		1
#define MACB_SRTSM_OFFSET	15
#define MACB_PTPUNI_OFFSET			20
#define MACB_PTPUNI_SIZE			1
#define MACB_OSSMODE_OFFSET 24 /* Enable One Step Synchro Mode */
#define MACB_OSSMODE_SIZE	1

/* Bitfields in NCFGR */
#define MACB_SPD_OFFSET		0 /* Speed */
#define MACB_SPD_SIZE		1
#define MACB_FD_OFFSET		1 /* Full duplex */
#define MACB_FD_SIZE		1
#define MACB_BIT_RATE_OFFSET	2 /* Discard non-VLAN frames */
#define MACB_BIT_RATE_SIZE	1
#define MACB_JFRAME_OFFSET	3 /* reserved */
#define MACB_JFRAME_SIZE	1
#define MACB_CAF_OFFSET		4 /* Copy all frames */
#define MACB_CAF_SIZE		1
#define MACB_NBC_OFFSET		5 /* No broadcast */
#define MACB_NBC_SIZE		1
#define MACB_NCFGR_MTI_OFFSET	6 /* Multicast hash enable */
#define MACB_NCFGR_MTI_SIZE	1
#define MACB_UNI_OFFSET		7 /* Unicast hash enable */
#define MACB_UNI_SIZE		1
#define MACB_BIG_OFFSET		8 /* Receive 1536 byte frames */
#define MACB_BIG_SIZE		1
#define MACB_EAE_OFFSET		9 /* External address match enable */
#define MACB_EAE_SIZE		1
#define MACB_CLK_OFFSET		10
#define MACB_CLK_SIZE		2
#define MACB_RTY_OFFSET		12 /* Retry test */
#define MACB_RTY_SIZE		1
#define MACB_PAE_OFFSET		13 /* Pause enable */
#define MACB_PAE_SIZE		1
#define MACB_RM9200_RMII_OFFSET	13 /* AT91RM9200 only */
#define MACB_RM9200_RMII_SIZE	1  /* AT91RM9200 only */
#define MACB_RBOF_OFFSET	14 /* Receive buffer offset */
#define MACB_RBOF_SIZE		2
#define MACB_RLCE_OFFSET	16 /* Length field error frame discard */
#define MACB_RLCE_SIZE		1
#define MACB_DRFCS_OFFSET	17 /* FCS remove */
#define MACB_DRFCS_SIZE		1
#define MACB_EFRHD_OFFSET	18
#define MACB_EFRHD_SIZE		1
#define MACB_IRXFCS_OFFSET	19
#define MACB_IRXFCS_SIZE	1

/* GEM specific NCFGR bitfields. */
#define GEM_GBE_OFFSET		10 /* Gigabit mode enable */
#define GEM_GBE_SIZE		1
#define GEM_PCSSEL_OFFSET	11
#define GEM_PCSSEL_SIZE		1
#define GEM_CLK_OFFSET		18 /* MDC clock division */
#define GEM_CLK_SIZE		3
#define GEM_DBW_OFFSET		21 /* Data bus width */
#define GEM_DBW_SIZE		2
#define GEM_RXCOEN_OFFSET	24
#define GEM_RXCOEN_SIZE		1
#define GEM_SGMIIEN_OFFSET	27
#define GEM_SGMIIEN_SIZE	1


/* Constants for data bus width. */
#define GEM_DBW32		0 /* 32 bit AMBA AHB data bus width */
#define GEM_DBW64		1 /* 64 bit AMBA AHB data bus width */
#define GEM_DBW128		2 /* 128 bit AMBA AHB data bus width */

/* Bitfields in DMACFG. */
#define GEM_FBLDO_OFFSET	0 /* fixed burst length for DMA */
#define GEM_FBLDO_SIZE		5
#define GEM_ENDIA_DESC_OFFSET	6 /* endian swap mode for management descriptor access */
#define GEM_ENDIA_DESC_SIZE	1
#define GEM_ENDIA_PKT_OFFSET	7 /* endian swap mode for packet data access */
#define GEM_ENDIA_PKT_SIZE	1
#define GEM_RXBMS_OFFSET	8 /* RX packet buffer memory size select */
#define GEM_RXBMS_SIZE		2
#define GEM_TXPBMS_OFFSET	10 /* TX packet buffer memory size select */
#define GEM_TXPBMS_SIZE		1
#define GEM_TXCOEN_OFFSET	11 /* TX IP/TCP/UDP checksum gen offload */
#define GEM_TXCOEN_SIZE		1
#define GEM_RXBS_OFFSET		16 /* DMA receive buffer size */
#define GEM_RXBS_SIZE		8
#define GEM_DDRP_OFFSET		24 /* disc_when_no_ahb */
#define GEM_DDRP_SIZE		1
#define GEM_RXEXT_OFFSET	28 /* RX extended Buffer Descriptor mode */
#define GEM_RXEXT_SIZE		1
#define GEM_TXEXT_OFFSET	29 /* TX extended Buffer Descriptor mode */
#define GEM_TXEXT_SIZE		1
#define GEM_ADDR64_OFFSET	30 /* Address bus width - 64b or 32b */
#define GEM_ADDR64_SIZE		1

/* Bitfields in PBUFRXCUT */
#define GEM_WTRMRK_OFFSET	0 /* Watermark value offset */
#define GEM_WTRMRK_SIZE		12
#define GEM_ENCUTTHRU_OFFSET	31 /* Enable RX partial store and forward */
#define GEM_ENCUTTHRU_SIZE	1

/* Bitfields in NSR */
#define MACB_NSR_LINK_OFFSET	0 /* pcs_link_state */
#define MACB_NSR_LINK_SIZE	1
#define MACB_MDIO_OFFSET	1 /* status of the mdio_in pin */
#define MACB_MDIO_SIZE		1
#define MACB_IDLE_OFFSET	2 /* The PHY management logic is idle */
#define MACB_IDLE_SIZE		1

/* Bitfields in TSR */
#define MACB_UBR_OFFSET		0 /* Used bit read */
#define MACB_UBR_SIZE		1
#define MACB_COL_OFFSET		1 /* Collision occurred */
#define MACB_COL_SIZE		1
#define MACB_TSR_RLE_OFFSET	2 /* Retry limit exceeded */
#define MACB_TSR_RLE_SIZE	1
#define MACB_TGO_OFFSET		3 /* Transmit go */
#define MACB_TGO_SIZE		1
#define MACB_BEX_OFFSET		4 /* TX frame corruption due to AHB error */
#define MACB_BEX_SIZE		1
#define MACB_RM9200_BNQ_OFFSET	4 /* AT91RM9200 only */
#define MACB_RM9200_BNQ_SIZE	1 /* AT91RM9200 only */
#define MACB_COMP_OFFSET	5 /* Trnasmit complete */
#define MACB_COMP_SIZE		1
#define MACB_UND_OFFSET		6 /* Trnasmit under run */
#define MACB_UND_SIZE		1

/* Bitfields in RSR */
#define MACB_BNA_OFFSET		0 /* Buffer not available */
#define MACB_BNA_SIZE		1
#define MACB_REC_OFFSET		1 /* Frame received */
#define MACB_REC_SIZE		1
#define MACB_OVR_OFFSET		2 /* Receive overrun */
#define MACB_OVR_SIZE		1

/* Bitfields in ISR/IER/IDR/IMR */
#define MACB_MFD_OFFSET		0 /* Management frame sent */
#define MACB_MFD_SIZE		1
#define MACB_RCOMP_OFFSET	1 /* Receive complete */
#define MACB_RCOMP_SIZE		1
#define MACB_RXUBR_OFFSET	2 /* RX used bit read */
#define MACB_RXUBR_SIZE		1
#define MACB_TXUBR_OFFSET	3 /* TX used bit read */
#define MACB_TXUBR_SIZE		1
#define MACB_ISR_TUND_OFFSET	4 /* Enable TX buffer under run interrupt */
#define MACB_ISR_TUND_SIZE	1
#define MACB_ISR_RLE_OFFSET	5 /* EN retry exceeded/late coll interrupt */
#define MACB_ISR_RLE_SIZE	1
#define MACB_TXERR_OFFSET	6 /* EN TX frame corrupt from error interrupt */
#define MACB_TXERR_SIZE		1
#define MACB_TCOMP_OFFSET	7 /* Enable transmit complete interrupt */
#define MACB_TCOMP_SIZE		1
#define MACB_ISR_LINK_OFFSET	9 /* Enable link change interrupt */
#define MACB_ISR_LINK_SIZE	1
#define MACB_ISR_ROVR_OFFSET	10 /* Enable receive overrun interrupt */
#define MACB_ISR_ROVR_SIZE	1
#define MACB_HRESP_OFFSET	11 /* Enable hrsep not OK interrupt */
#define MACB_HRESP_SIZE		1
#define MACB_PFR_OFFSET		12 /* Enable pause frame w/ quantum interrupt */
#define MACB_PFR_SIZE		1
#define MACB_PTZ_OFFSET		13 /* Enable pause time zero interrupt */
#define MACB_PTZ_SIZE		1
#define MACB_WOL_OFFSET		28 /* Enable WOL received interrupt */
#define MACB_WOL_SIZE		1
#define MACB_DRQFR_OFFSET	18 /* PTP Delay Request Frame Received */
#define MACB_DRQFR_SIZE		1
#define MACB_SFR_OFFSET		19 /* PTP Sync Frame Received */
#define MACB_SFR_SIZE		1
#define MACB_DRQFT_OFFSET	20 /* PTP Delay Request Frame Transmitted */
#define MACB_DRQFT_SIZE		1
#define MACB_SFT_OFFSET		21 /* PTP Sync Frame Transmitted */
#define MACB_SFT_SIZE		1
#define MACB_PDRQFR_OFFSET	22 /* PDelay Request Frame Received */
#define MACB_PDRQFR_SIZE	1
#define MACB_PDRSFR_OFFSET	23 /* PDelay Response Frame Received */
#define MACB_PDRSFR_SIZE	1
#define MACB_PDRQFT_OFFSET	24 /* PDelay Request Frame Transmitted */
#define MACB_PDRQFT_SIZE	1
#define MACB_PDRSFT_OFFSET	25 /* PDelay Response Frame Transmitted */
#define MACB_PDRSFT_SIZE	1
#define MACB_SRI_OFFSET		26 /* TSU Seconds Register Increment */
#define MACB_SRI_SIZE		1

/* Timer increment fields */
#define MACB_TI_CNS_OFFSET	0
#define MACB_TI_CNS_SIZE	8
#define MACB_TI_ACNS_OFFSET	8
#define MACB_TI_ACNS_SIZE	8
#define MACB_TI_NIT_OFFSET	16
#define MACB_TI_NIT_SIZE	8

/* Bitfields in MAN */
#define MACB_DATA_OFFSET	0 /* data */
#define MACB_DATA_SIZE		16
#define MACB_CODE_OFFSET	16 /* Must be written to 10 */
#define MACB_CODE_SIZE		2
#define MACB_REGA_OFFSET	18 /* Register address */
#define MACB_REGA_SIZE		5
#define MACB_PHYA_OFFSET	23 /* PHY address */
#define MACB_PHYA_SIZE		5
#define MACB_RW_OFFSET		28 /* Operation. 10 is read. 01 is write. */
#define MACB_RW_SIZE		2
#define MACB_SOF_OFFSET		30 /* Must be written to 1 for Clause 22 */
#define MACB_SOF_SIZE		2

/* Bitfields in USRIO (AVR32) */
#define MACB_MII_OFFSET				0
#define MACB_MII_SIZE				1
#define MACB_EAM_OFFSET				1
#define MACB_EAM_SIZE				1
#define MACB_TX_PAUSE_OFFSET			2
#define MACB_TX_PAUSE_SIZE			1
#define MACB_TX_PAUSE_ZERO_OFFSET		3
#define MACB_TX_PAUSE_ZERO_SIZE			1

/* Bitfields in USRIO (AT91) */
#define MACB_RMII_OFFSET			0
#define MACB_RMII_SIZE				1
#define GEM_RGMII_OFFSET			0 /* GEM gigabit mode */
#define GEM_RGMII_SIZE				1
#define MACB_CLKEN_OFFSET			1
#define MACB_CLKEN_SIZE				1

/* Bitfields in WOL */
#define MACB_IP_OFFSET				0
#define MACB_IP_SIZE				16
#define MACB_MAG_OFFSET				16
#define MACB_MAG_SIZE				1
#define MACB_ARP_OFFSET				17
#define MACB_ARP_SIZE				1
#define MACB_SA1_OFFSET				18
#define MACB_SA1_SIZE				1
#define MACB_WOL_MTI_OFFSET			19
#define MACB_WOL_MTI_SIZE			1

/* Bitfields in MID */
#define MACB_IDNUM_OFFSET			16
#define MACB_IDNUM_SIZE				12
#define MACB_REV_OFFSET				0
#define MACB_REV_SIZE				16

/* Bitfields in PCSCNTRL */
#define GEM_PCSAUTONEG_OFFSET			12
#define GEM_PCSAUTONEG_SIZE			1

/* Bitfields in DCFG1. */
#define GEM_IRQCOR_OFFSET			23
#define GEM_IRQCOR_SIZE				1
#define GEM_DBWDEF_OFFSET			25
#define GEM_DBWDEF_SIZE				3

/* Bitfields in DCFG2. */
#define GEM_RX_PKT_BUFF_OFFSET			20
#define GEM_RX_PKT_BUFF_SIZE			1
#define GEM_TX_PKT_BUFF_OFFSET			21
#define GEM_TX_PKT_BUFF_SIZE			1


/* Bitfields in DCFG5. */
#define GEM_TSU_OFFSET				8
#define GEM_TSU_SIZE				1

/* Bitfields in DCFG6. */
#define GEM_PBUF_LSO_OFFSET			27
#define GEM_PBUF_LSO_SIZE			1
#define GEM_DAW64_OFFSET			23
#define GEM_DAW64_SIZE				1

/* Bitfields in DCFG8. */
#define GEM_T1SCR_OFFSET			24
#define GEM_T1SCR_SIZE				8
#define GEM_T2SCR_OFFSET			16
#define GEM_T2SCR_SIZE				8
#define GEM_SCR2ETH_OFFSET			8
#define GEM_SCR2ETH_SIZE			8
#define GEM_SCR2CMP_OFFSET			0
#define GEM_SCR2CMP_SIZE			8

/* Bitfields in DCFG10 */
#define GEM_TXBD_RDBUFF_OFFSET			12
#define GEM_TXBD_RDBUFF_SIZE			4
#define GEM_RXBD_RDBUFF_OFFSET			8
#define GEM_RXBD_RDBUFF_SIZE			4

/* Bitfields in TISUBN */
#define GEM_SUBNSINCR_OFFSET			0
#define GEM_SUBNSINCRL_OFFSET			24
#define GEM_SUBNSINCRL_SIZE			8
#define GEM_SUBNSINCRH_OFFSET			0
#define GEM_SUBNSINCRH_SIZE			16
#define GEM_SUBNSINCR_SIZE			24

/* Bitfields in TI */
#define GEM_NSINCR_OFFSET			0
#define GEM_NSINCR_SIZE				8

/* Bitfields in TSH */
#define GEM_TSH_OFFSET				0 /* TSU timer value (s). MSB [47:32] of seconds timer count */
#define GEM_TSH_SIZE				16

/* Bitfields in TSL */
#define GEM_TSL_OFFSET				0 /* TSU timer value (s). LSB [31:0] of seconds timer count */
#define GEM_TSL_SIZE				32

/* Bitfields in TN */
#define GEM_TN_OFFSET				0 /* TSU timer value (ns) */
#define GEM_TN_SIZE					30

/* Bitfields in TXBDCTRL */
#define GEM_TXTSMODE_OFFSET			4 /* TX Descriptor Timestamp Insertion mode */
#define GEM_TXTSMODE_SIZE			2

/* Bitfields in RXBDCTRL */
#define GEM_RXTSMODE_OFFSET			4 /* RX Descriptor Timestamp Insertion mode */
#define GEM_RXTSMODE_SIZE			2

/* Bitfields in SCRT2 */
#define GEM_QUEUE_OFFSET			0 /* Queue Number */
#define GEM_QUEUE_SIZE				4
#define GEM_VLANPR_OFFSET			4 /* VLAN Priority */
#define GEM_VLANPR_SIZE				3
#define GEM_VLANEN_OFFSET			8 /* VLAN Enable */
#define GEM_VLANEN_SIZE				1
#define GEM_ETHT2IDX_OFFSET			9 /* Index to screener type 2 EtherType register */
#define GEM_ETHT2IDX_SIZE			3
#define GEM_ETHTEN_OFFSET			12 /* EtherType Enable */
#define GEM_ETHTEN_SIZE				1
#define GEM_CMPA_OFFSET				13 /* Compare A - Index to screener type 2 Compare register */
#define GEM_CMPA_SIZE				5
#define GEM_CMPAEN_OFFSET			18 /* Compare A Enable */
#define GEM_CMPAEN_SIZE				1
#define GEM_CMPB_OFFSET				19 /* Compare B - Index to screener type 2 Compare register */
#define GEM_CMPB_SIZE				5
#define GEM_CMPBEN_OFFSET			24 /* Compare B Enable */
#define GEM_CMPBEN_SIZE				1
#define GEM_CMPC_OFFSET				25 /* Compare C - Index to screener type 2 Compare register */
#define GEM_CMPC_SIZE				5
#define GEM_CMPCEN_OFFSET			30 /* Compare C Enable */
#define GEM_CMPCEN_SIZE				1

/* Bitfields in ETHT */
#define GEM_ETHTCMP_OFFSET			0 /* EtherType compare value */
#define GEM_ETHTCMP_SIZE			16

/* Bitfields in T2CMPW0 */
#define GEM_T2CMP_OFFSET			16 /* 0xFFFF0000 compare value */
#define GEM_T2CMP_SIZE				16
#define GEM_T2MASK_OFFSET			0 /* 0x0000FFFF compare value or mask */
#define GEM_T2MASK_SIZE				16

/* Bitfields in T2CMPW1 */
#define GEM_T2DISMSK_OFFSET			9 /* disable mask */
#define GEM_T2DISMSK_SIZE			1
#define GEM_T2CMPOFST_OFFSET			7 /* compare offset */
#define GEM_T2CMPOFST_SIZE			2
#define GEM_T2OFST_OFFSET			0 /* offset value */
#define GEM_T2OFST_SIZE				7

/* Bitfields in queue pointer registers */
#define GEM_RBQP_DISABLE	0x1

/* Offset for screener type 2 compare values (T2CMPOFST).
 * Note the offset is applied after the specified point,
 * e.g. GEM_T2COMPOFST_ETYPE denotes the EtherType field, so an offset
 * of 12 bytes from this would be the source IP address in an IP header
 */
#define GEM_T2COMPOFST_SOF		0
#define GEM_T2COMPOFST_ETYPE	1
#define GEM_T2COMPOFST_IPHDR	2
#define GEM_T2COMPOFST_TCPUDP	3

/* offset from EtherType to IP address */
#define ETYPE_SRCIP_OFFSET			12
#define ETYPE_DSTIP_OFFSET			16

/* offset from IP header to port */
#define IPHDR_SRCPORT_OFFSET		0
#define IPHDR_DSTPORT_OFFSET		2

/* Transmit DMA buffer descriptor Word 1 */
#define GEM_DMA_TXVALID_OFFSET		23 /* timestamp has been captured in the Buffer Descriptor */
#define GEM_DMA_TXVALID_SIZE		1

/* Receive DMA buffer descriptor Word 0 */
#define GEM_DMA_RXVALID_OFFSET		2 /* indicates a valid timestamp in the Buffer Descriptor */
#define GEM_DMA_RXVALID_SIZE		1

/* DMA buffer descriptor Word 2 (32 bit addressing) or Word 4 (64 bit addressing) */
#define GEM_DMA_SECL_OFFSET			30 /* Timestamp seconds[1:0]  */
#define GEM_DMA_SECL_SIZE			2
#define GEM_DMA_NSEC_OFFSET			0 /* Timestamp nanosecs [29:0] */
#define GEM_DMA_NSEC_SIZE			30

/* DMA buffer descriptor Word 3 (32 bit addressing) or Word 5 (64 bit addressing) */

/* New hardware supports 12 bit precision of timestamp in DMA buffer descriptor.
 * Old hardware supports only 6 bit precision but it is enough for PTP.
 * Less accuracy is used always instead of checking hardware version.
 */
#define GEM_DMA_SECH_OFFSET			0 /* Timestamp seconds[5:2] */
#define GEM_DMA_SECH_SIZE			4
#define GEM_DMA_SEC_WIDTH			(GEM_DMA_SECH_SIZE + GEM_DMA_SECL_SIZE)
#define GEM_DMA_SEC_TOP				(1 << GEM_DMA_SEC_WIDTH)
#define GEM_DMA_SEC_MASK			(GEM_DMA_SEC_TOP - 1)

/* Bitfields in ADJ */
#define GEM_ADDSUB_OFFSET			31
#define GEM_ADDSUB_SIZE				1
/* Constants for CLK */
#define MACB_CLK_DIV8				0
#define MACB_CLK_DIV16				1
#define MACB_CLK_DIV32				2
#define MACB_CLK_DIV64				3

/* GEM specific constants for CLK. */
#define GEM_CLK_DIV8				0
#define GEM_CLK_DIV16				1
#define GEM_CLK_DIV32				2
#define GEM_CLK_DIV48				3
#define GEM_CLK_DIV64				4
#define GEM_CLK_DIV96				5

/* Constants for MAN register */
#define MACB_MAN_SOF				1
#define MACB_MAN_WRITE				1
#define MACB_MAN_READ				2
#define MACB_MAN_CODE				2

/* Capability mask bits */
#define MACB_CAPS_ISR_CLEAR_ON_WRITE		0x00000001
#define MACB_CAPS_USRIO_HAS_CLKEN		0x00000002
#define MACB_CAPS_USRIO_DEFAULT_IS_MII_GMII	0x00000004
#define MACB_CAPS_NO_GIGABIT_HALF		0x00000008
#define MACB_CAPS_USRIO_DISABLED		0x00000010
#define MACB_CAPS_JUMBO				0x00000020
#define MACB_CAPS_GEM_HAS_PTP			0x00000040
#define MACB_CAPS_BD_RD_PREFETCH		0x00000080
#define MACB_CAPS_NEEDS_RSTONUBR		0x00000100
#define MACB_CAPS_PCS				0x00000400
#define MACB_CAPS_PARTIAL_STORE_FORWARD		0x00000800
#define MACB_CAPS_WOL				0x00000200
#define MACB_CAPS_NEED_TSUCLK			0x00001000
#define MACB_CAPS_QUEUE_DISABLE			0x00002000
#define MACB_CAPS_FIFO_MODE			0x10000000
#define MACB_CAPS_GIGABIT_MODE_AVAILABLE	0x20000000
#define MACB_CAPS_SG_DISABLED			0x40000000
#define MACB_CAPS_MACB_IS_GEM			0x80000000

/* LSO settings */
#define MACB_LSO_UFO_ENABLE			0x01
#define MACB_LSO_TSO_ENABLE			0x02

/* Bit manipulation macros */
#define MACB_BIT(name)					\
	(1 << MACB_##name##_OFFSET)
#define MACB_BF(name,value)				\
	(((value) & ((1 << MACB_##name##_SIZE) - 1))	\
	 << MACB_##name##_OFFSET)
#define MACB_BFEXT(name,value)\
	(((value) >> MACB_##name##_OFFSET)		\
	 & ((1 << MACB_##name##_SIZE) - 1))
#define MACB_BFINS(name,value,old)			\
	(((old) & ~(((1 << MACB_##name##_SIZE) - 1)	\
		    << MACB_##name##_OFFSET))		\
	 | MACB_BF(name,value))

#define GEM_BIT(name)					\
	(1 << GEM_##name##_OFFSET)
#define GEM_BF(name, value)				\
	(((value) & ((1 << GEM_##name##_SIZE) - 1))	\
	 << GEM_##name##_OFFSET)
#define GEM_BFEXT(name, value)\
	(((value) >> GEM_##name##_OFFSET)		\
	 & ((1 << GEM_##name##_SIZE) - 1))
#define GEM_BFINS(name, value, old)			\
	(((old) & ~(((1 << GEM_##name##_SIZE) - 1)	\
		    << GEM_##name##_OFFSET))		\
	 | GEM_BF(name, value))

/* Register access macros */
#define macb_readl(port, reg)		(port)->macb_reg_readl((port), MACB_##reg)
#define macb_writel(port, reg, value)	(port)->macb_reg_writel((port), MACB_##reg, (value))
#define gem_readl(port, reg)		(port)->macb_reg_readl((port), GEM_##reg)
#define gem_writel(port, reg, value)	(port)->macb_reg_writel((port), GEM_##reg, (value))
#define queue_readl(queue, reg)		(queue)->bp->macb_reg_readl((queue)->bp, (queue)->reg)
#define queue_writel(queue, reg, value)	(queue)->bp->macb_reg_writel((queue)->bp, (queue)->reg, (value))
#define gem_readl_n(port, reg, idx)		(port)->macb_reg_readl((port), GEM_##reg + idx * 4)
#define gem_writel_n(port, reg, idx, value)	(port)->macb_reg_writel((port), GEM_##reg + idx * 4, (value))

#define PTP_TS_BUFFER_SIZE		128 /* must be power of 2 */

/* Conditional GEM/MACB macros.  These perform the operation to the correct
 * register dependent on whether the device is a GEM or a MACB.  For registers
 * and bitfields that are common across both devices, use macb_{read,write}l
 * to avoid the cost of the conditional.
 */
#define macb_or_gem_writel(__bp, __reg, __value) \
	({ \
		if (macb_is_gem((__bp))) \
			gem_writel((__bp), __reg, __value); \
		else \
			macb_writel((__bp), __reg, __value); \
	})

#define macb_or_gem_readl(__bp, __reg) \
	({ \
		u32 __v; \
		if (macb_is_gem((__bp))) \
			__v = gem_readl((__bp), __reg); \
		else \
			__v = macb_readl((__bp), __reg); \
		__v; \
	})

#define MACB_READ_NSR(bp)	macb_readl(bp, NSR)

/* struct macb_dma_desc - Hardware DMA descriptor
 * @addr: DMA address of data buffer
 * @ctrl: Control and status bits
 */
struct macb_dma_desc {
	u32	addr;
	u32	ctrl;
};

#ifdef MACB_EXT_DESC
#define HW_DMA_CAP_32B		0
#define HW_DMA_CAP_64B		(1 << 0)
#define HW_DMA_CAP_PTP		(1 << 1)
#define HW_DMA_CAP_64B_PTP	(HW_DMA_CAP_64B | HW_DMA_CAP_PTP)

struct macb_dma_desc_64 {
	u32 addrh;
	u32 resvd;
};

struct macb_dma_desc_ptp {
	u32	ts_1;
	u32	ts_2;
};

struct gem_tx_ts {
	struct sk_buff *skb;
	struct macb_dma_desc_ptp desc_ptp;
};
#endif

/* DMA descriptor bitfields */
#define MACB_RX_USED_OFFSET			0
#define MACB_RX_USED_SIZE			1
#define MACB_RX_WRAP_OFFSET			1
#define MACB_RX_WRAP_SIZE			1
#define MACB_RX_WADDR_OFFSET			2
#define MACB_RX_WADDR_SIZE			30

#define MACB_RX_FRMLEN_OFFSET			0
#define MACB_RX_FRMLEN_SIZE			12
#define MACB_RX_OFFSET_OFFSET			12
#define MACB_RX_OFFSET_SIZE			2
#define MACB_RX_SOF_OFFSET			14
#define MACB_RX_SOF_SIZE			1
#define MACB_RX_EOF_OFFSET			15
#define MACB_RX_EOF_SIZE			1
#define MACB_RX_CFI_OFFSET			16
#define MACB_RX_CFI_SIZE			1
#define MACB_RX_VLAN_PRI_OFFSET			17
#define MACB_RX_VLAN_PRI_SIZE			3
#define MACB_RX_PRI_TAG_OFFSET			20
#define MACB_RX_PRI_TAG_SIZE			1
#define MACB_RX_VLAN_TAG_OFFSET			21
#define MACB_RX_VLAN_TAG_SIZE			1
#define MACB_RX_TYPEID_MATCH_OFFSET		22
#define MACB_RX_TYPEID_MATCH_SIZE		1
#define MACB_RX_SA4_MATCH_OFFSET		23
#define MACB_RX_SA4_MATCH_SIZE			1
#define MACB_RX_SA3_MATCH_OFFSET		24
#define MACB_RX_SA3_MATCH_SIZE			1
#define MACB_RX_SA2_MATCH_OFFSET		25
#define MACB_RX_SA2_MATCH_SIZE			1
#define MACB_RX_SA1_MATCH_OFFSET		26
#define MACB_RX_SA1_MATCH_SIZE			1
#define MACB_RX_EXT_MATCH_OFFSET		28
#define MACB_RX_EXT_MATCH_SIZE			1
#define MACB_RX_UHASH_MATCH_OFFSET		29
#define MACB_RX_UHASH_MATCH_SIZE		1
#define MACB_RX_MHASH_MATCH_OFFSET		30
#define MACB_RX_MHASH_MATCH_SIZE		1
#define MACB_RX_BROADCAST_OFFSET		31
#define MACB_RX_BROADCAST_SIZE			1

#define MACB_RX_FRMLEN_MASK			0xFFF
#define MACB_RX_JFRMLEN_MASK			0x3FFF

/* RX checksum offload disabled: bit 24 clear in NCFGR */
#define GEM_RX_TYPEID_MATCH_OFFSET		22
#define GEM_RX_TYPEID_MATCH_SIZE		2

/* RX checksum offload enabled: bit 24 set in NCFGR */
#define GEM_RX_CSUM_OFFSET			22
#define GEM_RX_CSUM_SIZE			2

#define MACB_TX_FRMLEN_OFFSET			0
#define MACB_TX_FRMLEN_SIZE			11
#define MACB_TX_LAST_OFFSET			15
#define MACB_TX_LAST_SIZE			1
#define MACB_TX_NOCRC_OFFSET			16
#define MACB_TX_NOCRC_SIZE			1
#define MACB_MSS_MFS_OFFSET			16
#define MACB_MSS_MFS_SIZE			14
#define MACB_TX_LSO_OFFSET			17
#define MACB_TX_LSO_SIZE			2
#define MACB_TX_TCP_SEQ_SRC_OFFSET		19
#define MACB_TX_TCP_SEQ_SRC_SIZE		1
#define MACB_TX_BUF_EXHAUSTED_OFFSET		27
#define MACB_TX_BUF_EXHAUSTED_SIZE		1
#define MACB_TX_UNDERRUN_OFFSET			28
#define MACB_TX_UNDERRUN_SIZE			1
#define MACB_TX_ERROR_OFFSET			29
#define MACB_TX_ERROR_SIZE			1
#define MACB_TX_WRAP_OFFSET			30
#define MACB_TX_WRAP_SIZE			1
#define MACB_TX_USED_OFFSET			31
#define MACB_TX_USED_SIZE			1

#define GEM_TX_FRMLEN_OFFSET			0
#define GEM_TX_FRMLEN_SIZE			14

/* Buffer descriptor constants */
#define GEM_RX_CSUM_NONE			0
#define GEM_RX_CSUM_IP_ONLY			1
#define GEM_RX_CSUM_IP_TCP			2
#define GEM_RX_CSUM_IP_UDP			3

/* limit RX checksum offload to TCP and UDP packets */
#define GEM_RX_CSUM_CHECKED_MASK		2

/* Scaled PPM fraction */
#define PPM_FRACTION	16

/* struct macb_tx_skb - data about an skb which is being transmitted
 * @skb: skb currently being transmitted, only set for the last buffer
 *       of the frame
 * @mapping: DMA address of the skb's fragment buffer
 * @size: size of the DMA mapped buffer
 * @mapped_as_page: true when buffer was mapped with skb_frag_dma_map(),
 *                  false when buffer was mapped with dma_map_single()
 */
struct macb_tx_skb {
	struct sk_buff		*skb;
	dma_addr_t		mapping;
	size_t			size;
	bool			mapped_as_page;
};

/* Hardware-collected statistics. Used when updating the network
 * device stats by a periodic timer.
 */
struct macb_stats {
	u32	rx_pause_frames;
	u32	tx_ok;
	u32	tx_single_cols;
	u32	tx_multiple_cols;
	u32	rx_ok;
	u32	rx_fcs_errors;
	u32	rx_align_errors;
	u32	tx_deferred;
	u32	tx_late_cols;
	u32	tx_excessive_cols;
	u32	tx_underruns;
	u32	tx_carrier_errors;
	u32	rx_resource_errors;
	u32	rx_overruns;
	u32	rx_symbol_errors;
	u32	rx_oversize_pkts;
	u32	rx_jabbers;
	u32	rx_undersize_pkts;
	u32	sqe_test_errors;
	u32	rx_length_mismatch;
	u32	tx_pause_frames;
};

struct gem_stats {
	u32	tx_octets_31_0;
	u32	tx_octets_47_32;
	u32	tx_frames;
	u32	tx_broadcast_frames;
	u32	tx_multicast_frames;
	u32	tx_pause_frames;
	u32	tx_64_byte_frames;
	u32	tx_65_127_byte_frames;
	u32	tx_128_255_byte_frames;
	u32	tx_256_511_byte_frames;
	u32	tx_512_1023_byte_frames;
	u32	tx_1024_1518_byte_frames;
	u32	tx_greater_than_1518_byte_frames;
	u32	tx_underrun;
	u32	tx_single_collision_frames;
	u32	tx_multiple_collision_frames;
	u32	tx_excessive_collisions;
	u32	tx_late_collisions;
	u32	tx_deferred_frames;
	u32	tx_carrier_sense_errors;
	u32	rx_octets_31_0;
	u32	rx_octets_47_32;
	u32	rx_frames;
	u32	rx_broadcast_frames;
	u32	rx_multicast_frames;
	u32	rx_pause_frames;
	u32	rx_64_byte_frames;
	u32	rx_65_127_byte_frames;
	u32	rx_128_255_byte_frames;
	u32	rx_256_511_byte_frames;
	u32	rx_512_1023_byte_frames;
	u32	rx_1024_1518_byte_frames;
	u32	rx_greater_than_1518_byte_frames;
	u32	rx_undersized_frames;
	u32	rx_oversize_frames;
	u32	rx_jabbers;
	u32	rx_frame_check_sequence_errors;
	u32	rx_length_field_frame_errors;
	u32	rx_symbol_errors;
	u32	rx_alignment_errors;
	u32	rx_resource_errors;
	u32	rx_overruns;
	u32	rx_ip_header_checksum_errors;
	u32	rx_tcp_checksum_errors;
	u32	rx_udp_checksum_errors;
};

/* Describes the name and offset of an individual statistic register, as
 * returned by `ethtool -S`. Also describes which net_device_stats statistics
 * this register should contribute to.
 */
struct gem_statistic {
	char stat_string[ETH_GSTRING_LEN];
	int offset;
	u32 stat_bits;
};

/* Bitfield defs for net_device_stat statistics */
#define GEM_NDS_RXERR_OFFSET		0
#define GEM_NDS_RXLENERR_OFFSET		1
#define GEM_NDS_RXOVERERR_OFFSET	2
#define GEM_NDS_RXCRCERR_OFFSET		3
#define GEM_NDS_RXFRAMEERR_OFFSET	4
#define GEM_NDS_RXFIFOERR_OFFSET	5
#define GEM_NDS_TXERR_OFFSET		6
#define GEM_NDS_TXABORTEDERR_OFFSET	7
#define GEM_NDS_TXCARRIERERR_OFFSET	8
#define GEM_NDS_TXFIFOERR_OFFSET	9
#define GEM_NDS_COLLISIONS_OFFSET	10

#define GEM_STAT_TITLE(name, title) GEM_STAT_TITLE_BITS(name, title, 0)
#define GEM_STAT_TITLE_BITS(name, title, bits) {	\
	.stat_string = title,				\
	.offset = GEM_##name,				\
	.stat_bits = bits				\
}

/* list of gem statistic registers. The names MUST match the
 * corresponding GEM_* definitions.
 */
static const struct gem_statistic gem_statistics[] = {
	GEM_STAT_TITLE(OCTTXL, "tx_octets"), /* OCTTXH combined with OCTTXL */
	GEM_STAT_TITLE(TXCNT, "tx_frames"),
	GEM_STAT_TITLE(TXBCCNT, "tx_broadcast_frames"),
	GEM_STAT_TITLE(TXMCCNT, "tx_multicast_frames"),
	GEM_STAT_TITLE(TXPAUSECNT, "tx_pause_frames"),
	GEM_STAT_TITLE(TX64CNT, "tx_64_byte_frames"),
	GEM_STAT_TITLE(TX65CNT, "tx_65_127_byte_frames"),
	GEM_STAT_TITLE(TX128CNT, "tx_128_255_byte_frames"),
	GEM_STAT_TITLE(TX256CNT, "tx_256_511_byte_frames"),
	GEM_STAT_TITLE(TX512CNT, "tx_512_1023_byte_frames"),
	GEM_STAT_TITLE(TX1024CNT, "tx_1024_1518_byte_frames"),
	GEM_STAT_TITLE(TX1519CNT, "tx_greater_than_1518_byte_frames"),
	GEM_STAT_TITLE_BITS(TXURUNCNT, "tx_underrun",
			    GEM_BIT(NDS_TXERR)|GEM_BIT(NDS_TXFIFOERR)),
	GEM_STAT_TITLE_BITS(SNGLCOLLCNT, "tx_single_collision_frames",
			    GEM_BIT(NDS_TXERR)|GEM_BIT(NDS_COLLISIONS)),
	GEM_STAT_TITLE_BITS(MULTICOLLCNT, "tx_multiple_collision_frames",
			    GEM_BIT(NDS_TXERR)|GEM_BIT(NDS_COLLISIONS)),
	GEM_STAT_TITLE_BITS(EXCESSCOLLCNT, "tx_excessive_collisions",
			    GEM_BIT(NDS_TXERR)|
			    GEM_BIT(NDS_TXABORTEDERR)|
			    GEM_BIT(NDS_COLLISIONS)),
	GEM_STAT_TITLE_BITS(LATECOLLCNT, "tx_late_collisions",
			    GEM_BIT(NDS_TXERR)|GEM_BIT(NDS_COLLISIONS)),
	GEM_STAT_TITLE(TXDEFERCNT, "tx_deferred_frames"),
	GEM_STAT_TITLE_BITS(TXCSENSECNT, "tx_carrier_sense_errors",
			    GEM_BIT(NDS_TXERR)|GEM_BIT(NDS_COLLISIONS)),
	GEM_STAT_TITLE(OCTRXL, "rx_octets"), /* OCTRXH combined with OCTRXL */
	GEM_STAT_TITLE(RXCNT, "rx_frames"),
	GEM_STAT_TITLE(RXBROADCNT, "rx_broadcast_frames"),
	GEM_STAT_TITLE(RXMULTICNT, "rx_multicast_frames"),
	GEM_STAT_TITLE(RXPAUSECNT, "rx_pause_frames"),
	GEM_STAT_TITLE(RX64CNT, "rx_64_byte_frames"),
	GEM_STAT_TITLE(RX65CNT, "rx_65_127_byte_frames"),
	GEM_STAT_TITLE(RX128CNT, "rx_128_255_byte_frames"),
	GEM_STAT_TITLE(RX256CNT, "rx_256_511_byte_frames"),
	GEM_STAT_TITLE(RX512CNT, "rx_512_1023_byte_frames"),
	GEM_STAT_TITLE(RX1024CNT, "rx_1024_1518_byte_frames"),
	GEM_STAT_TITLE(RX1519CNT, "rx_greater_than_1518_byte_frames"),
	GEM_STAT_TITLE_BITS(RXUNDRCNT, "rx_undersized_frames",
			    GEM_BIT(NDS_RXERR)|GEM_BIT(NDS_RXLENERR)),
	GEM_STAT_TITLE_BITS(RXOVRCNT, "rx_oversize_frames",
			    GEM_BIT(NDS_RXERR)|GEM_BIT(NDS_RXLENERR)),
	GEM_STAT_TITLE_BITS(RXJABCNT, "rx_jabbers",
			    GEM_BIT(NDS_RXERR)|GEM_BIT(NDS_RXLENERR)),
	GEM_STAT_TITLE_BITS(RXFCSCNT, "rx_frame_check_sequence_errors",
			    GEM_BIT(NDS_RXERR)|GEM_BIT(NDS_RXCRCERR)),
	GEM_STAT_TITLE_BITS(RXLENGTHCNT, "rx_length_field_frame_errors",
			    GEM_BIT(NDS_RXERR)),
	GEM_STAT_TITLE_BITS(RXSYMBCNT, "rx_symbol_errors",
			    GEM_BIT(NDS_RXERR)|GEM_BIT(NDS_RXFRAMEERR)),
	GEM_STAT_TITLE_BITS(RXALIGNCNT, "rx_alignment_errors",
			    GEM_BIT(NDS_RXERR)|GEM_BIT(NDS_RXOVERERR)),
	GEM_STAT_TITLE_BITS(RXRESERRCNT, "rx_resource_errors",
			    GEM_BIT(NDS_RXERR)|GEM_BIT(NDS_RXOVERERR)),
	GEM_STAT_TITLE_BITS(RXORCNT, "rx_overruns",
			    GEM_BIT(NDS_RXERR)|GEM_BIT(NDS_RXFIFOERR)),
	GEM_STAT_TITLE_BITS(RXIPCCNT, "rx_ip_header_checksum_errors",
			    GEM_BIT(NDS_RXERR)),
	GEM_STAT_TITLE_BITS(RXTCPCCNT, "rx_tcp_checksum_errors",
			    GEM_BIT(NDS_RXERR)),
	GEM_STAT_TITLE_BITS(RXUDPCCNT, "rx_udp_checksum_errors",
			    GEM_BIT(NDS_RXERR)),
};

#define GEM_STATS_LEN ARRAY_SIZE(gem_statistics)

#define QUEUE_STAT_TITLE(title) {	\
	.stat_string = title,			\
}

/* per queue statistics, each should be unsigned long type */
struct queue_stats {
	union {
		unsigned long first;
		unsigned long rx_packets;
	};
	unsigned long rx_bytes;
	unsigned long rx_dropped;
	unsigned long tx_packets;
	unsigned long tx_bytes;
	unsigned long tx_dropped;
};

static const struct gem_statistic queue_statistics[] = {
		QUEUE_STAT_TITLE("rx_packets"),
		QUEUE_STAT_TITLE("rx_bytes"),
		QUEUE_STAT_TITLE("rx_dropped"),
		QUEUE_STAT_TITLE("tx_packets"),
		QUEUE_STAT_TITLE("tx_bytes"),
		QUEUE_STAT_TITLE("tx_dropped"),
};

#define QUEUE_STATS_LEN ARRAY_SIZE(queue_statistics)

struct macb;
struct macb_queue;

struct macb_or_gem_ops {
	int	(*mog_alloc_rx_buffers)(struct macb *bp);
	void	(*mog_free_rx_buffers)(struct macb *bp);
	void	(*mog_init_rings)(struct macb *bp);
	int	(*mog_rx)(struct macb_queue *queue, struct napi_struct *napi,
			  int budget);
};

/* MACB-PTP interface: adapt to platform needs. */
struct macb_ptp_info {
	void (*ptp_init)(struct net_device *ndev);
	void (*ptp_remove)(struct net_device *ndev);
	s32 (*get_ptp_max_adj)(void);
	unsigned int (*get_tsu_rate)(struct macb *bp);
	int (*get_ts_info)(struct net_device *dev,
			   struct ethtool_ts_info *info);
	int (*get_hwtst)(struct net_device *netdev,
			 struct ifreq *ifr);
	int (*set_hwtst)(struct net_device *netdev,
			 struct ifreq *ifr, int cmd);
};

struct macb_pm_data {
	u32 scrt2;
	u32 usrio;
};

struct macb_config {
	u32			caps;
	unsigned int		dma_burst_length;
	int	(*clk_init)(struct platform_device *pdev, struct clk **pclk,
			    struct clk **hclk, struct clk **tx_clk,
			    struct clk **rx_clk, struct clk **tsu_clk);
	int	(*init)(struct platform_device *pdev);
	int	jumbo_max_len;
};

struct tsu_incr {
	u32 sub_ns;
	u32 ns;
};

struct macb_queue {
	struct macb		*bp;
	int			irq;

	unsigned int		ISR;
	unsigned int		IER;
	unsigned int		IDR;
	unsigned int		IMR;
	unsigned int		TBQP;
	unsigned int		TBQPH;
	unsigned int		RBQS;
	unsigned int		RBQP;
	unsigned int		RBQPH;

	unsigned int		tx_head, tx_tail;
	struct macb_dma_desc	*tx_ring;
	struct macb_tx_skb	*tx_skb;
	dma_addr_t		tx_ring_dma;
	struct work_struct	tx_error_task;

	dma_addr_t		rx_ring_dma;
	dma_addr_t		rx_buffers_dma;
	unsigned int		rx_tail;
	unsigned int		rx_prepared_head;
	struct macb_dma_desc	*rx_ring;
	struct sk_buff		**rx_skbuff;
	void			*rx_buffers;
	struct napi_struct	napi;
	struct queue_stats stats;

#ifdef CONFIG_MACB_USE_HWSTAMP
	struct work_struct	tx_ts_task;
	unsigned int		tx_ts_head, tx_ts_tail;
	struct gem_tx_ts	tx_timestamps[PTP_TS_BUFFER_SIZE];
#endif
};

struct ethtool_rx_fs_item {
	struct ethtool_rx_flow_spec fs;
	struct list_head list;
};

struct ethtool_rx_fs_list {
	struct list_head list;
	unsigned int count;
};

struct macb {
	void __iomem		*regs;
	bool			native_io;

	/* hardware IO accessors */
	u32	(*macb_reg_readl)(struct macb *bp, int offset);
	void	(*macb_reg_writel)(struct macb *bp, int offset, u32 value);

	struct macb_dma_desc	*rx_ring_tieoff;
	size_t			rx_buffer_size;

	unsigned int		rx_ring_size;
	unsigned int		tx_ring_size;

	unsigned int		num_queues;
	unsigned int		queue_mask;
	struct macb_queue	queues[MACB_MAX_QUEUES];

	spinlock_t		lock;
	struct platform_device	*pdev;
	struct clk		*pclk;
	struct clk		*hclk;
	struct clk		*tx_clk;
	struct clk		*rx_clk;
	struct clk		*tsu_clk;
	struct net_device	*dev;
	union {
		struct macb_stats	macb;
		struct gem_stats	gem;
	}			hw_stats;

	dma_addr_t		rx_ring_tieoff_dma;

	struct macb_or_gem_ops	macbgem_ops;

	struct mii_bus		*mii_bus;
	struct device_node	*phy_node;
	int 			link;
	int 			speed;
	int 			duplex;

	u32			caps;
	unsigned int		dma_burst_length;

	phy_interface_t		phy_interface;

	/* AT91RM9200 transmit */
	struct sk_buff *skb;			/* holds skb until xmit interrupt completes */
	dma_addr_t skb_physaddr;		/* phys addr from pci_map_single */
	int skb_length;				/* saved skb length for pci_unmap_single */
	unsigned int		max_tx_length;

	u64			ethtool_stats[GEM_STATS_LEN + QUEUE_STATS_LEN * MACB_MAX_QUEUES];

	unsigned int		rx_frm_len_mask;
	unsigned int		jumbo_max_len;

	u32			wol;

	/* holds value of rx watermark value for pbuf_rxcutthru register */
	u16			rx_watermark;

	struct macb_ptp_info	*ptp_info;	/* macb-ptp interface */
#ifdef MACB_EXT_DESC
	uint8_t hw_dma_cap;
#endif
	spinlock_t tsu_clk_lock; /* gem tsu clock locking */
	unsigned int tsu_rate;
	struct ptp_clock *ptp_clock;
	struct ptp_clock_info ptp_clock_info;
	struct tsu_incr tsu_incr;
	struct hwtstamp_config tstamp_config;

	/* RX queue filer rule set*/
	struct ethtool_rx_fs_list rx_fs_list;
	spinlock_t rx_fs_lock;
	unsigned int max_tuples;

	struct tasklet_struct	hresp_err_tasklet;

	int	rx_bd_rd_prefetch;
	int	tx_bd_rd_prefetch;

	u32	rx_intr_mask;

<<<<<<< HEAD
	/* special flag for when the connection between
	 * the phy and the MAC fails, but, there are more
	 * phys on the mdio bus...
	 */
	bool keep_mac_around;
=======
	struct macb_pm_data pm_data;
>>>>>>> 043f8a22
};

#ifdef CONFIG_MACB_USE_HWSTAMP
#define GEM_TSEC_SIZE  (GEM_TSH_SIZE + GEM_TSL_SIZE)
#define TSU_SEC_MAX_VAL (((u64)1 << GEM_TSEC_SIZE) - 1)
#define TSU_NSEC_MAX_VAL ((1 << GEM_TN_SIZE) - 1)

enum macb_bd_control {
	TSTAMP_DISABLED,
	TSTAMP_FRAME_PTP_EVENT_ONLY,
	TSTAMP_ALL_PTP_FRAMES,
	TSTAMP_ALL_FRAMES,
};

void gem_ptp_init(struct net_device *ndev);
void gem_ptp_remove(struct net_device *ndev);
int gem_ptp_txstamp(struct macb_queue *queue, struct sk_buff *skb, struct macb_dma_desc *des);
void gem_ptp_rxstamp(struct macb *bp, struct sk_buff *skb, struct macb_dma_desc *desc);
static inline int gem_ptp_do_txstamp(struct macb_queue *queue, struct sk_buff *skb, struct macb_dma_desc *desc)
{
	if (queue->bp->tstamp_config.tx_type == TSTAMP_DISABLED)
		return -ENOTSUPP;

	return gem_ptp_txstamp(queue, skb, desc);
}

static inline void gem_ptp_do_rxstamp(struct macb *bp, struct sk_buff *skb, struct macb_dma_desc *desc)
{
	if (bp->tstamp_config.rx_filter == TSTAMP_DISABLED)
		return;

	gem_ptp_rxstamp(bp, skb, desc);
}
int gem_get_hwtst(struct net_device *dev, struct ifreq *rq);
int gem_set_hwtst(struct net_device *dev, struct ifreq *ifr, int cmd);
#else
static inline void gem_ptp_init(struct net_device *ndev) { }
static inline void gem_ptp_remove(struct net_device *ndev) { }

static inline int gem_ptp_do_txstamp(struct macb_queue *queue, struct sk_buff *skb, struct macb_dma_desc *desc)
{
	return -1;
}

static inline void gem_ptp_do_rxstamp(struct macb *bp, struct sk_buff *skb, struct macb_dma_desc *desc) { }
#endif

static inline bool macb_is_gem(struct macb *bp)
{
	return !!(bp->caps & MACB_CAPS_MACB_IS_GEM);
}

static inline bool gem_has_ptp(struct macb *bp)
{
	return !!(bp->caps & MACB_CAPS_GEM_HAS_PTP);
}

#endif /* _MACB_H */<|MERGE_RESOLUTION|>--- conflicted
+++ resolved
@@ -1261,15 +1261,13 @@
 
 	u32	rx_intr_mask;
 
-<<<<<<< HEAD
+	struct macb_pm_data pm_data;
+
 	/* special flag for when the connection between
 	 * the phy and the MAC fails, but, there are more
 	 * phys on the mdio bus...
 	 */
 	bool keep_mac_around;
-=======
-	struct macb_pm_data pm_data;
->>>>>>> 043f8a22
 };
 
 #ifdef CONFIG_MACB_USE_HWSTAMP
