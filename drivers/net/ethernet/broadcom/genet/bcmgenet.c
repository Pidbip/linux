// SPDX-License-Identifier: GPL-2.0-only
/*
 * Broadcom GENET (Gigabit Ethernet) controller driver
 *
 * Copyright (c) 2014-2020 Broadcom
 */

#define pr_fmt(fmt)				"bcmgenet: " fmt

#include <linux/acpi.h>
#include <linux/kernel.h>
#include <linux/module.h>
#include <linux/sched.h>
#include <linux/types.h>
#include <linux/fcntl.h>
#include <linux/interrupt.h>
#include <linux/string.h>
#include <linux/if_ether.h>
#include <linux/init.h>
#include <linux/errno.h>
#include <linux/delay.h>
#include <linux/platform_device.h>
#include <linux/dma-mapping.h>
#include <linux/pm.h>
#include <linux/clk.h>
#include <net/arp.h>

#include <linux/mii.h>
#include <linux/ethtool.h>
#include <linux/netdevice.h>
#include <linux/inetdevice.h>
#include <linux/etherdevice.h>
#include <linux/skbuff.h>
#include <linux/in.h>
#include <linux/ip.h>
#include <linux/ipv6.h>
#include <linux/phy.h>
#include <linux/platform_data/bcmgenet.h>

#include <asm/unaligned.h>

#include "bcmgenet.h"

/* Maximum number of hardware queues, downsized if needed */
#define GENET_MAX_MQ_CNT	4

/* Default highest priority queue for multi queue support */
#define GENET_Q0_PRIORITY	0

#define GENET_Q16_RX_BD_CNT	\
	(TOTAL_DESC - priv->hw_params->rx_queues * priv->hw_params->rx_bds_per_q)
#define GENET_Q16_TX_BD_CNT	\
	(TOTAL_DESC - priv->hw_params->tx_queues * priv->hw_params->tx_bds_per_q)

#define RX_BUF_LENGTH		2048
#define SKB_ALIGNMENT		32

/* Tx/Rx DMA register offset, skip 256 descriptors */
#define WORDS_PER_BD(p)		(p->hw_params->words_per_bd)
#define DMA_DESC_SIZE		(WORDS_PER_BD(priv) * sizeof(u32))

#define GENET_TDMA_REG_OFF	(priv->hw_params->tdma_offset + \
				TOTAL_DESC * DMA_DESC_SIZE)

#define GENET_RDMA_REG_OFF	(priv->hw_params->rdma_offset + \
				TOTAL_DESC * DMA_DESC_SIZE)

/* Forward declarations */
static void bcmgenet_set_rx_mode(struct net_device *dev);
static bool skip_umac_reset = false;
module_param(skip_umac_reset, bool, 0444);
MODULE_PARM_DESC(skip_umac_reset, "Skip UMAC reset step");

static inline void bcmgenet_writel(u32 value, void __iomem *offset)
{
	/* MIPS chips strapped for BE will automagically configure the
	 * peripheral registers for CPU-native byte order.
	 */
	if (IS_ENABLED(CONFIG_MIPS) && IS_ENABLED(CONFIG_CPU_BIG_ENDIAN))
		__raw_writel(value, offset);
	else
		writel_relaxed(value, offset);
}

static inline u32 bcmgenet_readl(void __iomem *offset)
{
	if (IS_ENABLED(CONFIG_MIPS) && IS_ENABLED(CONFIG_CPU_BIG_ENDIAN))
		return __raw_readl(offset);
	else
		return readl_relaxed(offset);
}

static inline void dmadesc_set_length_status(struct bcmgenet_priv *priv,
					     void __iomem *d, u32 value)
{
	bcmgenet_writel(value, d + DMA_DESC_LENGTH_STATUS);
}

static inline void dmadesc_set_addr(struct bcmgenet_priv *priv,
				    void __iomem *d,
				    dma_addr_t addr)
{
	bcmgenet_writel(lower_32_bits(addr), d + DMA_DESC_ADDRESS_LO);

	/* Register writes to GISB bus can take couple hundred nanoseconds
	 * and are done for each packet, save these expensive writes unless
	 * the platform is explicitly configured for 64-bits/LPAE.
	 */
#ifdef CONFIG_PHYS_ADDR_T_64BIT
	if (priv->hw_params->flags & GENET_HAS_40BITS)
		bcmgenet_writel(upper_32_bits(addr), d + DMA_DESC_ADDRESS_HI);
#endif
}

/* Combined address + length/status setter */
static inline void dmadesc_set(struct bcmgenet_priv *priv,
			       void __iomem *d, dma_addr_t addr, u32 val)
{
	dmadesc_set_addr(priv, d, addr);
	dmadesc_set_length_status(priv, d, val);
}

static inline dma_addr_t dmadesc_get_addr(struct bcmgenet_priv *priv,
					  void __iomem *d)
{
	dma_addr_t addr;

	addr = bcmgenet_readl(d + DMA_DESC_ADDRESS_LO);

	/* Register writes to GISB bus can take couple hundred nanoseconds
	 * and are done for each packet, save these expensive writes unless
	 * the platform is explicitly configured for 64-bits/LPAE.
	 */
#ifdef CONFIG_PHYS_ADDR_T_64BIT
	if (priv->hw_params->flags & GENET_HAS_40BITS)
		addr |= (u64)bcmgenet_readl(d + DMA_DESC_ADDRESS_HI) << 32;
#endif
	return addr;
}

#define GENET_VER_FMT	"%1d.%1d EPHY: 0x%04x"

#define GENET_MSG_DEFAULT	(NETIF_MSG_DRV | NETIF_MSG_PROBE | \
				NETIF_MSG_LINK)

static inline u32 bcmgenet_rbuf_ctrl_get(struct bcmgenet_priv *priv)
{
	if (GENET_IS_V1(priv))
		return bcmgenet_rbuf_readl(priv, RBUF_FLUSH_CTRL_V1);
	else
		return bcmgenet_sys_readl(priv, SYS_RBUF_FLUSH_CTRL);
}

static inline void bcmgenet_rbuf_ctrl_set(struct bcmgenet_priv *priv, u32 val)
{
	if (GENET_IS_V1(priv))
		bcmgenet_rbuf_writel(priv, val, RBUF_FLUSH_CTRL_V1);
	else
		bcmgenet_sys_writel(priv, val, SYS_RBUF_FLUSH_CTRL);
}

/* These macros are defined to deal with register map change
 * between GENET1.1 and GENET2. Only those currently being used
 * by driver are defined.
 */
static inline u32 bcmgenet_tbuf_ctrl_get(struct bcmgenet_priv *priv)
{
	if (GENET_IS_V1(priv))
		return bcmgenet_rbuf_readl(priv, TBUF_CTRL_V1);
	else
		return bcmgenet_readl(priv->base +
				      priv->hw_params->tbuf_offset + TBUF_CTRL);
}

static inline void bcmgenet_tbuf_ctrl_set(struct bcmgenet_priv *priv, u32 val)
{
	if (GENET_IS_V1(priv))
		bcmgenet_rbuf_writel(priv, val, TBUF_CTRL_V1);
	else
		bcmgenet_writel(val, priv->base +
				priv->hw_params->tbuf_offset + TBUF_CTRL);
}

static inline u32 bcmgenet_bp_mc_get(struct bcmgenet_priv *priv)
{
	if (GENET_IS_V1(priv))
		return bcmgenet_rbuf_readl(priv, TBUF_BP_MC_V1);
	else
		return bcmgenet_readl(priv->base +
				      priv->hw_params->tbuf_offset + TBUF_BP_MC);
}

static inline void bcmgenet_bp_mc_set(struct bcmgenet_priv *priv, u32 val)
{
	if (GENET_IS_V1(priv))
		bcmgenet_rbuf_writel(priv, val, TBUF_BP_MC_V1);
	else
		bcmgenet_writel(val, priv->base +
				priv->hw_params->tbuf_offset + TBUF_BP_MC);
}

/* RX/TX DMA register accessors */
enum dma_reg {
	DMA_RING_CFG = 0,
	DMA_CTRL,
	DMA_STATUS,
	DMA_SCB_BURST_SIZE,
	DMA_ARB_CTRL,
	DMA_PRIORITY_0,
	DMA_PRIORITY_1,
	DMA_PRIORITY_2,
	DMA_INDEX2RING_0,
	DMA_INDEX2RING_1,
	DMA_INDEX2RING_2,
	DMA_INDEX2RING_3,
	DMA_INDEX2RING_4,
	DMA_INDEX2RING_5,
	DMA_INDEX2RING_6,
	DMA_INDEX2RING_7,
	DMA_RING0_TIMEOUT,
	DMA_RING1_TIMEOUT,
	DMA_RING2_TIMEOUT,
	DMA_RING3_TIMEOUT,
	DMA_RING4_TIMEOUT,
	DMA_RING5_TIMEOUT,
	DMA_RING6_TIMEOUT,
	DMA_RING7_TIMEOUT,
	DMA_RING8_TIMEOUT,
	DMA_RING9_TIMEOUT,
	DMA_RING10_TIMEOUT,
	DMA_RING11_TIMEOUT,
	DMA_RING12_TIMEOUT,
	DMA_RING13_TIMEOUT,
	DMA_RING14_TIMEOUT,
	DMA_RING15_TIMEOUT,
	DMA_RING16_TIMEOUT,
};

static const u8 bcmgenet_dma_regs_v3plus[] = {
	[DMA_RING_CFG]		= 0x00,
	[DMA_CTRL]		= 0x04,
	[DMA_STATUS]		= 0x08,
	[DMA_SCB_BURST_SIZE]	= 0x0C,
	[DMA_ARB_CTRL]		= 0x2C,
	[DMA_PRIORITY_0]	= 0x30,
	[DMA_PRIORITY_1]	= 0x34,
	[DMA_PRIORITY_2]	= 0x38,
	[DMA_RING0_TIMEOUT]	= 0x2C,
	[DMA_RING1_TIMEOUT]	= 0x30,
	[DMA_RING2_TIMEOUT]	= 0x34,
	[DMA_RING3_TIMEOUT]	= 0x38,
	[DMA_RING4_TIMEOUT]	= 0x3c,
	[DMA_RING5_TIMEOUT]	= 0x40,
	[DMA_RING6_TIMEOUT]	= 0x44,
	[DMA_RING7_TIMEOUT]	= 0x48,
	[DMA_RING8_TIMEOUT]	= 0x4c,
	[DMA_RING9_TIMEOUT]	= 0x50,
	[DMA_RING10_TIMEOUT]	= 0x54,
	[DMA_RING11_TIMEOUT]	= 0x58,
	[DMA_RING12_TIMEOUT]	= 0x5c,
	[DMA_RING13_TIMEOUT]	= 0x60,
	[DMA_RING14_TIMEOUT]	= 0x64,
	[DMA_RING15_TIMEOUT]	= 0x68,
	[DMA_RING16_TIMEOUT]	= 0x6C,
	[DMA_INDEX2RING_0]	= 0x70,
	[DMA_INDEX2RING_1]	= 0x74,
	[DMA_INDEX2RING_2]	= 0x78,
	[DMA_INDEX2RING_3]	= 0x7C,
	[DMA_INDEX2RING_4]	= 0x80,
	[DMA_INDEX2RING_5]	= 0x84,
	[DMA_INDEX2RING_6]	= 0x88,
	[DMA_INDEX2RING_7]	= 0x8C,
};

static const u8 bcmgenet_dma_regs_v2[] = {
	[DMA_RING_CFG]		= 0x00,
	[DMA_CTRL]		= 0x04,
	[DMA_STATUS]		= 0x08,
	[DMA_SCB_BURST_SIZE]	= 0x0C,
	[DMA_ARB_CTRL]		= 0x30,
	[DMA_PRIORITY_0]	= 0x34,
	[DMA_PRIORITY_1]	= 0x38,
	[DMA_PRIORITY_2]	= 0x3C,
	[DMA_RING0_TIMEOUT]	= 0x2C,
	[DMA_RING1_TIMEOUT]	= 0x30,
	[DMA_RING2_TIMEOUT]	= 0x34,
	[DMA_RING3_TIMEOUT]	= 0x38,
	[DMA_RING4_TIMEOUT]	= 0x3c,
	[DMA_RING5_TIMEOUT]	= 0x40,
	[DMA_RING6_TIMEOUT]	= 0x44,
	[DMA_RING7_TIMEOUT]	= 0x48,
	[DMA_RING8_TIMEOUT]	= 0x4c,
	[DMA_RING9_TIMEOUT]	= 0x50,
	[DMA_RING10_TIMEOUT]	= 0x54,
	[DMA_RING11_TIMEOUT]	= 0x58,
	[DMA_RING12_TIMEOUT]	= 0x5c,
	[DMA_RING13_TIMEOUT]	= 0x60,
	[DMA_RING14_TIMEOUT]	= 0x64,
	[DMA_RING15_TIMEOUT]	= 0x68,
	[DMA_RING16_TIMEOUT]	= 0x6C,
};

static const u8 bcmgenet_dma_regs_v1[] = {
	[DMA_CTRL]		= 0x00,
	[DMA_STATUS]		= 0x04,
	[DMA_SCB_BURST_SIZE]	= 0x0C,
	[DMA_ARB_CTRL]		= 0x30,
	[DMA_PRIORITY_0]	= 0x34,
	[DMA_PRIORITY_1]	= 0x38,
	[DMA_PRIORITY_2]	= 0x3C,
	[DMA_RING0_TIMEOUT]	= 0x2C,
	[DMA_RING1_TIMEOUT]	= 0x30,
	[DMA_RING2_TIMEOUT]	= 0x34,
	[DMA_RING3_TIMEOUT]	= 0x38,
	[DMA_RING4_TIMEOUT]	= 0x3c,
	[DMA_RING5_TIMEOUT]	= 0x40,
	[DMA_RING6_TIMEOUT]	= 0x44,
	[DMA_RING7_TIMEOUT]	= 0x48,
	[DMA_RING8_TIMEOUT]	= 0x4c,
	[DMA_RING9_TIMEOUT]	= 0x50,
	[DMA_RING10_TIMEOUT]	= 0x54,
	[DMA_RING11_TIMEOUT]	= 0x58,
	[DMA_RING12_TIMEOUT]	= 0x5c,
	[DMA_RING13_TIMEOUT]	= 0x60,
	[DMA_RING14_TIMEOUT]	= 0x64,
	[DMA_RING15_TIMEOUT]	= 0x68,
	[DMA_RING16_TIMEOUT]	= 0x6C,
};

/* Set at runtime once bcmgenet version is known */
static const u8 *bcmgenet_dma_regs;

static inline struct bcmgenet_priv *dev_to_priv(struct device *dev)
{
	return netdev_priv(dev_get_drvdata(dev));
}

static inline u32 bcmgenet_tdma_readl(struct bcmgenet_priv *priv,
				      enum dma_reg r)
{
	return bcmgenet_readl(priv->base + GENET_TDMA_REG_OFF +
			      DMA_RINGS_SIZE + bcmgenet_dma_regs[r]);
}

static inline void bcmgenet_tdma_writel(struct bcmgenet_priv *priv,
					u32 val, enum dma_reg r)
{
	bcmgenet_writel(val, priv->base + GENET_TDMA_REG_OFF +
			DMA_RINGS_SIZE + bcmgenet_dma_regs[r]);
}

static inline u32 bcmgenet_rdma_readl(struct bcmgenet_priv *priv,
				      enum dma_reg r)
{
	return bcmgenet_readl(priv->base + GENET_RDMA_REG_OFF +
			      DMA_RINGS_SIZE + bcmgenet_dma_regs[r]);
}

static inline void bcmgenet_rdma_writel(struct bcmgenet_priv *priv,
					u32 val, enum dma_reg r)
{
	bcmgenet_writel(val, priv->base + GENET_RDMA_REG_OFF +
			DMA_RINGS_SIZE + bcmgenet_dma_regs[r]);
}

/* RDMA/TDMA ring registers and accessors
 * we merge the common fields and just prefix with T/D the registers
 * having different meaning depending on the direction
 */
enum dma_ring_reg {
	TDMA_READ_PTR = 0,
	RDMA_WRITE_PTR = TDMA_READ_PTR,
	TDMA_READ_PTR_HI,
	RDMA_WRITE_PTR_HI = TDMA_READ_PTR_HI,
	TDMA_CONS_INDEX,
	RDMA_PROD_INDEX = TDMA_CONS_INDEX,
	TDMA_PROD_INDEX,
	RDMA_CONS_INDEX = TDMA_PROD_INDEX,
	DMA_RING_BUF_SIZE,
	DMA_START_ADDR,
	DMA_START_ADDR_HI,
	DMA_END_ADDR,
	DMA_END_ADDR_HI,
	DMA_MBUF_DONE_THRESH,
	TDMA_FLOW_PERIOD,
	RDMA_XON_XOFF_THRESH = TDMA_FLOW_PERIOD,
	TDMA_WRITE_PTR,
	RDMA_READ_PTR = TDMA_WRITE_PTR,
	TDMA_WRITE_PTR_HI,
	RDMA_READ_PTR_HI = TDMA_WRITE_PTR_HI
};

/* GENET v4 supports 40-bits pointer addressing
 * for obvious reasons the LO and HI word parts
 * are contiguous, but this offsets the other
 * registers.
 */
static const u8 genet_dma_ring_regs_v4[] = {
	[TDMA_READ_PTR]			= 0x00,
	[TDMA_READ_PTR_HI]		= 0x04,
	[TDMA_CONS_INDEX]		= 0x08,
	[TDMA_PROD_INDEX]		= 0x0C,
	[DMA_RING_BUF_SIZE]		= 0x10,
	[DMA_START_ADDR]		= 0x14,
	[DMA_START_ADDR_HI]		= 0x18,
	[DMA_END_ADDR]			= 0x1C,
	[DMA_END_ADDR_HI]		= 0x20,
	[DMA_MBUF_DONE_THRESH]		= 0x24,
	[TDMA_FLOW_PERIOD]		= 0x28,
	[TDMA_WRITE_PTR]		= 0x2C,
	[TDMA_WRITE_PTR_HI]		= 0x30,
};

static const u8 genet_dma_ring_regs_v123[] = {
	[TDMA_READ_PTR]			= 0x00,
	[TDMA_CONS_INDEX]		= 0x04,
	[TDMA_PROD_INDEX]		= 0x08,
	[DMA_RING_BUF_SIZE]		= 0x0C,
	[DMA_START_ADDR]		= 0x10,
	[DMA_END_ADDR]			= 0x14,
	[DMA_MBUF_DONE_THRESH]		= 0x18,
	[TDMA_FLOW_PERIOD]		= 0x1C,
	[TDMA_WRITE_PTR]		= 0x20,
};

/* Set at runtime once GENET version is known */
static const u8 *genet_dma_ring_regs;

static inline u32 bcmgenet_tdma_ring_readl(struct bcmgenet_priv *priv,
					   unsigned int ring,
					   enum dma_ring_reg r)
{
	return bcmgenet_readl(priv->base + GENET_TDMA_REG_OFF +
			      (DMA_RING_SIZE * ring) +
			      genet_dma_ring_regs[r]);
}

static inline void bcmgenet_tdma_ring_writel(struct bcmgenet_priv *priv,
					     unsigned int ring, u32 val,
					     enum dma_ring_reg r)
{
	bcmgenet_writel(val, priv->base + GENET_TDMA_REG_OFF +
			(DMA_RING_SIZE * ring) +
			genet_dma_ring_regs[r]);
}

static inline u32 bcmgenet_rdma_ring_readl(struct bcmgenet_priv *priv,
					   unsigned int ring,
					   enum dma_ring_reg r)
{
	return bcmgenet_readl(priv->base + GENET_RDMA_REG_OFF +
			      (DMA_RING_SIZE * ring) +
			      genet_dma_ring_regs[r]);
}

static inline void bcmgenet_rdma_ring_writel(struct bcmgenet_priv *priv,
					     unsigned int ring, u32 val,
					     enum dma_ring_reg r)
{
	bcmgenet_writel(val, priv->base + GENET_RDMA_REG_OFF +
			(DMA_RING_SIZE * ring) +
			genet_dma_ring_regs[r]);
}

static void bcmgenet_hfb_enable_filter(struct bcmgenet_priv *priv, u32 f_index)
{
	u32 offset;
	u32 reg;

	offset = HFB_FLT_ENABLE_V3PLUS + (f_index < 32) * sizeof(u32);
	reg = bcmgenet_hfb_reg_readl(priv, offset);
	reg |= (1 << (f_index % 32));
	bcmgenet_hfb_reg_writel(priv, reg, offset);
	reg = bcmgenet_hfb_reg_readl(priv, HFB_CTRL);
	reg |= RBUF_HFB_EN;
	bcmgenet_hfb_reg_writel(priv, reg, HFB_CTRL);
}

static void bcmgenet_hfb_disable_filter(struct bcmgenet_priv *priv, u32 f_index)
{
	u32 offset, reg, reg1;

	offset = HFB_FLT_ENABLE_V3PLUS;
	reg = bcmgenet_hfb_reg_readl(priv, offset);
	reg1 = bcmgenet_hfb_reg_readl(priv, offset + sizeof(u32));
	if  (f_index < 32) {
		reg1 &= ~(1 << (f_index % 32));
		bcmgenet_hfb_reg_writel(priv, reg1, offset + sizeof(u32));
	} else {
		reg &= ~(1 << (f_index % 32));
		bcmgenet_hfb_reg_writel(priv, reg, offset);
	}
	if (!reg && !reg1) {
		reg = bcmgenet_hfb_reg_readl(priv, HFB_CTRL);
		reg &= ~RBUF_HFB_EN;
		bcmgenet_hfb_reg_writel(priv, reg, HFB_CTRL);
	}
}

static void bcmgenet_hfb_set_filter_rx_queue_mapping(struct bcmgenet_priv *priv,
						     u32 f_index, u32 rx_queue)
{
	u32 offset;
	u32 reg;

	offset = f_index / 8;
	reg = bcmgenet_rdma_readl(priv, DMA_INDEX2RING_0 + offset);
	reg &= ~(0xF << (4 * (f_index % 8)));
	reg |= ((rx_queue & 0xF) << (4 * (f_index % 8)));
	bcmgenet_rdma_writel(priv, reg, DMA_INDEX2RING_0 + offset);
}

static void bcmgenet_hfb_set_filter_length(struct bcmgenet_priv *priv,
					   u32 f_index, u32 f_length)
{
	u32 offset;
	u32 reg;

	offset = HFB_FLT_LEN_V3PLUS +
		 ((priv->hw_params->hfb_filter_cnt - 1 - f_index) / 4) *
		 sizeof(u32);
	reg = bcmgenet_hfb_reg_readl(priv, offset);
	reg &= ~(0xFF << (8 * (f_index % 4)));
	reg |= ((f_length & 0xFF) << (8 * (f_index % 4)));
	bcmgenet_hfb_reg_writel(priv, reg, offset);
}

static int bcmgenet_hfb_validate_mask(void *mask, size_t size)
{
	while (size) {
		switch (*(unsigned char *)mask++) {
		case 0x00:
		case 0x0f:
		case 0xf0:
		case 0xff:
			size--;
			continue;
		default:
			return -EINVAL;
		}
	}

	return 0;
}

#define VALIDATE_MASK(x) \
	bcmgenet_hfb_validate_mask(&(x), sizeof(x))

static int bcmgenet_hfb_insert_data(struct bcmgenet_priv *priv, u32 f_index,
				    u32 offset, void *val, void *mask,
				    size_t size)
{
	u32 index, tmp;

	index = f_index * priv->hw_params->hfb_filter_size + offset / 2;
	tmp = bcmgenet_hfb_readl(priv, index * sizeof(u32));

	while (size--) {
		if (offset++ & 1) {
			tmp &= ~0x300FF;
			tmp |= (*(unsigned char *)val++);
			switch ((*(unsigned char *)mask++)) {
			case 0xFF:
				tmp |= 0x30000;
				break;
			case 0xF0:
				tmp |= 0x20000;
				break;
			case 0x0F:
				tmp |= 0x10000;
				break;
			}
			bcmgenet_hfb_writel(priv, tmp, index++ * sizeof(u32));
			if (size)
				tmp = bcmgenet_hfb_readl(priv,
							 index * sizeof(u32));
		} else {
			tmp &= ~0xCFF00;
			tmp |= (*(unsigned char *)val++) << 8;
			switch ((*(unsigned char *)mask++)) {
			case 0xFF:
				tmp |= 0xC0000;
				break;
			case 0xF0:
				tmp |= 0x80000;
				break;
			case 0x0F:
				tmp |= 0x40000;
				break;
			}
			if (!size)
				bcmgenet_hfb_writel(priv, tmp, index * sizeof(u32));
		}
	}

	return 0;
}

static void bcmgenet_hfb_create_rxnfc_filter(struct bcmgenet_priv *priv,
					     struct bcmgenet_rxnfc_rule *rule)
{
	struct ethtool_rx_flow_spec *fs = &rule->fs;
	u32 offset = 0, f_length = 0, f;
	u8 val_8, mask_8;
	__be16 val_16;
	u16 mask_16;
	size_t size;

	f = fs->location;
	if (fs->flow_type & FLOW_MAC_EXT) {
		bcmgenet_hfb_insert_data(priv, f, 0,
					 &fs->h_ext.h_dest, &fs->m_ext.h_dest,
					 sizeof(fs->h_ext.h_dest));
	}

	if (fs->flow_type & FLOW_EXT) {
		if (fs->m_ext.vlan_etype ||
		    fs->m_ext.vlan_tci) {
			bcmgenet_hfb_insert_data(priv, f, 12,
						 &fs->h_ext.vlan_etype,
						 &fs->m_ext.vlan_etype,
						 sizeof(fs->h_ext.vlan_etype));
			bcmgenet_hfb_insert_data(priv, f, 14,
						 &fs->h_ext.vlan_tci,
						 &fs->m_ext.vlan_tci,
						 sizeof(fs->h_ext.vlan_tci));
			offset += VLAN_HLEN;
			f_length += DIV_ROUND_UP(VLAN_HLEN, 2);
		}
	}

	switch (fs->flow_type & ~(FLOW_EXT | FLOW_MAC_EXT)) {
	case ETHER_FLOW:
		f_length += DIV_ROUND_UP(ETH_HLEN, 2);
		bcmgenet_hfb_insert_data(priv, f, 0,
					 &fs->h_u.ether_spec.h_dest,
					 &fs->m_u.ether_spec.h_dest,
					 sizeof(fs->h_u.ether_spec.h_dest));
		bcmgenet_hfb_insert_data(priv, f, ETH_ALEN,
					 &fs->h_u.ether_spec.h_source,
					 &fs->m_u.ether_spec.h_source,
					 sizeof(fs->h_u.ether_spec.h_source));
		bcmgenet_hfb_insert_data(priv, f, (2 * ETH_ALEN) + offset,
					 &fs->h_u.ether_spec.h_proto,
					 &fs->m_u.ether_spec.h_proto,
					 sizeof(fs->h_u.ether_spec.h_proto));
		break;
	case IP_USER_FLOW:
		f_length += DIV_ROUND_UP(ETH_HLEN + 20, 2);
		/* Specify IP Ether Type */
		val_16 = htons(ETH_P_IP);
		mask_16 = 0xFFFF;
		bcmgenet_hfb_insert_data(priv, f, (2 * ETH_ALEN) + offset,
					 &val_16, &mask_16, sizeof(val_16));
		bcmgenet_hfb_insert_data(priv, f, 15 + offset,
					 &fs->h_u.usr_ip4_spec.tos,
					 &fs->m_u.usr_ip4_spec.tos,
					 sizeof(fs->h_u.usr_ip4_spec.tos));
		bcmgenet_hfb_insert_data(priv, f, 23 + offset,
					 &fs->h_u.usr_ip4_spec.proto,
					 &fs->m_u.usr_ip4_spec.proto,
					 sizeof(fs->h_u.usr_ip4_spec.proto));
		bcmgenet_hfb_insert_data(priv, f, 26 + offset,
					 &fs->h_u.usr_ip4_spec.ip4src,
					 &fs->m_u.usr_ip4_spec.ip4src,
					 sizeof(fs->h_u.usr_ip4_spec.ip4src));
		bcmgenet_hfb_insert_data(priv, f, 30 + offset,
					 &fs->h_u.usr_ip4_spec.ip4dst,
					 &fs->m_u.usr_ip4_spec.ip4dst,
					 sizeof(fs->h_u.usr_ip4_spec.ip4dst));
		if (!fs->m_u.usr_ip4_spec.l4_4_bytes)
			break;

		/* Only supports 20 byte IPv4 header */
		val_8 = 0x45;
		mask_8 = 0xFF;
		bcmgenet_hfb_insert_data(priv, f, ETH_HLEN + offset,
					 &val_8, &mask_8,
					 sizeof(val_8));
		size = sizeof(fs->h_u.usr_ip4_spec.l4_4_bytes);
		bcmgenet_hfb_insert_data(priv, f,
					 ETH_HLEN + 20 + offset,
					 &fs->h_u.usr_ip4_spec.l4_4_bytes,
					 &fs->m_u.usr_ip4_spec.l4_4_bytes,
					 size);
		f_length += DIV_ROUND_UP(size, 2);
		break;
	}

	bcmgenet_hfb_set_filter_length(priv, f, 2 * f_length);
	if (!fs->ring_cookie || fs->ring_cookie == RX_CLS_FLOW_WAKE) {
		/* Ring 0 flows can be handled by the default Descriptor Ring
		 * We'll map them to ring 0, but don't enable the filter
		 */
		bcmgenet_hfb_set_filter_rx_queue_mapping(priv, f, 0);
		rule->state = BCMGENET_RXNFC_STATE_DISABLED;
	} else {
		/* Other Rx rings are direct mapped here */
		bcmgenet_hfb_set_filter_rx_queue_mapping(priv, f,
							 fs->ring_cookie);
		bcmgenet_hfb_enable_filter(priv, f);
		rule->state = BCMGENET_RXNFC_STATE_ENABLED;
	}
}

/* bcmgenet_hfb_clear
 *
 * Clear Hardware Filter Block and disable all filtering.
 */
static void bcmgenet_hfb_clear_filter(struct bcmgenet_priv *priv, u32 f_index)
{
	u32 base, i;

	base = f_index * priv->hw_params->hfb_filter_size;
	for (i = 0; i < priv->hw_params->hfb_filter_size; i++)
		bcmgenet_hfb_writel(priv, 0x0, (base + i) * sizeof(u32));
}

static void bcmgenet_hfb_clear(struct bcmgenet_priv *priv)
{
	u32 i;

	if (GENET_IS_V1(priv) || GENET_IS_V2(priv))
		return;

	bcmgenet_hfb_reg_writel(priv, 0x0, HFB_CTRL);
	bcmgenet_hfb_reg_writel(priv, 0x0, HFB_FLT_ENABLE_V3PLUS);
	bcmgenet_hfb_reg_writel(priv, 0x0, HFB_FLT_ENABLE_V3PLUS + 4);

	for (i = DMA_INDEX2RING_0; i <= DMA_INDEX2RING_7; i++)
		bcmgenet_rdma_writel(priv, 0x0, i);

	for (i = 0; i < (priv->hw_params->hfb_filter_cnt / 4); i++)
		bcmgenet_hfb_reg_writel(priv, 0x0,
					HFB_FLT_LEN_V3PLUS + i * sizeof(u32));

	for (i = 0; i < priv->hw_params->hfb_filter_cnt; i++)
		bcmgenet_hfb_clear_filter(priv, i);
}

static void bcmgenet_hfb_init(struct bcmgenet_priv *priv)
{
	int i;

	INIT_LIST_HEAD(&priv->rxnfc_list);
	if (GENET_IS_V1(priv) || GENET_IS_V2(priv))
		return;

	for (i = 0; i < MAX_NUM_OF_FS_RULES; i++) {
		INIT_LIST_HEAD(&priv->rxnfc_rules[i].list);
		priv->rxnfc_rules[i].state = BCMGENET_RXNFC_STATE_UNUSED;
	}

	bcmgenet_hfb_clear(priv);
}

static int bcmgenet_begin(struct net_device *dev)
{
	struct bcmgenet_priv *priv = netdev_priv(dev);

	/* Turn on the clock */
	return clk_prepare_enable(priv->clk);
}

static void bcmgenet_complete(struct net_device *dev)
{
	struct bcmgenet_priv *priv = netdev_priv(dev);

	/* Turn off the clock */
	clk_disable_unprepare(priv->clk);
}

static int bcmgenet_get_link_ksettings(struct net_device *dev,
				       struct ethtool_link_ksettings *cmd)
{
	if (!netif_running(dev))
		return -EINVAL;

	if (!dev->phydev)
		return -ENODEV;

	phy_ethtool_ksettings_get(dev->phydev, cmd);

	return 0;
}

static int bcmgenet_set_link_ksettings(struct net_device *dev,
				       const struct ethtool_link_ksettings *cmd)
{
	if (!netif_running(dev))
		return -EINVAL;

	if (!dev->phydev)
		return -ENODEV;

	return phy_ethtool_ksettings_set(dev->phydev, cmd);
}

static int bcmgenet_set_features(struct net_device *dev,
				 netdev_features_t features)
{
	struct bcmgenet_priv *priv = netdev_priv(dev);
	u32 reg;
	int ret;

	ret = clk_prepare_enable(priv->clk);
	if (ret)
		return ret;

	/* Make sure we reflect the value of CRC_CMD_FWD */
	reg = bcmgenet_umac_readl(priv, UMAC_CMD);
	priv->crc_fwd_en = !!(reg & CMD_CRC_FWD);

	clk_disable_unprepare(priv->clk);

	return ret;
}

static u32 bcmgenet_get_msglevel(struct net_device *dev)
{
	struct bcmgenet_priv *priv = netdev_priv(dev);

	return priv->msg_enable;
}

static void bcmgenet_set_msglevel(struct net_device *dev, u32 level)
{
	struct bcmgenet_priv *priv = netdev_priv(dev);

	priv->msg_enable = level;
}

static int bcmgenet_get_coalesce(struct net_device *dev,
				 struct ethtool_coalesce *ec)
{
	struct bcmgenet_priv *priv = netdev_priv(dev);
	struct bcmgenet_rx_ring *ring;
	unsigned int i;

	ec->tx_max_coalesced_frames =
		bcmgenet_tdma_ring_readl(priv, DESC_INDEX,
					 DMA_MBUF_DONE_THRESH);
	ec->rx_max_coalesced_frames =
		bcmgenet_rdma_ring_readl(priv, DESC_INDEX,
					 DMA_MBUF_DONE_THRESH);
	ec->rx_coalesce_usecs =
		bcmgenet_rdma_readl(priv, DMA_RING16_TIMEOUT) * 8192 / 1000;

	for (i = 0; i < priv->hw_params->rx_queues; i++) {
		ring = &priv->rx_rings[i];
		ec->use_adaptive_rx_coalesce |= ring->dim.use_dim;
	}
	ring = &priv->rx_rings[DESC_INDEX];
	ec->use_adaptive_rx_coalesce |= ring->dim.use_dim;

	return 0;
}

static void bcmgenet_set_rx_coalesce(struct bcmgenet_rx_ring *ring,
				     u32 usecs, u32 pkts)
{
	struct bcmgenet_priv *priv = ring->priv;
	unsigned int i = ring->index;
	u32 reg;

	bcmgenet_rdma_ring_writel(priv, i, pkts, DMA_MBUF_DONE_THRESH);

	reg = bcmgenet_rdma_readl(priv, DMA_RING0_TIMEOUT + i);
	reg &= ~DMA_TIMEOUT_MASK;
	reg |= DIV_ROUND_UP(usecs * 1000, 8192);
	bcmgenet_rdma_writel(priv, reg, DMA_RING0_TIMEOUT + i);
}

static void bcmgenet_set_ring_rx_coalesce(struct bcmgenet_rx_ring *ring,
					  struct ethtool_coalesce *ec)
{
	struct dim_cq_moder moder;
	u32 usecs, pkts;

	ring->rx_coalesce_usecs = ec->rx_coalesce_usecs;
	ring->rx_max_coalesced_frames = ec->rx_max_coalesced_frames;
	usecs = ring->rx_coalesce_usecs;
	pkts = ring->rx_max_coalesced_frames;

	if (ec->use_adaptive_rx_coalesce && !ring->dim.use_dim) {
		moder = net_dim_get_def_rx_moderation(ring->dim.dim.mode);
		usecs = moder.usec;
		pkts = moder.pkts;
	}

	ring->dim.use_dim = ec->use_adaptive_rx_coalesce;
	bcmgenet_set_rx_coalesce(ring, usecs, pkts);
}

static int bcmgenet_set_coalesce(struct net_device *dev,
				 struct ethtool_coalesce *ec)
{
	struct bcmgenet_priv *priv = netdev_priv(dev);
	unsigned int i;

	/* Base system clock is 125Mhz, DMA timeout is this reference clock
	 * divided by 1024, which yields roughly 8.192us, our maximum value
	 * has to fit in the DMA_TIMEOUT_MASK (16 bits)
	 */
	if (ec->tx_max_coalesced_frames > DMA_INTR_THRESHOLD_MASK ||
	    ec->tx_max_coalesced_frames == 0 ||
	    ec->rx_max_coalesced_frames > DMA_INTR_THRESHOLD_MASK ||
	    ec->rx_coalesce_usecs > (DMA_TIMEOUT_MASK * 8) + 1)
		return -EINVAL;

	if (ec->rx_coalesce_usecs == 0 && ec->rx_max_coalesced_frames == 0)
		return -EINVAL;

	/* GENET TDMA hardware does not support a configurable timeout, but will
	 * always generate an interrupt either after MBDONE packets have been
	 * transmitted, or when the ring is empty.
	 */

	/* Program all TX queues with the same values, as there is no
	 * ethtool knob to do coalescing on a per-queue basis
	 */
	for (i = 0; i < priv->hw_params->tx_queues; i++)
		bcmgenet_tdma_ring_writel(priv, i,
					  ec->tx_max_coalesced_frames,
					  DMA_MBUF_DONE_THRESH);
	bcmgenet_tdma_ring_writel(priv, DESC_INDEX,
				  ec->tx_max_coalesced_frames,
				  DMA_MBUF_DONE_THRESH);

	for (i = 0; i < priv->hw_params->rx_queues; i++)
		bcmgenet_set_ring_rx_coalesce(&priv->rx_rings[i], ec);
	bcmgenet_set_ring_rx_coalesce(&priv->rx_rings[DESC_INDEX], ec);

	return 0;
}

/* standard ethtool support functions. */
enum bcmgenet_stat_type {
	BCMGENET_STAT_NETDEV = -1,
	BCMGENET_STAT_MIB_RX,
	BCMGENET_STAT_MIB_TX,
	BCMGENET_STAT_RUNT,
	BCMGENET_STAT_MISC,
	BCMGENET_STAT_SOFT,
};

struct bcmgenet_stats {
	char stat_string[ETH_GSTRING_LEN];
	int stat_sizeof;
	int stat_offset;
	enum bcmgenet_stat_type type;
	/* reg offset from UMAC base for misc counters */
	u16 reg_offset;
};

#define STAT_NETDEV(m) { \
	.stat_string = __stringify(m), \
	.stat_sizeof = sizeof(((struct net_device_stats *)0)->m), \
	.stat_offset = offsetof(struct net_device_stats, m), \
	.type = BCMGENET_STAT_NETDEV, \
}

#define STAT_GENET_MIB(str, m, _type) { \
	.stat_string = str, \
	.stat_sizeof = sizeof(((struct bcmgenet_priv *)0)->m), \
	.stat_offset = offsetof(struct bcmgenet_priv, m), \
	.type = _type, \
}

#define STAT_GENET_MIB_RX(str, m) STAT_GENET_MIB(str, m, BCMGENET_STAT_MIB_RX)
#define STAT_GENET_MIB_TX(str, m) STAT_GENET_MIB(str, m, BCMGENET_STAT_MIB_TX)
#define STAT_GENET_RUNT(str, m) STAT_GENET_MIB(str, m, BCMGENET_STAT_RUNT)
#define STAT_GENET_SOFT_MIB(str, m) STAT_GENET_MIB(str, m, BCMGENET_STAT_SOFT)

#define STAT_GENET_MISC(str, m, offset) { \
	.stat_string = str, \
	.stat_sizeof = sizeof(((struct bcmgenet_priv *)0)->m), \
	.stat_offset = offsetof(struct bcmgenet_priv, m), \
	.type = BCMGENET_STAT_MISC, \
	.reg_offset = offset, \
}

#define STAT_GENET_Q(num) \
	STAT_GENET_SOFT_MIB("txq" __stringify(num) "_packets", \
			tx_rings[num].packets), \
	STAT_GENET_SOFT_MIB("txq" __stringify(num) "_bytes", \
			tx_rings[num].bytes), \
	STAT_GENET_SOFT_MIB("rxq" __stringify(num) "_bytes", \
			rx_rings[num].bytes),	 \
	STAT_GENET_SOFT_MIB("rxq" __stringify(num) "_packets", \
			rx_rings[num].packets), \
	STAT_GENET_SOFT_MIB("rxq" __stringify(num) "_errors", \
			rx_rings[num].errors), \
	STAT_GENET_SOFT_MIB("rxq" __stringify(num) "_dropped", \
			rx_rings[num].dropped)

/* There is a 0xC gap between the end of RX and beginning of TX stats and then
 * between the end of TX stats and the beginning of the RX RUNT
 */
#define BCMGENET_STAT_OFFSET	0xc

/* Hardware counters must be kept in sync because the order/offset
 * is important here (order in structure declaration = order in hardware)
 */
static const struct bcmgenet_stats bcmgenet_gstrings_stats[] = {
	/* general stats */
	STAT_NETDEV(rx_packets),
	STAT_NETDEV(tx_packets),
	STAT_NETDEV(rx_bytes),
	STAT_NETDEV(tx_bytes),
	STAT_NETDEV(rx_errors),
	STAT_NETDEV(tx_errors),
	STAT_NETDEV(rx_dropped),
	STAT_NETDEV(tx_dropped),
	STAT_NETDEV(multicast),
	/* UniMAC RSV counters */
	STAT_GENET_MIB_RX("rx_64_octets", mib.rx.pkt_cnt.cnt_64),
	STAT_GENET_MIB_RX("rx_65_127_oct", mib.rx.pkt_cnt.cnt_127),
	STAT_GENET_MIB_RX("rx_128_255_oct", mib.rx.pkt_cnt.cnt_255),
	STAT_GENET_MIB_RX("rx_256_511_oct", mib.rx.pkt_cnt.cnt_511),
	STAT_GENET_MIB_RX("rx_512_1023_oct", mib.rx.pkt_cnt.cnt_1023),
	STAT_GENET_MIB_RX("rx_1024_1518_oct", mib.rx.pkt_cnt.cnt_1518),
	STAT_GENET_MIB_RX("rx_vlan_1519_1522_oct", mib.rx.pkt_cnt.cnt_mgv),
	STAT_GENET_MIB_RX("rx_1522_2047_oct", mib.rx.pkt_cnt.cnt_2047),
	STAT_GENET_MIB_RX("rx_2048_4095_oct", mib.rx.pkt_cnt.cnt_4095),
	STAT_GENET_MIB_RX("rx_4096_9216_oct", mib.rx.pkt_cnt.cnt_9216),
	STAT_GENET_MIB_RX("rx_pkts", mib.rx.pkt),
	STAT_GENET_MIB_RX("rx_bytes", mib.rx.bytes),
	STAT_GENET_MIB_RX("rx_multicast", mib.rx.mca),
	STAT_GENET_MIB_RX("rx_broadcast", mib.rx.bca),
	STAT_GENET_MIB_RX("rx_fcs", mib.rx.fcs),
	STAT_GENET_MIB_RX("rx_control", mib.rx.cf),
	STAT_GENET_MIB_RX("rx_pause", mib.rx.pf),
	STAT_GENET_MIB_RX("rx_unknown", mib.rx.uo),
	STAT_GENET_MIB_RX("rx_align", mib.rx.aln),
	STAT_GENET_MIB_RX("rx_outrange", mib.rx.flr),
	STAT_GENET_MIB_RX("rx_code", mib.rx.cde),
	STAT_GENET_MIB_RX("rx_carrier", mib.rx.fcr),
	STAT_GENET_MIB_RX("rx_oversize", mib.rx.ovr),
	STAT_GENET_MIB_RX("rx_jabber", mib.rx.jbr),
	STAT_GENET_MIB_RX("rx_mtu_err", mib.rx.mtue),
	STAT_GENET_MIB_RX("rx_good_pkts", mib.rx.pok),
	STAT_GENET_MIB_RX("rx_unicast", mib.rx.uc),
	STAT_GENET_MIB_RX("rx_ppp", mib.rx.ppp),
	STAT_GENET_MIB_RX("rx_crc", mib.rx.rcrc),
	/* UniMAC TSV counters */
	STAT_GENET_MIB_TX("tx_64_octets", mib.tx.pkt_cnt.cnt_64),
	STAT_GENET_MIB_TX("tx_65_127_oct", mib.tx.pkt_cnt.cnt_127),
	STAT_GENET_MIB_TX("tx_128_255_oct", mib.tx.pkt_cnt.cnt_255),
	STAT_GENET_MIB_TX("tx_256_511_oct", mib.tx.pkt_cnt.cnt_511),
	STAT_GENET_MIB_TX("tx_512_1023_oct", mib.tx.pkt_cnt.cnt_1023),
	STAT_GENET_MIB_TX("tx_1024_1518_oct", mib.tx.pkt_cnt.cnt_1518),
	STAT_GENET_MIB_TX("tx_vlan_1519_1522_oct", mib.tx.pkt_cnt.cnt_mgv),
	STAT_GENET_MIB_TX("tx_1522_2047_oct", mib.tx.pkt_cnt.cnt_2047),
	STAT_GENET_MIB_TX("tx_2048_4095_oct", mib.tx.pkt_cnt.cnt_4095),
	STAT_GENET_MIB_TX("tx_4096_9216_oct", mib.tx.pkt_cnt.cnt_9216),
	STAT_GENET_MIB_TX("tx_pkts", mib.tx.pkts),
	STAT_GENET_MIB_TX("tx_multicast", mib.tx.mca),
	STAT_GENET_MIB_TX("tx_broadcast", mib.tx.bca),
	STAT_GENET_MIB_TX("tx_pause", mib.tx.pf),
	STAT_GENET_MIB_TX("tx_control", mib.tx.cf),
	STAT_GENET_MIB_TX("tx_fcs_err", mib.tx.fcs),
	STAT_GENET_MIB_TX("tx_oversize", mib.tx.ovr),
	STAT_GENET_MIB_TX("tx_defer", mib.tx.drf),
	STAT_GENET_MIB_TX("tx_excess_defer", mib.tx.edf),
	STAT_GENET_MIB_TX("tx_single_col", mib.tx.scl),
	STAT_GENET_MIB_TX("tx_multi_col", mib.tx.mcl),
	STAT_GENET_MIB_TX("tx_late_col", mib.tx.lcl),
	STAT_GENET_MIB_TX("tx_excess_col", mib.tx.ecl),
	STAT_GENET_MIB_TX("tx_frags", mib.tx.frg),
	STAT_GENET_MIB_TX("tx_total_col", mib.tx.ncl),
	STAT_GENET_MIB_TX("tx_jabber", mib.tx.jbr),
	STAT_GENET_MIB_TX("tx_bytes", mib.tx.bytes),
	STAT_GENET_MIB_TX("tx_good_pkts", mib.tx.pok),
	STAT_GENET_MIB_TX("tx_unicast", mib.tx.uc),
	/* UniMAC RUNT counters */
	STAT_GENET_RUNT("rx_runt_pkts", mib.rx_runt_cnt),
	STAT_GENET_RUNT("rx_runt_valid_fcs", mib.rx_runt_fcs),
	STAT_GENET_RUNT("rx_runt_inval_fcs_align", mib.rx_runt_fcs_align),
	STAT_GENET_RUNT("rx_runt_bytes", mib.rx_runt_bytes),
	/* Misc UniMAC counters */
	STAT_GENET_MISC("rbuf_ovflow_cnt", mib.rbuf_ovflow_cnt,
			UMAC_RBUF_OVFL_CNT_V1),
	STAT_GENET_MISC("rbuf_err_cnt", mib.rbuf_err_cnt,
			UMAC_RBUF_ERR_CNT_V1),
	STAT_GENET_MISC("mdf_err_cnt", mib.mdf_err_cnt, UMAC_MDF_ERR_CNT),
	STAT_GENET_SOFT_MIB("alloc_rx_buff_failed", mib.alloc_rx_buff_failed),
	STAT_GENET_SOFT_MIB("rx_dma_failed", mib.rx_dma_failed),
	STAT_GENET_SOFT_MIB("tx_dma_failed", mib.tx_dma_failed),
	STAT_GENET_SOFT_MIB("tx_realloc_tsb", mib.tx_realloc_tsb),
	STAT_GENET_SOFT_MIB("tx_realloc_tsb_failed",
			    mib.tx_realloc_tsb_failed),
	/* Per TX queues */
	STAT_GENET_Q(0),
	STAT_GENET_Q(1),
	STAT_GENET_Q(2),
	STAT_GENET_Q(3),
	STAT_GENET_Q(16),
};

#define BCMGENET_STATS_LEN	ARRAY_SIZE(bcmgenet_gstrings_stats)

static void bcmgenet_get_drvinfo(struct net_device *dev,
				 struct ethtool_drvinfo *info)
{
	strlcpy(info->driver, "bcmgenet", sizeof(info->driver));
}

static int bcmgenet_get_sset_count(struct net_device *dev, int string_set)
{
	switch (string_set) {
	case ETH_SS_STATS:
		return BCMGENET_STATS_LEN;
	default:
		return -EOPNOTSUPP;
	}
}

static void bcmgenet_get_strings(struct net_device *dev, u32 stringset,
				 u8 *data)
{
	int i;

	switch (stringset) {
	case ETH_SS_STATS:
		for (i = 0; i < BCMGENET_STATS_LEN; i++) {
			memcpy(data + i * ETH_GSTRING_LEN,
			       bcmgenet_gstrings_stats[i].stat_string,
			       ETH_GSTRING_LEN);
		}
		break;
	}
}

static u32 bcmgenet_update_stat_misc(struct bcmgenet_priv *priv, u16 offset)
{
	u16 new_offset;
	u32 val;

	switch (offset) {
	case UMAC_RBUF_OVFL_CNT_V1:
		if (GENET_IS_V2(priv))
			new_offset = RBUF_OVFL_CNT_V2;
		else
			new_offset = RBUF_OVFL_CNT_V3PLUS;

		val = bcmgenet_rbuf_readl(priv,	new_offset);
		/* clear if overflowed */
		if (val == ~0)
			bcmgenet_rbuf_writel(priv, 0, new_offset);
		break;
	case UMAC_RBUF_ERR_CNT_V1:
		if (GENET_IS_V2(priv))
			new_offset = RBUF_ERR_CNT_V2;
		else
			new_offset = RBUF_ERR_CNT_V3PLUS;

		val = bcmgenet_rbuf_readl(priv,	new_offset);
		/* clear if overflowed */
		if (val == ~0)
			bcmgenet_rbuf_writel(priv, 0, new_offset);
		break;
	default:
		val = bcmgenet_umac_readl(priv, offset);
		/* clear if overflowed */
		if (val == ~0)
			bcmgenet_umac_writel(priv, 0, offset);
		break;
	}

	return val;
}

static void bcmgenet_update_mib_counters(struct bcmgenet_priv *priv)
{
	int i, j = 0;

	for (i = 0; i < BCMGENET_STATS_LEN; i++) {
		const struct bcmgenet_stats *s;
		u8 offset = 0;
		u32 val = 0;
		char *p;

		s = &bcmgenet_gstrings_stats[i];
		switch (s->type) {
		case BCMGENET_STAT_NETDEV:
		case BCMGENET_STAT_SOFT:
			continue;
		case BCMGENET_STAT_RUNT:
			offset += BCMGENET_STAT_OFFSET;
			fallthrough;
		case BCMGENET_STAT_MIB_TX:
			offset += BCMGENET_STAT_OFFSET;
			fallthrough;
		case BCMGENET_STAT_MIB_RX:
			val = bcmgenet_umac_readl(priv,
						  UMAC_MIB_START + j + offset);
			offset = 0;	/* Reset Offset */
			break;
		case BCMGENET_STAT_MISC:
			if (GENET_IS_V1(priv)) {
				val = bcmgenet_umac_readl(priv, s->reg_offset);
				/* clear if overflowed */
				if (val == ~0)
					bcmgenet_umac_writel(priv, 0,
							     s->reg_offset);
			} else {
				val = bcmgenet_update_stat_misc(priv,
								s->reg_offset);
			}
			break;
		}

		j += s->stat_sizeof;
		p = (char *)priv + s->stat_offset;
		*(u32 *)p = val;
	}
}

static void bcmgenet_get_ethtool_stats(struct net_device *dev,
				       struct ethtool_stats *stats,
				       u64 *data)
{
	struct bcmgenet_priv *priv = netdev_priv(dev);
	int i;

	if (netif_running(dev))
		bcmgenet_update_mib_counters(priv);

	dev->netdev_ops->ndo_get_stats(dev);

	for (i = 0; i < BCMGENET_STATS_LEN; i++) {
		const struct bcmgenet_stats *s;
		char *p;

		s = &bcmgenet_gstrings_stats[i];
		if (s->type == BCMGENET_STAT_NETDEV)
			p = (char *)&dev->stats;
		else
			p = (char *)priv;
		p += s->stat_offset;
		if (sizeof(unsigned long) != sizeof(u32) &&
		    s->stat_sizeof == sizeof(unsigned long))
			data[i] = *(unsigned long *)p;
		else
			data[i] = *(u32 *)p;
	}
}

static void bcmgenet_eee_enable_set(struct net_device *dev, bool enable)
{
	struct bcmgenet_priv *priv = netdev_priv(dev);
	u32 off = priv->hw_params->tbuf_offset + TBUF_ENERGY_CTRL;
	u32 reg;

	if (enable && !priv->clk_eee_enabled) {
		clk_prepare_enable(priv->clk_eee);
		priv->clk_eee_enabled = true;
	}

	reg = bcmgenet_umac_readl(priv, UMAC_EEE_CTRL);
	if (enable)
		reg |= EEE_EN;
	else
		reg &= ~EEE_EN;
	bcmgenet_umac_writel(priv, reg, UMAC_EEE_CTRL);

	/* Enable EEE and switch to a 27Mhz clock automatically */
	reg = bcmgenet_readl(priv->base + off);
	if (enable)
		reg |= TBUF_EEE_EN | TBUF_PM_EN;
	else
		reg &= ~(TBUF_EEE_EN | TBUF_PM_EN);
	bcmgenet_writel(reg, priv->base + off);

	/* Do the same for thing for RBUF */
	reg = bcmgenet_rbuf_readl(priv, RBUF_ENERGY_CTRL);
	if (enable)
		reg |= RBUF_EEE_EN | RBUF_PM_EN;
	else
		reg &= ~(RBUF_EEE_EN | RBUF_PM_EN);
	bcmgenet_rbuf_writel(priv, reg, RBUF_ENERGY_CTRL);

	if (!enable && priv->clk_eee_enabled) {
		clk_disable_unprepare(priv->clk_eee);
		priv->clk_eee_enabled = false;
	}

	priv->eee.eee_enabled = enable;
	priv->eee.eee_active = enable;
}

static int bcmgenet_get_eee(struct net_device *dev, struct ethtool_eee *e)
{
	struct bcmgenet_priv *priv = netdev_priv(dev);
	struct ethtool_eee *p = &priv->eee;

	if (GENET_IS_V1(priv))
		return -EOPNOTSUPP;

	if (!dev->phydev)
		return -ENODEV;

	e->eee_enabled = p->eee_enabled;
	e->eee_active = p->eee_active;
	e->tx_lpi_timer = bcmgenet_umac_readl(priv, UMAC_EEE_LPI_TIMER);

	return phy_ethtool_get_eee(dev->phydev, e);
}

static int bcmgenet_set_eee(struct net_device *dev, struct ethtool_eee *e)
{
	struct bcmgenet_priv *priv = netdev_priv(dev);
	struct ethtool_eee *p = &priv->eee;
	int ret = 0;

	if (GENET_IS_V1(priv))
		return -EOPNOTSUPP;

	if (!dev->phydev)
		return -ENODEV;

	p->eee_enabled = e->eee_enabled;

	if (!p->eee_enabled) {
		bcmgenet_eee_enable_set(dev, false);
	} else {
		ret = phy_init_eee(dev->phydev, 0);
		if (ret) {
			netif_err(priv, hw, dev, "EEE initialization failed\n");
			return ret;
		}

		bcmgenet_umac_writel(priv, e->tx_lpi_timer, UMAC_EEE_LPI_TIMER);
		bcmgenet_eee_enable_set(dev, true);
	}

	return phy_ethtool_set_eee(dev->phydev, e);
}

static int bcmgenet_validate_flow(struct net_device *dev,
				  struct ethtool_rxnfc *cmd)
{
	struct ethtool_usrip4_spec *l4_mask;
	struct ethhdr *eth_mask;

	if (cmd->fs.location >= MAX_NUM_OF_FS_RULES) {
		netdev_err(dev, "rxnfc: Invalid location (%d)\n",
			   cmd->fs.location);
		return -EINVAL;
	}

	switch (cmd->fs.flow_type & ~(FLOW_EXT | FLOW_MAC_EXT)) {
	case IP_USER_FLOW:
		l4_mask = &cmd->fs.m_u.usr_ip4_spec;
		/* don't allow mask which isn't valid */
		if (VALIDATE_MASK(l4_mask->ip4src) ||
		    VALIDATE_MASK(l4_mask->ip4dst) ||
		    VALIDATE_MASK(l4_mask->l4_4_bytes) ||
		    VALIDATE_MASK(l4_mask->proto) ||
		    VALIDATE_MASK(l4_mask->ip_ver) ||
		    VALIDATE_MASK(l4_mask->tos)) {
			netdev_err(dev, "rxnfc: Unsupported mask\n");
			return -EINVAL;
		}
		break;
	case ETHER_FLOW:
		eth_mask = &cmd->fs.m_u.ether_spec;
		/* don't allow mask which isn't valid */
		if (VALIDATE_MASK(eth_mask->h_dest) ||
		    VALIDATE_MASK(eth_mask->h_source) ||
		    VALIDATE_MASK(eth_mask->h_proto)) {
			netdev_err(dev, "rxnfc: Unsupported mask\n");
			return -EINVAL;
		}
		break;
	default:
		netdev_err(dev, "rxnfc: Unsupported flow type (0x%x)\n",
			   cmd->fs.flow_type);
		return -EINVAL;
	}

	if ((cmd->fs.flow_type & FLOW_EXT)) {
		/* don't allow mask which isn't valid */
		if (VALIDATE_MASK(cmd->fs.m_ext.vlan_etype) ||
		    VALIDATE_MASK(cmd->fs.m_ext.vlan_tci)) {
			netdev_err(dev, "rxnfc: Unsupported mask\n");
			return -EINVAL;
		}
		if (cmd->fs.m_ext.data[0] || cmd->fs.m_ext.data[1]) {
			netdev_err(dev, "rxnfc: user-def not supported\n");
			return -EINVAL;
		}
	}

	if ((cmd->fs.flow_type & FLOW_MAC_EXT)) {
		/* don't allow mask which isn't valid */
		if (VALIDATE_MASK(cmd->fs.m_ext.h_dest)) {
			netdev_err(dev, "rxnfc: Unsupported mask\n");
			return -EINVAL;
		}
	}

	return 0;
}

static int bcmgenet_insert_flow(struct net_device *dev,
				struct ethtool_rxnfc *cmd)
{
	struct bcmgenet_priv *priv = netdev_priv(dev);
	struct bcmgenet_rxnfc_rule *loc_rule;
	int err;

	if (priv->hw_params->hfb_filter_size < 128) {
		netdev_err(dev, "rxnfc: Not supported by this device\n");
		return -EINVAL;
	}

	if (cmd->fs.ring_cookie > priv->hw_params->rx_queues &&
	    cmd->fs.ring_cookie != RX_CLS_FLOW_WAKE) {
		netdev_err(dev, "rxnfc: Unsupported action (%llu)\n",
			   cmd->fs.ring_cookie);
		return -EINVAL;
	}

	err = bcmgenet_validate_flow(dev, cmd);
	if (err)
		return err;

	loc_rule = &priv->rxnfc_rules[cmd->fs.location];
	if (loc_rule->state == BCMGENET_RXNFC_STATE_ENABLED)
		bcmgenet_hfb_disable_filter(priv, cmd->fs.location);
	if (loc_rule->state != BCMGENET_RXNFC_STATE_UNUSED) {
		list_del(&loc_rule->list);
		bcmgenet_hfb_clear_filter(priv, cmd->fs.location);
	}
	loc_rule->state = BCMGENET_RXNFC_STATE_UNUSED;
	memcpy(&loc_rule->fs, &cmd->fs,
	       sizeof(struct ethtool_rx_flow_spec));

	bcmgenet_hfb_create_rxnfc_filter(priv, loc_rule);

	list_add_tail(&loc_rule->list, &priv->rxnfc_list);

	return 0;
}

static int bcmgenet_delete_flow(struct net_device *dev,
				struct ethtool_rxnfc *cmd)
{
	struct bcmgenet_priv *priv = netdev_priv(dev);
	struct bcmgenet_rxnfc_rule *rule;
	int err = 0;

	if (cmd->fs.location >= MAX_NUM_OF_FS_RULES)
		return -EINVAL;

	rule = &priv->rxnfc_rules[cmd->fs.location];
	if (rule->state == BCMGENET_RXNFC_STATE_UNUSED) {
		err =  -ENOENT;
		goto out;
	}

	if (rule->state == BCMGENET_RXNFC_STATE_ENABLED)
		bcmgenet_hfb_disable_filter(priv, cmd->fs.location);
	if (rule->state != BCMGENET_RXNFC_STATE_UNUSED) {
		list_del(&rule->list);
		bcmgenet_hfb_clear_filter(priv, cmd->fs.location);
	}
	rule->state = BCMGENET_RXNFC_STATE_UNUSED;
	memset(&rule->fs, 0, sizeof(struct ethtool_rx_flow_spec));

out:
	return err;
}

static int bcmgenet_set_rxnfc(struct net_device *dev, struct ethtool_rxnfc *cmd)
{
	struct bcmgenet_priv *priv = netdev_priv(dev);
	int err = 0;

	switch (cmd->cmd) {
	case ETHTOOL_SRXCLSRLINS:
		err = bcmgenet_insert_flow(dev, cmd);
		break;
	case ETHTOOL_SRXCLSRLDEL:
		err = bcmgenet_delete_flow(dev, cmd);
		break;
	default:
		netdev_warn(priv->dev, "Unsupported ethtool command. (%d)\n",
			    cmd->cmd);
		return -EINVAL;
	}

	return err;
}

static int bcmgenet_get_flow(struct net_device *dev, struct ethtool_rxnfc *cmd,
			     int loc)
{
	struct bcmgenet_priv *priv = netdev_priv(dev);
	struct bcmgenet_rxnfc_rule *rule;
	int err = 0;

	if (loc < 0 || loc >= MAX_NUM_OF_FS_RULES)
		return -EINVAL;

	rule = &priv->rxnfc_rules[loc];
	if (rule->state == BCMGENET_RXNFC_STATE_UNUSED)
		err = -ENOENT;
	else
		memcpy(&cmd->fs, &rule->fs,
		       sizeof(struct ethtool_rx_flow_spec));

	return err;
}

static int bcmgenet_get_num_flows(struct bcmgenet_priv *priv)
{
	struct list_head *pos;
	int res = 0;

	list_for_each(pos, &priv->rxnfc_list)
		res++;

	return res;
}

static int bcmgenet_get_rxnfc(struct net_device *dev, struct ethtool_rxnfc *cmd,
			      u32 *rule_locs)
{
	struct bcmgenet_priv *priv = netdev_priv(dev);
	struct bcmgenet_rxnfc_rule *rule;
	int err = 0;
	int i = 0;

	switch (cmd->cmd) {
	case ETHTOOL_GRXRINGS:
		cmd->data = priv->hw_params->rx_queues ?: 1;
		break;
	case ETHTOOL_GRXCLSRLCNT:
		cmd->rule_cnt = bcmgenet_get_num_flows(priv);
		cmd->data = MAX_NUM_OF_FS_RULES;
		break;
	case ETHTOOL_GRXCLSRULE:
		err = bcmgenet_get_flow(dev, cmd, cmd->fs.location);
		break;
	case ETHTOOL_GRXCLSRLALL:
		list_for_each_entry(rule, &priv->rxnfc_list, list)
			if (i < cmd->rule_cnt)
				rule_locs[i++] = rule->fs.location;
		cmd->rule_cnt = i;
		cmd->data = MAX_NUM_OF_FS_RULES;
		break;
	default:
		err = -EOPNOTSUPP;
		break;
	}

	return err;
}

/* standard ethtool support functions. */
static const struct ethtool_ops bcmgenet_ethtool_ops = {
	.supported_coalesce_params = ETHTOOL_COALESCE_RX_USECS |
				     ETHTOOL_COALESCE_MAX_FRAMES |
				     ETHTOOL_COALESCE_USE_ADAPTIVE_RX,
	.begin			= bcmgenet_begin,
	.complete		= bcmgenet_complete,
	.get_strings		= bcmgenet_get_strings,
	.get_sset_count		= bcmgenet_get_sset_count,
	.get_ethtool_stats	= bcmgenet_get_ethtool_stats,
	.get_drvinfo		= bcmgenet_get_drvinfo,
	.get_link		= ethtool_op_get_link,
	.get_msglevel		= bcmgenet_get_msglevel,
	.set_msglevel		= bcmgenet_set_msglevel,
	.get_wol		= bcmgenet_get_wol,
	.set_wol		= bcmgenet_set_wol,
	.get_eee		= bcmgenet_get_eee,
	.set_eee		= bcmgenet_set_eee,
	.nway_reset		= phy_ethtool_nway_reset,
	.get_coalesce		= bcmgenet_get_coalesce,
	.set_coalesce		= bcmgenet_set_coalesce,
	.get_link_ksettings	= bcmgenet_get_link_ksettings,
	.set_link_ksettings	= bcmgenet_set_link_ksettings,
	.get_ts_info		= ethtool_op_get_ts_info,
	.get_rxnfc		= bcmgenet_get_rxnfc,
	.set_rxnfc		= bcmgenet_set_rxnfc,
};

/* Power down the unimac, based on mode. */
static int bcmgenet_power_down(struct bcmgenet_priv *priv,
				enum bcmgenet_power_mode mode)
{
	int ret = 0;
	u32 reg;

	switch (mode) {
	case GENET_POWER_CABLE_SENSE:
		phy_detach(priv->dev->phydev);
		break;

	case GENET_POWER_WOL_MAGIC:
		ret = bcmgenet_wol_power_down_cfg(priv, mode);
		break;

	case GENET_POWER_PASSIVE:
		/* Power down LED */
		if (priv->hw_params->flags & GENET_HAS_EXT) {
			reg = bcmgenet_ext_readl(priv, EXT_EXT_PWR_MGMT);
			if (GENET_IS_V5(priv))
				reg |= EXT_PWR_DOWN_PHY_EN |
				       EXT_PWR_DOWN_PHY_RD |
				       EXT_PWR_DOWN_PHY_SD |
				       EXT_PWR_DOWN_PHY_RX |
				       EXT_PWR_DOWN_PHY_TX |
				       EXT_IDDQ_GLBL_PWR;
			else
				reg |= EXT_PWR_DOWN_PHY;

			reg |= (EXT_PWR_DOWN_DLL | EXT_PWR_DOWN_BIAS);
			bcmgenet_ext_writel(priv, reg, EXT_EXT_PWR_MGMT);

			bcmgenet_phy_power_set(priv->dev, false);
		}
		break;
	default:
		break;
	}

	return ret;
}

static void bcmgenet_power_up(struct bcmgenet_priv *priv,
			      enum bcmgenet_power_mode mode)
{
	u32 reg;

	if (!(priv->hw_params->flags & GENET_HAS_EXT))
		return;

	reg = bcmgenet_ext_readl(priv, EXT_EXT_PWR_MGMT);

	switch (mode) {
	case GENET_POWER_PASSIVE:
		reg &= ~(EXT_PWR_DOWN_DLL | EXT_PWR_DOWN_BIAS |
			 EXT_ENERGY_DET_MASK);
		if (GENET_IS_V5(priv)) {
			reg &= ~(EXT_PWR_DOWN_PHY_EN |
				 EXT_PWR_DOWN_PHY_RD |
				 EXT_PWR_DOWN_PHY_SD |
				 EXT_PWR_DOWN_PHY_RX |
				 EXT_PWR_DOWN_PHY_TX |
				 EXT_IDDQ_GLBL_PWR);
			reg |=   EXT_PHY_RESET;
			bcmgenet_ext_writel(priv, reg, EXT_EXT_PWR_MGMT);
			mdelay(1);

			reg &=  ~EXT_PHY_RESET;
		} else {
			reg &= ~EXT_PWR_DOWN_PHY;
			reg |= EXT_PWR_DN_EN_LD;
		}
		bcmgenet_ext_writel(priv, reg, EXT_EXT_PWR_MGMT);
		bcmgenet_phy_power_set(priv->dev, true);
		break;

	case GENET_POWER_CABLE_SENSE:
		/* enable APD */
		if (!GENET_IS_V5(priv)) {
			reg |= EXT_PWR_DN_EN_LD;
			bcmgenet_ext_writel(priv, reg, EXT_EXT_PWR_MGMT);
		}
		break;
	case GENET_POWER_WOL_MAGIC:
		bcmgenet_wol_power_up_cfg(priv, mode);
		return;
	default:
		break;
	}
}

static struct enet_cb *bcmgenet_get_txcb(struct bcmgenet_priv *priv,
					 struct bcmgenet_tx_ring *ring)
{
	struct enet_cb *tx_cb_ptr;

	tx_cb_ptr = ring->cbs;
	tx_cb_ptr += ring->write_ptr - ring->cb_ptr;

	/* Advancing local write pointer */
	if (ring->write_ptr == ring->end_ptr)
		ring->write_ptr = ring->cb_ptr;
	else
		ring->write_ptr++;

	return tx_cb_ptr;
}

static struct enet_cb *bcmgenet_put_txcb(struct bcmgenet_priv *priv,
					 struct bcmgenet_tx_ring *ring)
{
	struct enet_cb *tx_cb_ptr;

	tx_cb_ptr = ring->cbs;
	tx_cb_ptr += ring->write_ptr - ring->cb_ptr;

	/* Rewinding local write pointer */
	if (ring->write_ptr == ring->cb_ptr)
		ring->write_ptr = ring->end_ptr;
	else
		ring->write_ptr--;

	return tx_cb_ptr;
}

static inline void bcmgenet_rx_ring16_int_disable(struct bcmgenet_rx_ring *ring)
{
	bcmgenet_intrl2_0_writel(ring->priv, UMAC_IRQ_RXDMA_DONE,
				 INTRL2_CPU_MASK_SET);
}

static inline void bcmgenet_rx_ring16_int_enable(struct bcmgenet_rx_ring *ring)
{
	bcmgenet_intrl2_0_writel(ring->priv, UMAC_IRQ_RXDMA_DONE,
				 INTRL2_CPU_MASK_CLEAR);
}

static inline void bcmgenet_rx_ring_int_disable(struct bcmgenet_rx_ring *ring)
{
	bcmgenet_intrl2_1_writel(ring->priv,
				 1 << (UMAC_IRQ1_RX_INTR_SHIFT + ring->index),
				 INTRL2_CPU_MASK_SET);
}

static inline void bcmgenet_rx_ring_int_enable(struct bcmgenet_rx_ring *ring)
{
	bcmgenet_intrl2_1_writel(ring->priv,
				 1 << (UMAC_IRQ1_RX_INTR_SHIFT + ring->index),
				 INTRL2_CPU_MASK_CLEAR);
}

static inline void bcmgenet_tx_ring16_int_disable(struct bcmgenet_tx_ring *ring)
{
	bcmgenet_intrl2_0_writel(ring->priv, UMAC_IRQ_TXDMA_DONE,
				 INTRL2_CPU_MASK_SET);
}

static inline void bcmgenet_tx_ring16_int_enable(struct bcmgenet_tx_ring *ring)
{
	bcmgenet_intrl2_0_writel(ring->priv, UMAC_IRQ_TXDMA_DONE,
				 INTRL2_CPU_MASK_CLEAR);
}

static inline void bcmgenet_tx_ring_int_enable(struct bcmgenet_tx_ring *ring)
{
	bcmgenet_intrl2_1_writel(ring->priv, 1 << ring->index,
				 INTRL2_CPU_MASK_CLEAR);
}

static inline void bcmgenet_tx_ring_int_disable(struct bcmgenet_tx_ring *ring)
{
	bcmgenet_intrl2_1_writel(ring->priv, 1 << ring->index,
				 INTRL2_CPU_MASK_SET);
}

/* Simple helper to free a transmit control block's resources
 * Returns an skb when the last transmit control block associated with the
 * skb is freed.  The skb should be freed by the caller if necessary.
 */
static struct sk_buff *bcmgenet_free_tx_cb(struct device *dev,
					   struct enet_cb *cb)
{
	struct sk_buff *skb;

	skb = cb->skb;

	if (skb) {
		cb->skb = NULL;
		if (cb == GENET_CB(skb)->first_cb)
			dma_unmap_single(dev, dma_unmap_addr(cb, dma_addr),
					 dma_unmap_len(cb, dma_len),
					 DMA_TO_DEVICE);
		else
			dma_unmap_page(dev, dma_unmap_addr(cb, dma_addr),
				       dma_unmap_len(cb, dma_len),
				       DMA_TO_DEVICE);
		dma_unmap_addr_set(cb, dma_addr, 0);

		if (cb == GENET_CB(skb)->last_cb)
			return skb;

	} else if (dma_unmap_addr(cb, dma_addr)) {
		dma_unmap_page(dev,
			       dma_unmap_addr(cb, dma_addr),
			       dma_unmap_len(cb, dma_len),
			       DMA_TO_DEVICE);
		dma_unmap_addr_set(cb, dma_addr, 0);
	}

	return NULL;
}

/* Simple helper to free a receive control block's resources */
static struct sk_buff *bcmgenet_free_rx_cb(struct device *dev,
					   struct enet_cb *cb)
{
	struct sk_buff *skb;

	skb = cb->skb;
	cb->skb = NULL;

	if (dma_unmap_addr(cb, dma_addr)) {
		dma_unmap_single(dev, dma_unmap_addr(cb, dma_addr),
				 dma_unmap_len(cb, dma_len), DMA_FROM_DEVICE);
		dma_unmap_addr_set(cb, dma_addr, 0);
	}

	return skb;
}

/* Unlocked version of the reclaim routine */
static unsigned int __bcmgenet_tx_reclaim(struct net_device *dev,
					  struct bcmgenet_tx_ring *ring)
{
	struct bcmgenet_priv *priv = netdev_priv(dev);
	unsigned int txbds_processed = 0;
	unsigned int bytes_compl = 0;
	unsigned int pkts_compl = 0;
	unsigned int txbds_ready;
	unsigned int c_index;
	struct sk_buff *skb;

	/* Clear status before servicing to reduce spurious interrupts */
	if (ring->index == DESC_INDEX)
		bcmgenet_intrl2_0_writel(priv, UMAC_IRQ_TXDMA_DONE,
					 INTRL2_CPU_CLEAR);
	else
		bcmgenet_intrl2_1_writel(priv, (1 << ring->index),
					 INTRL2_CPU_CLEAR);

	/* Compute how many buffers are transmitted since last xmit call */
	c_index = bcmgenet_tdma_ring_readl(priv, ring->index, TDMA_CONS_INDEX)
		& DMA_C_INDEX_MASK;
	txbds_ready = (c_index - ring->c_index) & DMA_C_INDEX_MASK;

	netif_dbg(priv, tx_done, dev,
		  "%s ring=%d old_c_index=%u c_index=%u txbds_ready=%u\n",
		  __func__, ring->index, ring->c_index, c_index, txbds_ready);

	/* Reclaim transmitted buffers */
	while (txbds_processed < txbds_ready) {
		skb = bcmgenet_free_tx_cb(&priv->pdev->dev,
					  &priv->tx_cbs[ring->clean_ptr]);
		if (skb) {
			pkts_compl++;
			bytes_compl += GENET_CB(skb)->bytes_sent;
			dev_consume_skb_any(skb);
		}

		txbds_processed++;
		if (likely(ring->clean_ptr < ring->end_ptr))
			ring->clean_ptr++;
		else
			ring->clean_ptr = ring->cb_ptr;
	}

	ring->free_bds += txbds_processed;
	ring->c_index = c_index;

	ring->packets += pkts_compl;
	ring->bytes += bytes_compl;

	netdev_tx_completed_queue(netdev_get_tx_queue(dev, ring->queue),
				  pkts_compl, bytes_compl);

	return txbds_processed;
}

static unsigned int bcmgenet_tx_reclaim(struct net_device *dev,
				struct bcmgenet_tx_ring *ring)
{
	unsigned int released;

	spin_lock_bh(&ring->lock);
	released = __bcmgenet_tx_reclaim(dev, ring);
	spin_unlock_bh(&ring->lock);

	return released;
}

static int bcmgenet_tx_poll(struct napi_struct *napi, int budget)
{
	struct bcmgenet_tx_ring *ring =
		container_of(napi, struct bcmgenet_tx_ring, napi);
	unsigned int work_done = 0;
	struct netdev_queue *txq;

	spin_lock(&ring->lock);
	work_done = __bcmgenet_tx_reclaim(ring->priv->dev, ring);
	if (ring->free_bds > (MAX_SKB_FRAGS + 1)) {
		txq = netdev_get_tx_queue(ring->priv->dev, ring->queue);
		netif_tx_wake_queue(txq);
	}
	spin_unlock(&ring->lock);

	if (work_done == 0) {
		napi_complete(napi);
		ring->int_enable(ring);

		return 0;
	}

	return budget;
}

static void bcmgenet_tx_reclaim_all(struct net_device *dev)
{
	struct bcmgenet_priv *priv = netdev_priv(dev);
	int i;

	if (netif_is_multiqueue(dev)) {
		for (i = 0; i < priv->hw_params->tx_queues; i++)
			bcmgenet_tx_reclaim(dev, &priv->tx_rings[i]);
	}

	bcmgenet_tx_reclaim(dev, &priv->tx_rings[DESC_INDEX]);
}

/* Reallocate the SKB to put enough headroom in front of it and insert
 * the transmit checksum offsets in the descriptors
 */
static struct sk_buff *bcmgenet_add_tsb(struct net_device *dev,
					struct sk_buff *skb)
{
	struct bcmgenet_priv *priv = netdev_priv(dev);
	struct status_64 *status = NULL;
	struct sk_buff *new_skb;
	u16 offset;
	u8 ip_proto;
	__be16 ip_ver;
	u32 tx_csum_info;

	if (unlikely(skb_headroom(skb) < sizeof(*status))) {
		/* If 64 byte status block enabled, must make sure skb has
		 * enough headroom for us to insert 64B status block.
		 */
		new_skb = skb_realloc_headroom(skb, sizeof(*status));
		if (!new_skb) {
			dev_kfree_skb_any(skb);
			priv->mib.tx_realloc_tsb_failed++;
			dev->stats.tx_dropped++;
			return NULL;
		}
		dev_consume_skb_any(skb);
		skb = new_skb;
		priv->mib.tx_realloc_tsb++;
	}

	skb_push(skb, sizeof(*status));
	status = (struct status_64 *)skb->data;

	if (skb->ip_summed  == CHECKSUM_PARTIAL) {
		ip_ver = skb->protocol;
		switch (ip_ver) {
		case htons(ETH_P_IP):
			ip_proto = ip_hdr(skb)->protocol;
			break;
		case htons(ETH_P_IPV6):
			ip_proto = ipv6_hdr(skb)->nexthdr;
			break;
		default:
			/* don't use UDP flag */
			ip_proto = 0;
			break;
		}

		offset = skb_checksum_start_offset(skb) - sizeof(*status);
		tx_csum_info = (offset << STATUS_TX_CSUM_START_SHIFT) |
				(offset + skb->csum_offset) |
				STATUS_TX_CSUM_LV;

		/* Set the special UDP flag for UDP */
		if (ip_proto == IPPROTO_UDP)
			tx_csum_info |= STATUS_TX_CSUM_PROTO_UDP;

		status->tx_csum_info = tx_csum_info;
	}

	return skb;
}

static netdev_tx_t bcmgenet_xmit(struct sk_buff *skb, struct net_device *dev)
{
	struct bcmgenet_priv *priv = netdev_priv(dev);
	struct device *kdev = &priv->pdev->dev;
	struct bcmgenet_tx_ring *ring = NULL;
	struct enet_cb *tx_cb_ptr;
	struct netdev_queue *txq;
	int nr_frags, index;
	dma_addr_t mapping;
	unsigned int size;
	skb_frag_t *frag;
	u32 len_stat;
	int ret;
	int i;

	index = skb_get_queue_mapping(skb);
	/* Mapping strategy:
	 * queue_mapping = 0, unclassified, packet xmited through ring16
	 * queue_mapping = 1, goes to ring 0. (highest priority queue
	 * queue_mapping = 2, goes to ring 1.
	 * queue_mapping = 3, goes to ring 2.
	 * queue_mapping = 4, goes to ring 3.
	 */
	if (index == 0)
		index = DESC_INDEX;
	else
		index -= 1;

	ring = &priv->tx_rings[index];
	txq = netdev_get_tx_queue(dev, ring->queue);

	nr_frags = skb_shinfo(skb)->nr_frags;

	spin_lock(&ring->lock);
	if (ring->free_bds <= (nr_frags + 1)) {
		if (!netif_tx_queue_stopped(txq)) {
			netif_tx_stop_queue(txq);
			netdev_err(dev,
				   "%s: tx ring %d full when queue %d awake\n",
				   __func__, index, ring->queue);
		}
		ret = NETDEV_TX_BUSY;
		goto out;
	}

	/* Retain how many bytes will be sent on the wire, without TSB inserted
	 * by transmit checksum offload
	 */
	GENET_CB(skb)->bytes_sent = skb->len;

	/* add the Transmit Status Block */
	skb = bcmgenet_add_tsb(dev, skb);
	if (!skb) {
		ret = NETDEV_TX_OK;
		goto out;
	}

	for (i = 0; i <= nr_frags; i++) {
		tx_cb_ptr = bcmgenet_get_txcb(priv, ring);

		BUG_ON(!tx_cb_ptr);

		if (!i) {
			/* Transmit single SKB or head of fragment list */
			GENET_CB(skb)->first_cb = tx_cb_ptr;
			size = skb_headlen(skb);
			mapping = dma_map_single(kdev, skb->data, size,
						 DMA_TO_DEVICE);
		} else {
			/* xmit fragment */
			frag = &skb_shinfo(skb)->frags[i - 1];
			size = skb_frag_size(frag);
			mapping = skb_frag_dma_map(kdev, frag, 0, size,
						   DMA_TO_DEVICE);
		}

		ret = dma_mapping_error(kdev, mapping);
		if (ret) {
			priv->mib.tx_dma_failed++;
			netif_err(priv, tx_err, dev, "Tx DMA map failed\n");
			ret = NETDEV_TX_OK;
			goto out_unmap_frags;
		}
		dma_unmap_addr_set(tx_cb_ptr, dma_addr, mapping);
		dma_unmap_len_set(tx_cb_ptr, dma_len, size);

		tx_cb_ptr->skb = skb;

		len_stat = (size << DMA_BUFLENGTH_SHIFT) |
			   (priv->hw_params->qtag_mask << DMA_TX_QTAG_SHIFT);

		/* Note: if we ever change from DMA_TX_APPEND_CRC below we
		 * will need to restore software padding of "runt" packets
		 */
		if (!i) {
			len_stat |= DMA_TX_APPEND_CRC | DMA_SOP;
			if (skb->ip_summed == CHECKSUM_PARTIAL)
				len_stat |= DMA_TX_DO_CSUM;
		}
		if (i == nr_frags)
			len_stat |= DMA_EOP;

		dmadesc_set(priv, tx_cb_ptr->bd_addr, mapping, len_stat);
	}

	GENET_CB(skb)->last_cb = tx_cb_ptr;
	skb_tx_timestamp(skb);

	/* Decrement total BD count and advance our write pointer */
	ring->free_bds -= nr_frags + 1;
	ring->prod_index += nr_frags + 1;
	ring->prod_index &= DMA_P_INDEX_MASK;

	netdev_tx_sent_queue(txq, GENET_CB(skb)->bytes_sent);

	if (ring->free_bds <= (MAX_SKB_FRAGS + 1))
		netif_tx_stop_queue(txq);

	if (!netdev_xmit_more() || netif_xmit_stopped(txq))
		/* Packets are ready, update producer index */
		bcmgenet_tdma_ring_writel(priv, ring->index,
					  ring->prod_index, TDMA_PROD_INDEX);
out:
	spin_unlock(&ring->lock);

	return ret;

out_unmap_frags:
	/* Back up for failed control block mapping */
	bcmgenet_put_txcb(priv, ring);

	/* Unmap successfully mapped control blocks */
	while (i-- > 0) {
		tx_cb_ptr = bcmgenet_put_txcb(priv, ring);
		bcmgenet_free_tx_cb(kdev, tx_cb_ptr);
	}

	dev_kfree_skb(skb);
	goto out;
}

static struct sk_buff *bcmgenet_rx_refill(struct bcmgenet_priv *priv,
					  struct enet_cb *cb)
{
	struct device *kdev = &priv->pdev->dev;
	struct sk_buff *skb;
	struct sk_buff *rx_skb;
	dma_addr_t mapping;

	/* Allocate a new Rx skb */
	skb = __netdev_alloc_skb(priv->dev, priv->rx_buf_len + SKB_ALIGNMENT,
				 GFP_ATOMIC | __GFP_NOWARN);
	if (!skb) {
		priv->mib.alloc_rx_buff_failed++;
		netif_err(priv, rx_err, priv->dev,
			  "%s: Rx skb allocation failed\n", __func__);
		return NULL;
	}

	/* DMA-map the new Rx skb */
	mapping = dma_map_single(kdev, skb->data, priv->rx_buf_len,
				 DMA_FROM_DEVICE);
	if (dma_mapping_error(kdev, mapping)) {
		priv->mib.rx_dma_failed++;
		dev_kfree_skb_any(skb);
		netif_err(priv, rx_err, priv->dev,
			  "%s: Rx skb DMA mapping failed\n", __func__);
		return NULL;
	}

	/* Grab the current Rx skb from the ring and DMA-unmap it */
	rx_skb = bcmgenet_free_rx_cb(kdev, cb);

	/* Put the new Rx skb on the ring */
	cb->skb = skb;
	dma_unmap_addr_set(cb, dma_addr, mapping);
	dma_unmap_len_set(cb, dma_len, priv->rx_buf_len);
	dmadesc_set_addr(priv, cb->bd_addr, mapping);

	/* Return the current Rx skb to caller */
	return rx_skb;
}

/* bcmgenet_desc_rx - descriptor based rx process.
 * this could be called from bottom half, or from NAPI polling method.
 */
static unsigned int bcmgenet_desc_rx(struct bcmgenet_rx_ring *ring,
				     unsigned int budget)
{
	struct bcmgenet_priv *priv = ring->priv;
	struct net_device *dev = priv->dev;
	struct enet_cb *cb;
	struct sk_buff *skb;
	u32 dma_length_status;
	unsigned long dma_flag;
	int len;
	unsigned int rxpktprocessed = 0, rxpkttoprocess;
	unsigned int bytes_processed = 0;
	unsigned int p_index, mask;
	unsigned int discards;

	/* Clear status before servicing to reduce spurious interrupts */
	if (ring->index == DESC_INDEX) {
		bcmgenet_intrl2_0_writel(priv, UMAC_IRQ_RXDMA_DONE,
					 INTRL2_CPU_CLEAR);
	} else {
		mask = 1 << (UMAC_IRQ1_RX_INTR_SHIFT + ring->index);
		bcmgenet_intrl2_1_writel(priv,
					 mask,
					 INTRL2_CPU_CLEAR);
	}

	p_index = bcmgenet_rdma_ring_readl(priv, ring->index, RDMA_PROD_INDEX);

	discards = (p_index >> DMA_P_INDEX_DISCARD_CNT_SHIFT) &
		   DMA_P_INDEX_DISCARD_CNT_MASK;
	if (discards > ring->old_discards) {
		discards = discards - ring->old_discards;
		ring->errors += discards;
		ring->old_discards += discards;

		/* Clear HW register when we reach 75% of maximum 0xFFFF */
		if (ring->old_discards >= 0xC000) {
			ring->old_discards = 0;
			bcmgenet_rdma_ring_writel(priv, ring->index, 0,
						  RDMA_PROD_INDEX);
		}
	}

	p_index &= DMA_P_INDEX_MASK;
	rxpkttoprocess = (p_index - ring->c_index) & DMA_C_INDEX_MASK;

	netif_dbg(priv, rx_status, dev,
		  "RDMA: rxpkttoprocess=%d\n", rxpkttoprocess);

	while ((rxpktprocessed < rxpkttoprocess) &&
	       (rxpktprocessed < budget)) {
		struct status_64 *status;
		__be16 rx_csum;

		cb = &priv->rx_cbs[ring->read_ptr];
		skb = bcmgenet_rx_refill(priv, cb);

		if (unlikely(!skb)) {
			ring->dropped++;
			goto next;
		}

		status = (struct status_64 *)skb->data;
		dma_length_status = status->length_status;
		if (dev->features & NETIF_F_RXCSUM) {
			rx_csum = (__force __be16)(status->rx_csum & 0xffff);
			skb->csum = (__force __wsum)ntohs(rx_csum);
			skb->ip_summed = CHECKSUM_COMPLETE;
		}

		/* DMA flags and length are still valid no matter how
		 * we got the Receive Status Vector (64B RSB or register)
		 */
		dma_flag = dma_length_status & 0xffff;
		len = dma_length_status >> DMA_BUFLENGTH_SHIFT;

		netif_dbg(priv, rx_status, dev,
			  "%s:p_ind=%d c_ind=%d read_ptr=%d len_stat=0x%08x\n",
			  __func__, p_index, ring->c_index,
			  ring->read_ptr, dma_length_status);

		if (unlikely(!(dma_flag & DMA_EOP) || !(dma_flag & DMA_SOP))) {
			netif_err(priv, rx_status, dev,
				  "dropping fragmented packet!\n");
			ring->errors++;
			dev_kfree_skb_any(skb);
			goto next;
		}

		/* report errors */
		if (unlikely(dma_flag & (DMA_RX_CRC_ERROR |
						DMA_RX_OV |
						DMA_RX_NO |
						DMA_RX_LG |
						DMA_RX_RXER))) {
			netif_err(priv, rx_status, dev, "dma_flag=0x%x\n",
				  (unsigned int)dma_flag);
			if (dma_flag & DMA_RX_CRC_ERROR)
				dev->stats.rx_crc_errors++;
			if (dma_flag & DMA_RX_OV)
				dev->stats.rx_over_errors++;
			if (dma_flag & DMA_RX_NO)
				dev->stats.rx_frame_errors++;
			if (dma_flag & DMA_RX_LG)
				dev->stats.rx_length_errors++;
			dev->stats.rx_errors++;
			dev_kfree_skb_any(skb);
			goto next;
		} /* error packet */

		skb_put(skb, len);

		/* remove RSB and hardware 2bytes added for IP alignment */
		skb_pull(skb, 66);
		len -= 66;

		if (priv->crc_fwd_en) {
			skb_trim(skb, len - ETH_FCS_LEN);
			len -= ETH_FCS_LEN;
		}

		bytes_processed += len;

		/*Finish setting up the received SKB and send it to the kernel*/
		skb->protocol = eth_type_trans(skb, priv->dev);
		ring->packets++;
		ring->bytes += len;
		if (dma_flag & DMA_RX_MULT)
			dev->stats.multicast++;

		/* Notify kernel */
		napi_gro_receive(&ring->napi, skb);
		netif_dbg(priv, rx_status, dev, "pushed up to kernel\n");

next:
		rxpktprocessed++;
		if (likely(ring->read_ptr < ring->end_ptr))
			ring->read_ptr++;
		else
			ring->read_ptr = ring->cb_ptr;

		ring->c_index = (ring->c_index + 1) & DMA_C_INDEX_MASK;
		bcmgenet_rdma_ring_writel(priv, ring->index, ring->c_index, RDMA_CONS_INDEX);
	}

	ring->dim.bytes = bytes_processed;
	ring->dim.packets = rxpktprocessed;

	return rxpktprocessed;
}

/* Rx NAPI polling method */
static int bcmgenet_rx_poll(struct napi_struct *napi, int budget)
{
	struct bcmgenet_rx_ring *ring = container_of(napi,
			struct bcmgenet_rx_ring, napi);
	struct dim_sample dim_sample = {};
	unsigned int work_done;

	work_done = bcmgenet_desc_rx(ring, budget);

	if (work_done < budget) {
		napi_complete_done(napi, work_done);
		ring->int_enable(ring);
	}

	if (ring->dim.use_dim) {
		dim_update_sample(ring->dim.event_ctr, ring->dim.packets,
				  ring->dim.bytes, &dim_sample);
		net_dim(&ring->dim.dim, dim_sample);
	}

	return work_done;
}

static void bcmgenet_dim_work(struct work_struct *work)
{
	struct dim *dim = container_of(work, struct dim, work);
	struct bcmgenet_net_dim *ndim =
			container_of(dim, struct bcmgenet_net_dim, dim);
	struct bcmgenet_rx_ring *ring =
			container_of(ndim, struct bcmgenet_rx_ring, dim);
	struct dim_cq_moder cur_profile =
			net_dim_get_rx_moderation(dim->mode, dim->profile_ix);

	bcmgenet_set_rx_coalesce(ring, cur_profile.usec, cur_profile.pkts);
	dim->state = DIM_START_MEASURE;
}

/* Assign skb to RX DMA descriptor. */
static int bcmgenet_alloc_rx_buffers(struct bcmgenet_priv *priv,
				     struct bcmgenet_rx_ring *ring)
{
	struct enet_cb *cb;
	struct sk_buff *skb;
	int i;

	netif_dbg(priv, hw, priv->dev, "%s\n", __func__);

	/* loop here for each buffer needing assign */
	for (i = 0; i < ring->size; i++) {
		cb = ring->cbs + i;
		skb = bcmgenet_rx_refill(priv, cb);
		if (skb)
			dev_consume_skb_any(skb);
		if (!cb->skb)
			return -ENOMEM;
	}

	return 0;
}

static void bcmgenet_free_rx_buffers(struct bcmgenet_priv *priv)
{
	struct sk_buff *skb;
	struct enet_cb *cb;
	int i;

	for (i = 0; i < priv->num_rx_bds; i++) {
		cb = &priv->rx_cbs[i];

		skb = bcmgenet_free_rx_cb(&priv->pdev->dev, cb);
		if (skb)
			dev_consume_skb_any(skb);
	}
}

static void umac_enable_set(struct bcmgenet_priv *priv, u32 mask, bool enable)
{
	u32 reg;

	reg = bcmgenet_umac_readl(priv, UMAC_CMD);
	if (reg & CMD_SW_RESET)
		return;
	if (enable)
		reg |= mask;
	else
		reg &= ~mask;
	bcmgenet_umac_writel(priv, reg, UMAC_CMD);

	/* UniMAC stops on a packet boundary, wait for a full-size packet
	 * to be processed
	 */
	if (enable == 0)
		usleep_range(1000, 2000);
}

static void reset_umac(struct bcmgenet_priv *priv)
{
	/* 7358a0/7552a0: bad default in RBUF_FLUSH_CTRL.umac_sw_rst */
	bcmgenet_rbuf_ctrl_set(priv, 0);
	udelay(10);

	if (skip_umac_reset) {
		pr_warn("Skipping UMAC reset\n");
		return;
	}

	/* issue soft reset and disable MAC while updating its registers */
	bcmgenet_umac_writel(priv, CMD_SW_RESET, UMAC_CMD);
	udelay(2);
}

static void bcmgenet_intr_disable(struct bcmgenet_priv *priv)
{
	/* Mask all interrupts.*/
	bcmgenet_intrl2_0_writel(priv, 0xFFFFFFFF, INTRL2_CPU_MASK_SET);
	bcmgenet_intrl2_0_writel(priv, 0xFFFFFFFF, INTRL2_CPU_CLEAR);
	bcmgenet_intrl2_1_writel(priv, 0xFFFFFFFF, INTRL2_CPU_MASK_SET);
	bcmgenet_intrl2_1_writel(priv, 0xFFFFFFFF, INTRL2_CPU_CLEAR);
}

static void bcmgenet_link_intr_enable(struct bcmgenet_priv *priv)
{
	u32 int0_enable = 0;

	/* Monitor cable plug/unplugged event for internal PHY, external PHY
	 * and MoCA PHY
	 */
	if (priv->internal_phy) {
		int0_enable |= UMAC_IRQ_LINK_EVENT;
		if (GENET_IS_V1(priv) || GENET_IS_V2(priv) || GENET_IS_V3(priv))
			int0_enable |= UMAC_IRQ_PHY_DET_R;
	} else if (priv->ext_phy) {
		int0_enable |= UMAC_IRQ_LINK_EVENT;
	} else if (priv->phy_interface == PHY_INTERFACE_MODE_MOCA) {
		if (priv->hw_params->flags & GENET_HAS_MOCA_LINK_DET)
			int0_enable |= UMAC_IRQ_LINK_EVENT;
	}
	bcmgenet_intrl2_0_writel(priv, int0_enable, INTRL2_CPU_MASK_CLEAR);
}

static void init_umac(struct bcmgenet_priv *priv)
{
	struct device *kdev = &priv->pdev->dev;
	u32 reg;
	u32 int0_enable = 0;

	dev_dbg(&priv->pdev->dev, "bcmgenet: init_umac\n");

	reset_umac(priv);

	/* clear tx/rx counter */
	bcmgenet_umac_writel(priv,
			     MIB_RESET_RX | MIB_RESET_TX | MIB_RESET_RUNT,
			     UMAC_MIB_CTRL);
	bcmgenet_umac_writel(priv, 0, UMAC_MIB_CTRL);

	bcmgenet_umac_writel(priv, ENET_MAX_MTU_SIZE, UMAC_MAX_FRAME_LEN);

	/* init tx registers, enable TSB */
	reg = bcmgenet_tbuf_ctrl_get(priv);
	reg |= TBUF_64B_EN;
	bcmgenet_tbuf_ctrl_set(priv, reg);

	/* init rx registers, enable ip header optimization and RSB */
	reg = bcmgenet_rbuf_readl(priv, RBUF_CTRL);
	reg |= RBUF_ALIGN_2B | RBUF_64B_EN;
	bcmgenet_rbuf_writel(priv, reg, RBUF_CTRL);

	/* enable rx checksumming */
	reg = bcmgenet_rbuf_readl(priv, RBUF_CHK_CTRL);
	reg |= RBUF_RXCHK_EN | RBUF_L3_PARSE_DIS;
	/* If UniMAC forwards CRC, we need to skip over it to get
	 * a valid CHK bit to be set in the per-packet status word
	 */
	if (priv->crc_fwd_en)
		reg |= RBUF_SKIP_FCS;
	else
		reg &= ~RBUF_SKIP_FCS;
	bcmgenet_rbuf_writel(priv, reg, RBUF_CHK_CTRL);

	if (!GENET_IS_V1(priv) && !GENET_IS_V2(priv))
		bcmgenet_rbuf_writel(priv, 1, RBUF_TBUF_SIZE_CTRL);

	bcmgenet_intr_disable(priv);

	/* Configure backpressure vectors for MoCA */
	if (priv->phy_interface == PHY_INTERFACE_MODE_MOCA) {
		reg = bcmgenet_bp_mc_get(priv);
		reg |= BIT(priv->hw_params->bp_in_en_shift);

		/* bp_mask: back pressure mask */
		if (netif_is_multiqueue(priv->dev))
			reg |= priv->hw_params->bp_in_mask;
		else
			reg &= ~priv->hw_params->bp_in_mask;
		bcmgenet_bp_mc_set(priv, reg);
	}

	/* Enable MDIO interrupts on GENET v3+ */
	if (priv->hw_params->flags & GENET_HAS_MDIO_INTR)
		int0_enable |= (UMAC_IRQ_MDIO_DONE | UMAC_IRQ_MDIO_ERROR);

	bcmgenet_intrl2_0_writel(priv, int0_enable, INTRL2_CPU_MASK_CLEAR);

	dev_dbg(kdev, "done init umac\n");
}

static void bcmgenet_init_dim(struct bcmgenet_rx_ring *ring,
			      void (*cb)(struct work_struct *work))
{
	struct bcmgenet_net_dim *dim = &ring->dim;

	INIT_WORK(&dim->dim.work, cb);
	dim->dim.mode = DIM_CQ_PERIOD_MODE_START_FROM_EQE;
	dim->event_ctr = 0;
	dim->packets = 0;
	dim->bytes = 0;
}

static void bcmgenet_init_rx_coalesce(struct bcmgenet_rx_ring *ring)
{
	struct bcmgenet_net_dim *dim = &ring->dim;
	struct dim_cq_moder moder;
	u32 usecs, pkts;

	usecs = ring->rx_coalesce_usecs;
	pkts = ring->rx_max_coalesced_frames;

	/* If DIM was enabled, re-apply default parameters */
	if (dim->use_dim) {
		moder = net_dim_get_def_rx_moderation(dim->dim.mode);
		usecs = moder.usec;
		pkts = moder.pkts;
	}

	bcmgenet_set_rx_coalesce(ring, usecs, pkts);
}

/* Initialize a Tx ring along with corresponding hardware registers */
static void bcmgenet_init_tx_ring(struct bcmgenet_priv *priv,
				  unsigned int index, unsigned int size,
				  unsigned int start_ptr, unsigned int end_ptr)
{
	struct bcmgenet_tx_ring *ring = &priv->tx_rings[index];
	u32 words_per_bd = WORDS_PER_BD(priv);
	u32 flow_period_val = 0;

	spin_lock_init(&ring->lock);
	ring->priv = priv;
	ring->index = index;
	if (index == DESC_INDEX) {
		ring->queue = 0;
		ring->int_enable = bcmgenet_tx_ring16_int_enable;
		ring->int_disable = bcmgenet_tx_ring16_int_disable;
	} else {
		ring->queue = index + 1;
		ring->int_enable = bcmgenet_tx_ring_int_enable;
		ring->int_disable = bcmgenet_tx_ring_int_disable;
	}
	ring->cbs = priv->tx_cbs + start_ptr;
	ring->size = size;
	ring->clean_ptr = start_ptr;
	ring->c_index = 0;
	ring->free_bds = size;
	ring->write_ptr = start_ptr;
	ring->cb_ptr = start_ptr;
	ring->end_ptr = end_ptr - 1;
	ring->prod_index = 0;

	/* Set flow period for ring != 16 */
	if (index != DESC_INDEX)
		flow_period_val = ENET_MAX_MTU_SIZE << 16;

	bcmgenet_tdma_ring_writel(priv, index, 0, TDMA_PROD_INDEX);
	bcmgenet_tdma_ring_writel(priv, index, 0, TDMA_CONS_INDEX);
	bcmgenet_tdma_ring_writel(priv, index, 10, DMA_MBUF_DONE_THRESH);
	/* Disable rate control for now */
	bcmgenet_tdma_ring_writel(priv, index, flow_period_val,
				  TDMA_FLOW_PERIOD);
	bcmgenet_tdma_ring_writel(priv, index,
				  ((size << DMA_RING_SIZE_SHIFT) |
				   RX_BUF_LENGTH), DMA_RING_BUF_SIZE);

	/* Set start and end address, read and write pointers */
	bcmgenet_tdma_ring_writel(priv, index, start_ptr * words_per_bd,
				  DMA_START_ADDR);
	bcmgenet_tdma_ring_writel(priv, index, start_ptr * words_per_bd,
				  TDMA_READ_PTR);
	bcmgenet_tdma_ring_writel(priv, index, start_ptr * words_per_bd,
				  TDMA_WRITE_PTR);
	bcmgenet_tdma_ring_writel(priv, index, end_ptr * words_per_bd - 1,
				  DMA_END_ADDR);

	/* Initialize Tx NAPI */
	netif_tx_napi_add(priv->dev, &ring->napi, bcmgenet_tx_poll,
			  NAPI_POLL_WEIGHT);
}

/* Initialize a RDMA ring */
static int bcmgenet_init_rx_ring(struct bcmgenet_priv *priv,
				 unsigned int index, unsigned int size,
				 unsigned int start_ptr, unsigned int end_ptr)
{
	struct bcmgenet_rx_ring *ring = &priv->rx_rings[index];
	u32 words_per_bd = WORDS_PER_BD(priv);
	int ret;

	ring->priv = priv;
	ring->index = index;
	if (index == DESC_INDEX) {
		ring->int_enable = bcmgenet_rx_ring16_int_enable;
		ring->int_disable = bcmgenet_rx_ring16_int_disable;
	} else {
		ring->int_enable = bcmgenet_rx_ring_int_enable;
		ring->int_disable = bcmgenet_rx_ring_int_disable;
	}
	ring->cbs = priv->rx_cbs + start_ptr;
	ring->size = size;
	ring->c_index = 0;
	ring->read_ptr = start_ptr;
	ring->cb_ptr = start_ptr;
	ring->end_ptr = end_ptr - 1;

	ret = bcmgenet_alloc_rx_buffers(priv, ring);
	if (ret)
		return ret;

	bcmgenet_init_dim(ring, bcmgenet_dim_work);
	bcmgenet_init_rx_coalesce(ring);

	/* Initialize Rx NAPI */
	netif_napi_add(priv->dev, &ring->napi, bcmgenet_rx_poll,
		       NAPI_POLL_WEIGHT);

	bcmgenet_rdma_ring_writel(priv, index, 0, RDMA_PROD_INDEX);
	bcmgenet_rdma_ring_writel(priv, index, 0, RDMA_CONS_INDEX);
	bcmgenet_rdma_ring_writel(priv, index,
				  ((size << DMA_RING_SIZE_SHIFT) |
				   RX_BUF_LENGTH), DMA_RING_BUF_SIZE);
	bcmgenet_rdma_ring_writel(priv, index,
				  (DMA_FC_THRESH_LO <<
				   DMA_XOFF_THRESHOLD_SHIFT) |
				   DMA_FC_THRESH_HI, RDMA_XON_XOFF_THRESH);

	/* Set start and end address, read and write pointers */
	bcmgenet_rdma_ring_writel(priv, index, start_ptr * words_per_bd,
				  DMA_START_ADDR);
	bcmgenet_rdma_ring_writel(priv, index, start_ptr * words_per_bd,
				  RDMA_READ_PTR);
	bcmgenet_rdma_ring_writel(priv, index, start_ptr * words_per_bd,
				  RDMA_WRITE_PTR);
	bcmgenet_rdma_ring_writel(priv, index, end_ptr * words_per_bd - 1,
				  DMA_END_ADDR);

	return ret;
}

static void bcmgenet_enable_tx_napi(struct bcmgenet_priv *priv)
{
	unsigned int i;
	struct bcmgenet_tx_ring *ring;

	for (i = 0; i < priv->hw_params->tx_queues; ++i) {
		ring = &priv->tx_rings[i];
		napi_enable(&ring->napi);
		ring->int_enable(ring);
	}

	ring = &priv->tx_rings[DESC_INDEX];
	napi_enable(&ring->napi);
	ring->int_enable(ring);
}

static void bcmgenet_disable_tx_napi(struct bcmgenet_priv *priv)
{
	unsigned int i;
	struct bcmgenet_tx_ring *ring;

	for (i = 0; i < priv->hw_params->tx_queues; ++i) {
		ring = &priv->tx_rings[i];
		napi_disable(&ring->napi);
	}

	ring = &priv->tx_rings[DESC_INDEX];
	napi_disable(&ring->napi);
}

static void bcmgenet_fini_tx_napi(struct bcmgenet_priv *priv)
{
	unsigned int i;
	struct bcmgenet_tx_ring *ring;

	for (i = 0; i < priv->hw_params->tx_queues; ++i) {
		ring = &priv->tx_rings[i];
		netif_napi_del(&ring->napi);
	}

	ring = &priv->tx_rings[DESC_INDEX];
	netif_napi_del(&ring->napi);
}

/* Initialize Tx queues
 *
 * Queues 0-3 are priority-based, each one has 32 descriptors,
 * with queue 0 being the highest priority queue.
 *
 * Queue 16 is the default Tx queue with
 * GENET_Q16_TX_BD_CNT = 256 - 4 * 32 = 128 descriptors.
 *
 * The transmit control block pool is then partitioned as follows:
 * - Tx queue 0 uses tx_cbs[0..31]
 * - Tx queue 1 uses tx_cbs[32..63]
 * - Tx queue 2 uses tx_cbs[64..95]
 * - Tx queue 3 uses tx_cbs[96..127]
 * - Tx queue 16 uses tx_cbs[128..255]
 */
static void bcmgenet_init_tx_queues(struct net_device *dev)
{
	struct bcmgenet_priv *priv = netdev_priv(dev);
	u32 i, dma_enable;
	u32 dma_ctrl, ring_cfg;
	u32 dma_priority[3] = {0, 0, 0};

	dma_ctrl = bcmgenet_tdma_readl(priv, DMA_CTRL);
	dma_enable = dma_ctrl & DMA_EN;
	dma_ctrl &= ~DMA_EN;
	bcmgenet_tdma_writel(priv, dma_ctrl, DMA_CTRL);

	dma_ctrl = 0;
	ring_cfg = 0;

	/* Enable strict priority arbiter mode */
	bcmgenet_tdma_writel(priv, DMA_ARBITER_SP, DMA_ARB_CTRL);

	/* Initialize Tx priority queues */
	for (i = 0; i < priv->hw_params->tx_queues; i++) {
		bcmgenet_init_tx_ring(priv, i, priv->hw_params->tx_bds_per_q,
				      i * priv->hw_params->tx_bds_per_q,
				      (i + 1) * priv->hw_params->tx_bds_per_q);
		ring_cfg |= (1 << i);
		dma_ctrl |= (1 << (i + DMA_RING_BUF_EN_SHIFT));
		dma_priority[DMA_PRIO_REG_INDEX(i)] |=
			((GENET_Q0_PRIORITY + i) << DMA_PRIO_REG_SHIFT(i));
	}

	/* Initialize Tx default queue 16 */
	bcmgenet_init_tx_ring(priv, DESC_INDEX, GENET_Q16_TX_BD_CNT,
			      priv->hw_params->tx_queues *
			      priv->hw_params->tx_bds_per_q,
			      TOTAL_DESC);
	ring_cfg |= (1 << DESC_INDEX);
	dma_ctrl |= (1 << (DESC_INDEX + DMA_RING_BUF_EN_SHIFT));
	dma_priority[DMA_PRIO_REG_INDEX(DESC_INDEX)] |=
		((GENET_Q0_PRIORITY + priv->hw_params->tx_queues) <<
		 DMA_PRIO_REG_SHIFT(DESC_INDEX));

	/* Set Tx queue priorities */
	bcmgenet_tdma_writel(priv, dma_priority[0], DMA_PRIORITY_0);
	bcmgenet_tdma_writel(priv, dma_priority[1], DMA_PRIORITY_1);
	bcmgenet_tdma_writel(priv, dma_priority[2], DMA_PRIORITY_2);

	/* Enable Tx queues */
	bcmgenet_tdma_writel(priv, ring_cfg, DMA_RING_CFG);

	/* Enable Tx DMA */
	if (dma_enable)
		dma_ctrl |= DMA_EN;
	bcmgenet_tdma_writel(priv, dma_ctrl, DMA_CTRL);
}

static void bcmgenet_enable_rx_napi(struct bcmgenet_priv *priv)
{
	unsigned int i;
	struct bcmgenet_rx_ring *ring;

	for (i = 0; i < priv->hw_params->rx_queues; ++i) {
		ring = &priv->rx_rings[i];
		napi_enable(&ring->napi);
		ring->int_enable(ring);
	}

	ring = &priv->rx_rings[DESC_INDEX];
	napi_enable(&ring->napi);
	ring->int_enable(ring);
}

static void bcmgenet_disable_rx_napi(struct bcmgenet_priv *priv)
{
	unsigned int i;
	struct bcmgenet_rx_ring *ring;

	for (i = 0; i < priv->hw_params->rx_queues; ++i) {
		ring = &priv->rx_rings[i];
		napi_disable(&ring->napi);
		cancel_work_sync(&ring->dim.dim.work);
	}

	ring = &priv->rx_rings[DESC_INDEX];
	napi_disable(&ring->napi);
	cancel_work_sync(&ring->dim.dim.work);
}

static void bcmgenet_fini_rx_napi(struct bcmgenet_priv *priv)
{
	unsigned int i;
	struct bcmgenet_rx_ring *ring;

	for (i = 0; i < priv->hw_params->rx_queues; ++i) {
		ring = &priv->rx_rings[i];
		netif_napi_del(&ring->napi);
	}

	ring = &priv->rx_rings[DESC_INDEX];
	netif_napi_del(&ring->napi);
}

/* Initialize Rx queues
 *
 * Queues 0-15 are priority queues. Hardware Filtering Block (HFB) can be
 * used to direct traffic to these queues.
 *
 * Queue 16 is the default Rx queue with GENET_Q16_RX_BD_CNT descriptors.
 */
static int bcmgenet_init_rx_queues(struct net_device *dev)
{
	struct bcmgenet_priv *priv = netdev_priv(dev);
	u32 i;
	u32 dma_enable;
	u32 dma_ctrl;
	u32 ring_cfg;
	int ret;

	dma_ctrl = bcmgenet_rdma_readl(priv, DMA_CTRL);
	dma_enable = dma_ctrl & DMA_EN;
	dma_ctrl &= ~DMA_EN;
	bcmgenet_rdma_writel(priv, dma_ctrl, DMA_CTRL);

	dma_ctrl = 0;
	ring_cfg = 0;

	/* Initialize Rx priority queues */
	for (i = 0; i < priv->hw_params->rx_queues; i++) {
		ret = bcmgenet_init_rx_ring(priv, i,
					    priv->hw_params->rx_bds_per_q,
					    i * priv->hw_params->rx_bds_per_q,
					    (i + 1) *
					    priv->hw_params->rx_bds_per_q);
		if (ret)
			return ret;

		ring_cfg |= (1 << i);
		dma_ctrl |= (1 << (i + DMA_RING_BUF_EN_SHIFT));
	}

	/* Initialize Rx default queue 16 */
	ret = bcmgenet_init_rx_ring(priv, DESC_INDEX, GENET_Q16_RX_BD_CNT,
				    priv->hw_params->rx_queues *
				    priv->hw_params->rx_bds_per_q,
				    TOTAL_DESC);
	if (ret)
		return ret;

	ring_cfg |= (1 << DESC_INDEX);
	dma_ctrl |= (1 << (DESC_INDEX + DMA_RING_BUF_EN_SHIFT));

	/* Enable rings */
	bcmgenet_rdma_writel(priv, ring_cfg, DMA_RING_CFG);

	/* Configure ring as descriptor ring and re-enable DMA if enabled */
	if (dma_enable)
		dma_ctrl |= DMA_EN;
	bcmgenet_rdma_writel(priv, dma_ctrl, DMA_CTRL);

	return 0;
}

static int bcmgenet_dma_teardown(struct bcmgenet_priv *priv)
{
	int ret = 0;
	int timeout = 0;
	u32 reg;
	u32 dma_ctrl;
	int i;

	/* Disable TDMA to stop add more frames in TX DMA */
	reg = bcmgenet_tdma_readl(priv, DMA_CTRL);
	reg &= ~DMA_EN;
	bcmgenet_tdma_writel(priv, reg, DMA_CTRL);

	/* Check TDMA status register to confirm TDMA is disabled */
	while (timeout++ < DMA_TIMEOUT_VAL) {
		reg = bcmgenet_tdma_readl(priv, DMA_STATUS);
		if (reg & DMA_DISABLED)
			break;

		udelay(1);
	}

	if (timeout == DMA_TIMEOUT_VAL) {
		netdev_warn(priv->dev, "Timed out while disabling TX DMA\n");
		ret = -ETIMEDOUT;
	}

	/* Wait 10ms for packet drain in both tx and rx dma */
	usleep_range(10000, 20000);

	/* Disable RDMA */
	reg = bcmgenet_rdma_readl(priv, DMA_CTRL);
	reg &= ~DMA_EN;
	bcmgenet_rdma_writel(priv, reg, DMA_CTRL);

	timeout = 0;
	/* Check RDMA status register to confirm RDMA is disabled */
	while (timeout++ < DMA_TIMEOUT_VAL) {
		reg = bcmgenet_rdma_readl(priv, DMA_STATUS);
		if (reg & DMA_DISABLED)
			break;

		udelay(1);
	}

	if (timeout == DMA_TIMEOUT_VAL) {
		netdev_warn(priv->dev, "Timed out while disabling RX DMA\n");
		ret = -ETIMEDOUT;
	}

	dma_ctrl = 0;
	for (i = 0; i < priv->hw_params->rx_queues; i++)
		dma_ctrl |= (1 << (i + DMA_RING_BUF_EN_SHIFT));
	reg = bcmgenet_rdma_readl(priv, DMA_CTRL);
	reg &= ~dma_ctrl;
	bcmgenet_rdma_writel(priv, reg, DMA_CTRL);

	dma_ctrl = 0;
	for (i = 0; i < priv->hw_params->tx_queues; i++)
		dma_ctrl |= (1 << (i + DMA_RING_BUF_EN_SHIFT));
	reg = bcmgenet_tdma_readl(priv, DMA_CTRL);
	reg &= ~dma_ctrl;
	bcmgenet_tdma_writel(priv, reg, DMA_CTRL);

	return ret;
}

static void bcmgenet_fini_dma(struct bcmgenet_priv *priv)
{
	struct netdev_queue *txq;
	int i;

	bcmgenet_fini_rx_napi(priv);
	bcmgenet_fini_tx_napi(priv);

	for (i = 0; i < priv->num_tx_bds; i++)
		dev_kfree_skb(bcmgenet_free_tx_cb(&priv->pdev->dev,
						  priv->tx_cbs + i));

	for (i = 0; i < priv->hw_params->tx_queues; i++) {
		txq = netdev_get_tx_queue(priv->dev, priv->tx_rings[i].queue);
		netdev_tx_reset_queue(txq);
	}

	txq = netdev_get_tx_queue(priv->dev, priv->tx_rings[DESC_INDEX].queue);
	netdev_tx_reset_queue(txq);

	bcmgenet_free_rx_buffers(priv);
	kfree(priv->rx_cbs);
	kfree(priv->tx_cbs);
}

/* init_edma: Initialize DMA control register */
static int bcmgenet_init_dma(struct bcmgenet_priv *priv)
{
	int ret;
	unsigned int i;
	struct enet_cb *cb;

	netif_dbg(priv, hw, priv->dev, "%s\n", __func__);

	/* Initialize common Rx ring structures */
	priv->rx_bds = priv->base + priv->hw_params->rdma_offset;
	priv->num_rx_bds = TOTAL_DESC;
	priv->rx_cbs = kcalloc(priv->num_rx_bds, sizeof(struct enet_cb),
			       GFP_KERNEL);
	if (!priv->rx_cbs)
		return -ENOMEM;

	for (i = 0; i < priv->num_rx_bds; i++) {
		cb = priv->rx_cbs + i;
		cb->bd_addr = priv->rx_bds + i * DMA_DESC_SIZE;
	}

	/* Initialize common TX ring structures */
	priv->tx_bds = priv->base + priv->hw_params->tdma_offset;
	priv->num_tx_bds = TOTAL_DESC;
	priv->tx_cbs = kcalloc(priv->num_tx_bds, sizeof(struct enet_cb),
			       GFP_KERNEL);
	if (!priv->tx_cbs) {
		kfree(priv->rx_cbs);
		return -ENOMEM;
	}

	for (i = 0; i < priv->num_tx_bds; i++) {
		cb = priv->tx_cbs + i;
		cb->bd_addr = priv->tx_bds + i * DMA_DESC_SIZE;
	}

	/* Init rDma */
	bcmgenet_rdma_writel(priv, priv->dma_max_burst_length,
			     DMA_SCB_BURST_SIZE);

	/* Initialize Rx queues */
	ret = bcmgenet_init_rx_queues(priv->dev);
	if (ret) {
		netdev_err(priv->dev, "failed to initialize Rx queues\n");
		bcmgenet_free_rx_buffers(priv);
		kfree(priv->rx_cbs);
		kfree(priv->tx_cbs);
		return ret;
	}

	/* Init tDma */
	bcmgenet_tdma_writel(priv, priv->dma_max_burst_length,
			     DMA_SCB_BURST_SIZE);

	/* Initialize Tx queues */
	bcmgenet_init_tx_queues(priv->dev);

	return 0;
}

/* Interrupt bottom half */
static void bcmgenet_irq_task(struct work_struct *work)
{
	unsigned int status;
	struct bcmgenet_priv *priv = container_of(
			work, struct bcmgenet_priv, bcmgenet_irq_work);

	netif_dbg(priv, intr, priv->dev, "%s\n", __func__);

	spin_lock_irq(&priv->lock);
	status = priv->irq0_stat;
	priv->irq0_stat = 0;
	spin_unlock_irq(&priv->lock);

	if (status & UMAC_IRQ_PHY_DET_R &&
	    priv->dev->phydev->autoneg != AUTONEG_ENABLE) {
		phy_init_hw(priv->dev->phydev);
		genphy_config_aneg(priv->dev->phydev);
	}

	/* Link UP/DOWN event */
	if (status & UMAC_IRQ_LINK_EVENT)
		phy_mac_interrupt(priv->dev->phydev);

}

/* bcmgenet_isr1: handle Rx and Tx priority queues */
static irqreturn_t bcmgenet_isr1(int irq, void *dev_id)
{
	struct bcmgenet_priv *priv = dev_id;
	struct bcmgenet_rx_ring *rx_ring;
	struct bcmgenet_tx_ring *tx_ring;
	unsigned int index, status;

	/* Read irq status */
	status = bcmgenet_intrl2_1_readl(priv, INTRL2_CPU_STAT) &
		~bcmgenet_intrl2_1_readl(priv, INTRL2_CPU_MASK_STATUS);

	/* clear interrupts */
	bcmgenet_intrl2_1_writel(priv, status, INTRL2_CPU_CLEAR);

	netif_dbg(priv, intr, priv->dev,
		  "%s: IRQ=0x%x\n", __func__, status);

	/* Check Rx priority queue interrupts */
	for (index = 0; index < priv->hw_params->rx_queues; index++) {
		if (!(status & BIT(UMAC_IRQ1_RX_INTR_SHIFT + index)))
			continue;

		rx_ring = &priv->rx_rings[index];
		rx_ring->dim.event_ctr++;

		if (likely(napi_schedule_prep(&rx_ring->napi))) {
			rx_ring->int_disable(rx_ring);
			__napi_schedule_irqoff(&rx_ring->napi);
		}
	}

	/* Check Tx priority queue interrupts */
	for (index = 0; index < priv->hw_params->tx_queues; index++) {
		if (!(status & BIT(index)))
			continue;

		tx_ring = &priv->tx_rings[index];

		if (likely(napi_schedule_prep(&tx_ring->napi))) {
			tx_ring->int_disable(tx_ring);
			__napi_schedule_irqoff(&tx_ring->napi);
		}
	}

	return IRQ_HANDLED;
}

/* bcmgenet_isr0: handle Rx and Tx default queues + other stuff */
static irqreturn_t bcmgenet_isr0(int irq, void *dev_id)
{
	struct bcmgenet_priv *priv = dev_id;
	struct bcmgenet_rx_ring *rx_ring;
	struct bcmgenet_tx_ring *tx_ring;
	unsigned int status;
	unsigned long flags;

	/* Read irq status */
	status = bcmgenet_intrl2_0_readl(priv, INTRL2_CPU_STAT) &
		~bcmgenet_intrl2_0_readl(priv, INTRL2_CPU_MASK_STATUS);

	/* clear interrupts */
	bcmgenet_intrl2_0_writel(priv, status, INTRL2_CPU_CLEAR);

	netif_dbg(priv, intr, priv->dev,
		  "IRQ=0x%x\n", status);

	if (status & UMAC_IRQ_RXDMA_DONE) {
		rx_ring = &priv->rx_rings[DESC_INDEX];
		rx_ring->dim.event_ctr++;

		if (likely(napi_schedule_prep(&rx_ring->napi))) {
			rx_ring->int_disable(rx_ring);
			__napi_schedule_irqoff(&rx_ring->napi);
		}
	}

	if (status & UMAC_IRQ_TXDMA_DONE) {
		tx_ring = &priv->tx_rings[DESC_INDEX];

		if (likely(napi_schedule_prep(&tx_ring->napi))) {
			tx_ring->int_disable(tx_ring);
			__napi_schedule_irqoff(&tx_ring->napi);
		}
	}

	if ((priv->hw_params->flags & GENET_HAS_MDIO_INTR) &&
		status & (UMAC_IRQ_MDIO_DONE | UMAC_IRQ_MDIO_ERROR)) {
		wake_up(&priv->wq);
	}

	/* all other interested interrupts handled in bottom half */
	status &= (UMAC_IRQ_LINK_EVENT | UMAC_IRQ_PHY_DET_R);
	if (status) {
		/* Save irq status for bottom-half processing. */
		spin_lock_irqsave(&priv->lock, flags);
		priv->irq0_stat |= status;
		spin_unlock_irqrestore(&priv->lock, flags);

		schedule_work(&priv->bcmgenet_irq_work);
	}

	return IRQ_HANDLED;
}

static irqreturn_t bcmgenet_wol_isr(int irq, void *dev_id)
{
	/* Acknowledge the interrupt */
	return IRQ_HANDLED;
}

#ifdef CONFIG_NET_POLL_CONTROLLER
static void bcmgenet_poll_controller(struct net_device *dev)
{
	struct bcmgenet_priv *priv = netdev_priv(dev);

	/* Invoke the main RX/TX interrupt handler */
	disable_irq(priv->irq0);
	bcmgenet_isr0(priv->irq0, priv);
	enable_irq(priv->irq0);

	/* And the interrupt handler for RX/TX priority queues */
	disable_irq(priv->irq1);
	bcmgenet_isr1(priv->irq1, priv);
	enable_irq(priv->irq1);
}
#endif

static void bcmgenet_umac_reset(struct bcmgenet_priv *priv)
{
	u32 reg;

	reg = bcmgenet_rbuf_ctrl_get(priv);
	reg |= BIT(1);
	bcmgenet_rbuf_ctrl_set(priv, reg);
	udelay(10);

	reg &= ~BIT(1);
	bcmgenet_rbuf_ctrl_set(priv, reg);
	udelay(10);
}

static void bcmgenet_set_hw_addr(struct bcmgenet_priv *priv,
				 unsigned char *addr)
{
	bcmgenet_umac_writel(priv, get_unaligned_be32(&addr[0]), UMAC_MAC0);
	bcmgenet_umac_writel(priv, get_unaligned_be16(&addr[4]), UMAC_MAC1);
}

static void bcmgenet_get_hw_addr(struct bcmgenet_priv *priv,
				 unsigned char *addr)
{
	u32 addr_tmp;

	addr_tmp = bcmgenet_umac_readl(priv, UMAC_MAC0);
	put_unaligned_be32(addr_tmp, &addr[0]);
	addr_tmp = bcmgenet_umac_readl(priv, UMAC_MAC1);
	put_unaligned_be16(addr_tmp, &addr[4]);
}

/* Returns a reusable dma control register value */
static u32 bcmgenet_dma_disable(struct bcmgenet_priv *priv, bool flush_rx)
{
	unsigned int i;
	u32 reg;
	u32 dma_ctrl;

	/* disable DMA */
	dma_ctrl = 1 << (DESC_INDEX + DMA_RING_BUF_EN_SHIFT) | DMA_EN;
	for (i = 0; i < priv->hw_params->tx_queues; i++)
		dma_ctrl |= (1 << (i + DMA_RING_BUF_EN_SHIFT));
	reg = bcmgenet_tdma_readl(priv, DMA_CTRL);
	reg &= ~dma_ctrl;
	bcmgenet_tdma_writel(priv, reg, DMA_CTRL);

	dma_ctrl = 1 << (DESC_INDEX + DMA_RING_BUF_EN_SHIFT) | DMA_EN;
	for (i = 0; i < priv->hw_params->rx_queues; i++)
		dma_ctrl |= (1 << (i + DMA_RING_BUF_EN_SHIFT));
	reg = bcmgenet_rdma_readl(priv, DMA_CTRL);
	reg &= ~dma_ctrl;
	bcmgenet_rdma_writel(priv, reg, DMA_CTRL);

	bcmgenet_umac_writel(priv, 1, UMAC_TX_FLUSH);
	udelay(10);
	bcmgenet_umac_writel(priv, 0, UMAC_TX_FLUSH);

	if (flush_rx) {
	    reg = bcmgenet_rbuf_ctrl_get(priv);
	    bcmgenet_rbuf_ctrl_set(priv, reg | BIT(0));
	    udelay(10);
	    bcmgenet_rbuf_ctrl_set(priv, reg);
	    udelay(10);
	}

	return dma_ctrl;
}

static void bcmgenet_enable_dma(struct bcmgenet_priv *priv, u32 dma_ctrl)
{
	u32 reg;

	reg = bcmgenet_rdma_readl(priv, DMA_CTRL);
	reg |= dma_ctrl;
	bcmgenet_rdma_writel(priv, reg, DMA_CTRL);

	reg = bcmgenet_tdma_readl(priv, DMA_CTRL);
	reg |= dma_ctrl;
	bcmgenet_tdma_writel(priv, reg, DMA_CTRL);
}

static void bcmgenet_netif_start(struct net_device *dev)
{
	struct bcmgenet_priv *priv = netdev_priv(dev);

	/* Start the network engine */
	bcmgenet_set_rx_mode(dev);
	bcmgenet_enable_rx_napi(priv);

	umac_enable_set(priv, CMD_TX_EN | CMD_RX_EN, true);

	bcmgenet_enable_tx_napi(priv);

	/* Monitor link interrupts now */
	bcmgenet_link_intr_enable(priv);

	phy_start(dev->phydev);
}

static int bcmgenet_open(struct net_device *dev)
{
	struct bcmgenet_priv *priv = netdev_priv(dev);
	unsigned long dma_ctrl;
	int ret;

	netif_dbg(priv, ifup, dev, "bcmgenet_open\n");

	/* Turn on the clock */
	clk_prepare_enable(priv->clk);

	/* If this is an internal GPHY, power it back on now, before UniMAC is
	 * brought out of reset as absolutely no UniMAC activity is allowed
	 */
	if (priv->internal_phy)
		bcmgenet_power_up(priv, GENET_POWER_PASSIVE);

	/* take MAC out of reset */
	bcmgenet_umac_reset(priv);

	init_umac(priv);

	/* Apply features again in case we changed them while interface was
	 * down
	 */
	bcmgenet_set_features(dev, dev->features);

	bcmgenet_set_hw_addr(priv, dev->dev_addr);

<<<<<<< HEAD
	if (priv->internal_phy) {
		reg = bcmgenet_ext_readl(priv, EXT_EXT_PWR_MGMT);
		reg |= EXT_ENERGY_DET_MASK;
		bcmgenet_ext_writel(priv, reg, EXT_EXT_PWR_MGMT);
	}

	/* Disable RX/TX DMA and flush TX and RX queues */
	dma_ctrl = bcmgenet_dma_disable(priv, true);
=======
	/* Disable RX/TX DMA and flush TX queues */
	dma_ctrl = bcmgenet_dma_disable(priv);
>>>>>>> 5805e5ee

	/* Reinitialize TDMA and RDMA and SW housekeeping */
	ret = bcmgenet_init_dma(priv);
	if (ret) {
		netdev_err(dev, "failed to initialize DMA\n");
		goto err_clk_disable;
	}

	/* Always enable ring 16 - descriptor ring */
	bcmgenet_enable_dma(priv, dma_ctrl);

	/* HFB init */
	bcmgenet_hfb_init(priv);

	ret = request_irq(priv->irq0, bcmgenet_isr0, IRQF_SHARED,
			  dev->name, priv);
	if (ret < 0) {
		netdev_err(dev, "can't request IRQ %d\n", priv->irq0);
		goto err_fini_dma;
	}

	ret = request_irq(priv->irq1, bcmgenet_isr1, IRQF_SHARED,
			  dev->name, priv);
	if (ret < 0) {
		netdev_err(dev, "can't request IRQ %d\n", priv->irq1);
		goto err_irq0;
	}

	ret = bcmgenet_mii_probe(dev);
	if (ret) {
		netdev_err(dev, "failed to connect to PHY\n");
		goto err_irq1;
	}

	bcmgenet_netif_start(dev);

	netif_tx_start_all_queues(dev);

	return 0;

err_irq1:
	free_irq(priv->irq1, priv);
err_irq0:
	free_irq(priv->irq0, priv);
err_fini_dma:
	bcmgenet_dma_teardown(priv);
	bcmgenet_fini_dma(priv);
err_clk_disable:
	if (priv->internal_phy)
		bcmgenet_power_down(priv, GENET_POWER_PASSIVE);
	clk_disable_unprepare(priv->clk);
	return ret;
}

static void bcmgenet_netif_stop(struct net_device *dev)
{
	struct bcmgenet_priv *priv = netdev_priv(dev);

	bcmgenet_disable_tx_napi(priv);
	netif_tx_disable(dev);

	/* Disable MAC receive */
	umac_enable_set(priv, CMD_RX_EN, false);

	bcmgenet_dma_teardown(priv);

	/* Disable MAC transmit. TX DMA disabled must be done before this */
	umac_enable_set(priv, CMD_TX_EN, false);

	phy_stop(dev->phydev);
	bcmgenet_disable_rx_napi(priv);
	bcmgenet_intr_disable(priv);

	/* Wait for pending work items to complete. Since interrupts are
	 * disabled no new work will be scheduled.
	 */
	cancel_work_sync(&priv->bcmgenet_irq_work);

	priv->old_link = -1;
	priv->old_speed = -1;
	priv->old_duplex = -1;
	priv->old_pause = -1;

	/* tx reclaim */
	bcmgenet_tx_reclaim_all(dev);
	bcmgenet_fini_dma(priv);
}

static int bcmgenet_close(struct net_device *dev)
{
	struct bcmgenet_priv *priv = netdev_priv(dev);
	int ret = 0;

	netif_dbg(priv, ifdown, dev, "bcmgenet_close\n");

	bcmgenet_netif_stop(dev);

	/* Really kill the PHY state machine and disconnect from it */
	phy_disconnect(dev->phydev);

	free_irq(priv->irq0, priv);
	free_irq(priv->irq1, priv);

	if (priv->internal_phy)
		ret = bcmgenet_power_down(priv, GENET_POWER_PASSIVE);

	clk_disable_unprepare(priv->clk);

	return ret;
}

static void bcmgenet_dump_tx_queue(struct bcmgenet_tx_ring *ring)
{
	struct bcmgenet_priv *priv = ring->priv;
	u32 p_index, c_index, intsts, intmsk;
	struct netdev_queue *txq;
	unsigned int free_bds;
	bool txq_stopped;

	if (!netif_msg_tx_err(priv))
		return;

	txq = netdev_get_tx_queue(priv->dev, ring->queue);

	spin_lock(&ring->lock);
	if (ring->index == DESC_INDEX) {
		intsts = ~bcmgenet_intrl2_0_readl(priv, INTRL2_CPU_MASK_STATUS);
		intmsk = UMAC_IRQ_TXDMA_DONE | UMAC_IRQ_TXDMA_MBDONE;
	} else {
		intsts = ~bcmgenet_intrl2_1_readl(priv, INTRL2_CPU_MASK_STATUS);
		intmsk = 1 << ring->index;
	}
	c_index = bcmgenet_tdma_ring_readl(priv, ring->index, TDMA_CONS_INDEX);
	p_index = bcmgenet_tdma_ring_readl(priv, ring->index, TDMA_PROD_INDEX);
	txq_stopped = netif_tx_queue_stopped(txq);
	free_bds = ring->free_bds;
	spin_unlock(&ring->lock);

	netif_err(priv, tx_err, priv->dev, "Ring %d queue %d status summary\n"
		  "TX queue status: %s, interrupts: %s\n"
		  "(sw)free_bds: %d (sw)size: %d\n"
		  "(sw)p_index: %d (hw)p_index: %d\n"
		  "(sw)c_index: %d (hw)c_index: %d\n"
		  "(sw)clean_p: %d (sw)write_p: %d\n"
		  "(sw)cb_ptr: %d (sw)end_ptr: %d\n",
		  ring->index, ring->queue,
		  txq_stopped ? "stopped" : "active",
		  intsts & intmsk ? "enabled" : "disabled",
		  free_bds, ring->size,
		  ring->prod_index, p_index & DMA_P_INDEX_MASK,
		  ring->c_index, c_index & DMA_C_INDEX_MASK,
		  ring->clean_ptr, ring->write_ptr,
		  ring->cb_ptr, ring->end_ptr);
}

static void bcmgenet_timeout(struct net_device *dev, unsigned int txqueue)
{
	struct bcmgenet_priv *priv = netdev_priv(dev);
	u32 int0_enable = 0;
	u32 int1_enable = 0;
	unsigned int q;

	netif_dbg(priv, tx_err, dev, "bcmgenet_timeout\n");

	for (q = 0; q < priv->hw_params->tx_queues; q++)
		bcmgenet_dump_tx_queue(&priv->tx_rings[q]);
	bcmgenet_dump_tx_queue(&priv->tx_rings[DESC_INDEX]);

	bcmgenet_tx_reclaim_all(dev);

	for (q = 0; q < priv->hw_params->tx_queues; q++)
		int1_enable |= (1 << q);

	int0_enable = UMAC_IRQ_TXDMA_DONE;

	/* Re-enable TX interrupts if disabled */
	bcmgenet_intrl2_0_writel(priv, int0_enable, INTRL2_CPU_MASK_CLEAR);
	bcmgenet_intrl2_1_writel(priv, int1_enable, INTRL2_CPU_MASK_CLEAR);

	netif_trans_update(dev);

	dev->stats.tx_errors++;

	netif_tx_wake_all_queues(dev);
}

#define MAX_MDF_FILTER	17

static inline void bcmgenet_set_mdf_addr(struct bcmgenet_priv *priv,
					 unsigned char *addr,
					 int *i)
{
	bcmgenet_umac_writel(priv, addr[0] << 8 | addr[1],
			     UMAC_MDF_ADDR + (*i * 4));
	bcmgenet_umac_writel(priv, addr[2] << 24 | addr[3] << 16 |
			     addr[4] << 8 | addr[5],
			     UMAC_MDF_ADDR + ((*i + 1) * 4));
	*i += 2;
}

static void bcmgenet_set_rx_mode(struct net_device *dev)
{
	struct bcmgenet_priv *priv = netdev_priv(dev);
	struct netdev_hw_addr *ha;
	int i, nfilter;
	u32 reg;

	netif_dbg(priv, hw, dev, "%s: %08X\n", __func__, dev->flags);

	/* Number of filters needed */
	nfilter = netdev_uc_count(dev) + netdev_mc_count(dev) + 2;

	/*
	 * Turn on promicuous mode for three scenarios
	 * 1. IFF_PROMISC flag is set
	 * 2. IFF_ALLMULTI flag is set
	 * 3. The number of filters needed exceeds the number filters
	 *    supported by the hardware.
	*/
	reg = bcmgenet_umac_readl(priv, UMAC_CMD);
	if ((dev->flags & (IFF_PROMISC | IFF_ALLMULTI)) ||
	    (nfilter > MAX_MDF_FILTER)) {
		reg |= CMD_PROMISC;
		bcmgenet_umac_writel(priv, reg, UMAC_CMD);
		bcmgenet_umac_writel(priv, 0, UMAC_MDF_CTRL);
		return;
	} else {
		reg &= ~CMD_PROMISC;
		bcmgenet_umac_writel(priv, reg, UMAC_CMD);
	}

	/* update MDF filter */
	i = 0;
	/* Broadcast */
	bcmgenet_set_mdf_addr(priv, dev->broadcast, &i);
	/* my own address.*/
	bcmgenet_set_mdf_addr(priv, dev->dev_addr, &i);

	/* Unicast */
	netdev_for_each_uc_addr(ha, dev)
		bcmgenet_set_mdf_addr(priv, ha->addr, &i);

	/* Multicast */
	netdev_for_each_mc_addr(ha, dev)
		bcmgenet_set_mdf_addr(priv, ha->addr, &i);

	/* Enable filters */
	reg = GENMASK(MAX_MDF_FILTER - 1, MAX_MDF_FILTER - nfilter);
	bcmgenet_umac_writel(priv, reg, UMAC_MDF_CTRL);
}

/* Set the hardware MAC address. */
static int bcmgenet_set_mac_addr(struct net_device *dev, void *p)
{
	struct sockaddr *addr = p;

	/* Setting the MAC address at the hardware level is not possible
	 * without disabling the UniMAC RX/TX enable bits.
	 */
	if (netif_running(dev))
		return -EBUSY;

	ether_addr_copy(dev->dev_addr, addr->sa_data);

	return 0;
}

static struct net_device_stats *bcmgenet_get_stats(struct net_device *dev)
{
	struct bcmgenet_priv *priv = netdev_priv(dev);
	unsigned long tx_bytes = 0, tx_packets = 0;
	unsigned long rx_bytes = 0, rx_packets = 0;
	unsigned long rx_errors = 0, rx_dropped = 0;
	struct bcmgenet_tx_ring *tx_ring;
	struct bcmgenet_rx_ring *rx_ring;
	unsigned int q;

	for (q = 0; q < priv->hw_params->tx_queues; q++) {
		tx_ring = &priv->tx_rings[q];
		tx_bytes += tx_ring->bytes;
		tx_packets += tx_ring->packets;
	}
	tx_ring = &priv->tx_rings[DESC_INDEX];
	tx_bytes += tx_ring->bytes;
	tx_packets += tx_ring->packets;

	for (q = 0; q < priv->hw_params->rx_queues; q++) {
		rx_ring = &priv->rx_rings[q];

		rx_bytes += rx_ring->bytes;
		rx_packets += rx_ring->packets;
		rx_errors += rx_ring->errors;
		rx_dropped += rx_ring->dropped;
	}
	rx_ring = &priv->rx_rings[DESC_INDEX];
	rx_bytes += rx_ring->bytes;
	rx_packets += rx_ring->packets;
	rx_errors += rx_ring->errors;
	rx_dropped += rx_ring->dropped;

	dev->stats.tx_bytes = tx_bytes;
	dev->stats.tx_packets = tx_packets;
	dev->stats.rx_bytes = rx_bytes;
	dev->stats.rx_packets = rx_packets;
	dev->stats.rx_errors = rx_errors;
	dev->stats.rx_missed_errors = rx_errors;
	dev->stats.rx_dropped = rx_dropped;
	return &dev->stats;
}

static int bcmgenet_change_carrier(struct net_device *dev, bool new_carrier)
{
	struct bcmgenet_priv *priv = netdev_priv(dev);

	if (!dev->phydev || !phy_is_pseudo_fixed_link(dev->phydev) ||
	    priv->phy_interface != PHY_INTERFACE_MODE_MOCA)
		return -EOPNOTSUPP;

	if (new_carrier)
		netif_carrier_on(dev);
	else
		netif_carrier_off(dev);

	return 0;
}

static const struct net_device_ops bcmgenet_netdev_ops = {
	.ndo_open		= bcmgenet_open,
	.ndo_stop		= bcmgenet_close,
	.ndo_start_xmit		= bcmgenet_xmit,
	.ndo_tx_timeout		= bcmgenet_timeout,
	.ndo_set_rx_mode	= bcmgenet_set_rx_mode,
	.ndo_set_mac_address	= bcmgenet_set_mac_addr,
	.ndo_do_ioctl		= phy_do_ioctl_running,
	.ndo_set_features	= bcmgenet_set_features,
#ifdef CONFIG_NET_POLL_CONTROLLER
	.ndo_poll_controller	= bcmgenet_poll_controller,
#endif
	.ndo_get_stats		= bcmgenet_get_stats,
	.ndo_change_carrier	= bcmgenet_change_carrier,
};

/* Array of GENET hardware parameters/characteristics */
static struct bcmgenet_hw_params bcmgenet_hw_params[] = {
	[GENET_V1] = {
		.tx_queues = 0,
		.tx_bds_per_q = 0,
		.rx_queues = 0,
		.rx_bds_per_q = 0,
		.bp_in_en_shift = 16,
		.bp_in_mask = 0xffff,
		.hfb_filter_cnt = 16,
		.qtag_mask = 0x1F,
		.hfb_offset = 0x1000,
		.rdma_offset = 0x2000,
		.tdma_offset = 0x3000,
		.words_per_bd = 2,
	},
	[GENET_V2] = {
		.tx_queues = 4,
		.tx_bds_per_q = 32,
		.rx_queues = 0,
		.rx_bds_per_q = 0,
		.bp_in_en_shift = 16,
		.bp_in_mask = 0xffff,
		.hfb_filter_cnt = 16,
		.qtag_mask = 0x1F,
		.tbuf_offset = 0x0600,
		.hfb_offset = 0x1000,
		.hfb_reg_offset = 0x2000,
		.rdma_offset = 0x3000,
		.tdma_offset = 0x4000,
		.words_per_bd = 2,
		.flags = GENET_HAS_EXT,
	},
	[GENET_V3] = {
		.tx_queues = 4,
		.tx_bds_per_q = 32,
		.rx_queues = 0,
		.rx_bds_per_q = 0,
		.bp_in_en_shift = 17,
		.bp_in_mask = 0x1ffff,
		.hfb_filter_cnt = 48,
		.hfb_filter_size = 128,
		.qtag_mask = 0x3F,
		.tbuf_offset = 0x0600,
		.hfb_offset = 0x8000,
		.hfb_reg_offset = 0xfc00,
		.rdma_offset = 0x10000,
		.tdma_offset = 0x11000,
		.words_per_bd = 2,
		.flags = GENET_HAS_EXT | GENET_HAS_MDIO_INTR |
			 GENET_HAS_MOCA_LINK_DET,
	},
	[GENET_V4] = {
		.tx_queues = 4,
		.tx_bds_per_q = 32,
		.rx_queues = 0,
		.rx_bds_per_q = 0,
		.bp_in_en_shift = 17,
		.bp_in_mask = 0x1ffff,
		.hfb_filter_cnt = 48,
		.hfb_filter_size = 128,
		.qtag_mask = 0x3F,
		.tbuf_offset = 0x0600,
		.hfb_offset = 0x8000,
		.hfb_reg_offset = 0xfc00,
		.rdma_offset = 0x2000,
		.tdma_offset = 0x4000,
		.words_per_bd = 3,
		.flags = GENET_HAS_40BITS | GENET_HAS_EXT |
			 GENET_HAS_MDIO_INTR | GENET_HAS_MOCA_LINK_DET,
	},
	[GENET_V5] = {
		.tx_queues = 4,
		.tx_bds_per_q = 32,
		.rx_queues = 0,
		.rx_bds_per_q = 0,
		.bp_in_en_shift = 17,
		.bp_in_mask = 0x1ffff,
		.hfb_filter_cnt = 48,
		.hfb_filter_size = 128,
		.qtag_mask = 0x3F,
		.tbuf_offset = 0x0600,
		.hfb_offset = 0x8000,
		.hfb_reg_offset = 0xfc00,
		.rdma_offset = 0x2000,
		.tdma_offset = 0x4000,
		.words_per_bd = 3,
		.flags = GENET_HAS_40BITS | GENET_HAS_EXT |
			 GENET_HAS_MDIO_INTR | GENET_HAS_MOCA_LINK_DET,
	},
};

/* Infer hardware parameters from the detected GENET version */
static void bcmgenet_set_hw_params(struct bcmgenet_priv *priv)
{
	struct bcmgenet_hw_params *params;
	u32 reg;
	u8 major;
	u16 gphy_rev;

	if (GENET_IS_V5(priv) || GENET_IS_V4(priv)) {
		bcmgenet_dma_regs = bcmgenet_dma_regs_v3plus;
		genet_dma_ring_regs = genet_dma_ring_regs_v4;
	} else if (GENET_IS_V3(priv)) {
		bcmgenet_dma_regs = bcmgenet_dma_regs_v3plus;
		genet_dma_ring_regs = genet_dma_ring_regs_v123;
	} else if (GENET_IS_V2(priv)) {
		bcmgenet_dma_regs = bcmgenet_dma_regs_v2;
		genet_dma_ring_regs = genet_dma_ring_regs_v123;
	} else if (GENET_IS_V1(priv)) {
		bcmgenet_dma_regs = bcmgenet_dma_regs_v1;
		genet_dma_ring_regs = genet_dma_ring_regs_v123;
	}

	/* enum genet_version starts at 1 */
	priv->hw_params = &bcmgenet_hw_params[priv->version];
	params = priv->hw_params;

	/* Read GENET HW version */
	reg = bcmgenet_sys_readl(priv, SYS_REV_CTRL);
	major = (reg >> 24 & 0x0f);
	if (major == 6)
		major = 5;
	else if (major == 5)
		major = 4;
	else if (major == 0)
		major = 1;
	if (major != priv->version) {
		dev_err(&priv->pdev->dev,
			"GENET version mismatch, got: %d, configured for: %d\n",
			major, priv->version);
	}

	/* Print the GENET core version */
	dev_info(&priv->pdev->dev, "GENET " GENET_VER_FMT,
		 major, (reg >> 16) & 0x0f, reg & 0xffff);

	/* Store the integrated PHY revision for the MDIO probing function
	 * to pass this information to the PHY driver. The PHY driver expects
	 * to find the PHY major revision in bits 15:8 while the GENET register
	 * stores that information in bits 7:0, account for that.
	 *
	 * On newer chips, starting with PHY revision G0, a new scheme is
	 * deployed similar to the Starfighter 2 switch with GPHY major
	 * revision in bits 15:8 and patch level in bits 7:0. Major revision 0
	 * is reserved as well as special value 0x01ff, we have a small
	 * heuristic to check for the new GPHY revision and re-arrange things
	 * so the GPHY driver is happy.
	 */
	gphy_rev = reg & 0xffff;

	if (GENET_IS_V5(priv)) {
		/* The EPHY revision should come from the MDIO registers of
		 * the PHY not from GENET.
		 */
		if (gphy_rev != 0) {
			pr_warn("GENET is reporting EPHY revision: 0x%04x\n",
				gphy_rev);
		}
	/* This is reserved so should require special treatment */
	} else if (gphy_rev == 0 || gphy_rev == 0x01ff) {
		pr_warn("Invalid GPHY revision detected: 0x%04x\n", gphy_rev);
		return;
	/* This is the good old scheme, just GPHY major, no minor nor patch */
	} else if ((gphy_rev & 0xf0) != 0) {
		priv->gphy_rev = gphy_rev << 8;
	/* This is the new scheme, GPHY major rolls over with 0x10 = rev G0 */
	} else if ((gphy_rev & 0xff00) != 0) {
		priv->gphy_rev = gphy_rev;
	}

#ifdef CONFIG_PHYS_ADDR_T_64BIT
	if (!(params->flags & GENET_HAS_40BITS))
		pr_warn("GENET does not support 40-bits PA\n");
#endif

	pr_debug("Configuration for version: %d\n"
		"TXq: %1d, TXqBDs: %1d, RXq: %1d, RXqBDs: %1d\n"
		"BP << en: %2d, BP msk: 0x%05x\n"
		"HFB count: %2d, QTAQ msk: 0x%05x\n"
		"TBUF: 0x%04x, HFB: 0x%04x, HFBreg: 0x%04x\n"
		"RDMA: 0x%05x, TDMA: 0x%05x\n"
		"Words/BD: %d\n",
		priv->version,
		params->tx_queues, params->tx_bds_per_q,
		params->rx_queues, params->rx_bds_per_q,
		params->bp_in_en_shift, params->bp_in_mask,
		params->hfb_filter_cnt, params->qtag_mask,
		params->tbuf_offset, params->hfb_offset,
		params->hfb_reg_offset,
		params->rdma_offset, params->tdma_offset,
		params->words_per_bd);
}

struct bcmgenet_plat_data {
	enum bcmgenet_version version;
	u32 dma_max_burst_length;
};

static const struct bcmgenet_plat_data v1_plat_data = {
	.version = GENET_V1,
	.dma_max_burst_length = DMA_MAX_BURST_LENGTH,
};

static const struct bcmgenet_plat_data v2_plat_data = {
	.version = GENET_V2,
	.dma_max_burst_length = DMA_MAX_BURST_LENGTH,
};

static const struct bcmgenet_plat_data v3_plat_data = {
	.version = GENET_V3,
	.dma_max_burst_length = DMA_MAX_BURST_LENGTH,
};

static const struct bcmgenet_plat_data v4_plat_data = {
	.version = GENET_V4,
	.dma_max_burst_length = DMA_MAX_BURST_LENGTH,
};

static const struct bcmgenet_plat_data v5_plat_data = {
	.version = GENET_V5,
	.dma_max_burst_length = DMA_MAX_BURST_LENGTH,
};

static const struct bcmgenet_plat_data bcm2711_plat_data = {
	.version = GENET_V5,
	.dma_max_burst_length = 0x08,
};

static const struct of_device_id bcmgenet_match[] = {
	{ .compatible = "brcm,genet-v1", .data = &v1_plat_data },
	{ .compatible = "brcm,genet-v2", .data = &v2_plat_data },
	{ .compatible = "brcm,genet-v3", .data = &v3_plat_data },
	{ .compatible = "brcm,genet-v4", .data = &v4_plat_data },
	{ .compatible = "brcm,genet-v5", .data = &v5_plat_data },
	{ .compatible = "brcm,bcm2711-genet-v5", .data = &bcm2711_plat_data },
	{ },
};
MODULE_DEVICE_TABLE(of, bcmgenet_match);

static int bcmgenet_probe(struct platform_device *pdev)
{
	struct bcmgenet_platform_data *pd = pdev->dev.platform_data;
	const struct bcmgenet_plat_data *pdata;
	struct bcmgenet_priv *priv;
	struct net_device *dev;
	unsigned int i;
	int err = -EIO;

	/* Up to GENET_MAX_MQ_CNT + 1 TX queues and RX queues */
	dev = alloc_etherdev_mqs(sizeof(*priv), GENET_MAX_MQ_CNT + 1,
				 GENET_MAX_MQ_CNT + 1);
	if (!dev) {
		dev_err(&pdev->dev, "can't allocate net device\n");
		return -ENOMEM;
	}

	priv = netdev_priv(dev);
	priv->irq0 = platform_get_irq(pdev, 0);
	if (priv->irq0 < 0) {
		err = priv->irq0;
		goto err;
	}
	priv->irq1 = platform_get_irq(pdev, 1);
	if (priv->irq1 < 0) {
		err = priv->irq1;
		goto err;
	}
	priv->wol_irq = platform_get_irq_optional(pdev, 2);

	priv->base = devm_platform_ioremap_resource(pdev, 0);
	if (IS_ERR(priv->base)) {
		err = PTR_ERR(priv->base);
		goto err;
	}

	spin_lock_init(&priv->lock);

	SET_NETDEV_DEV(dev, &pdev->dev);
	dev_set_drvdata(&pdev->dev, dev);
	dev->watchdog_timeo = 2 * HZ;
	dev->ethtool_ops = &bcmgenet_ethtool_ops;
	dev->netdev_ops = &bcmgenet_netdev_ops;

	priv->msg_enable = netif_msg_init(-1, GENET_MSG_DEFAULT);

	/* Set default features */
	dev->features |= NETIF_F_SG | NETIF_F_HIGHDMA | NETIF_F_HW_CSUM |
			 NETIF_F_RXCSUM;
	dev->hw_features |= dev->features;
	dev->vlan_features |= dev->features;

	/* Request the WOL interrupt and advertise suspend if available */
	priv->wol_irq_disabled = true;
	err = devm_request_irq(&pdev->dev, priv->wol_irq, bcmgenet_wol_isr, 0,
			       dev->name, priv);
	if (!err)
		device_set_wakeup_capable(&pdev->dev, 1);

	/* Set the needed headroom to account for any possible
	 * features enabling/disabling at runtime
	 */
	dev->needed_headroom += 64;

	netdev_boot_setup_check(dev);

	priv->dev = dev;
	priv->pdev = pdev;

	pdata = device_get_match_data(&pdev->dev);
	if (pdata) {
		priv->version = pdata->version;
		priv->dma_max_burst_length = pdata->dma_max_burst_length;
	} else {
		priv->version = pd->genet_version;
		priv->dma_max_burst_length = DMA_MAX_BURST_LENGTH;
	}

	priv->clk = devm_clk_get_optional(&priv->pdev->dev, "enet");
	if (IS_ERR(priv->clk)) {
		dev_dbg(&priv->pdev->dev, "failed to get enet clock\n");
		err = PTR_ERR(priv->clk);
		goto err;
	}

	err = clk_prepare_enable(priv->clk);
	if (err)
		goto err;

	bcmgenet_set_hw_params(priv);

	err = -EIO;
	if (priv->hw_params->flags & GENET_HAS_40BITS)
		err = dma_set_mask_and_coherent(&pdev->dev, DMA_BIT_MASK(40));
	if (err)
		err = dma_set_mask_and_coherent(&pdev->dev, DMA_BIT_MASK(32));
	if (err)
		goto err_clk_disable;

	/* Mii wait queue */
	init_waitqueue_head(&priv->wq);
	/* Always use RX_BUF_LENGTH (2KB) buffer for all chips */
	priv->rx_buf_len = RX_BUF_LENGTH;
	INIT_WORK(&priv->bcmgenet_irq_work, bcmgenet_irq_task);

	priv->clk_wol = devm_clk_get_optional(&priv->pdev->dev, "enet-wol");
	if (IS_ERR(priv->clk_wol)) {
		dev_dbg(&priv->pdev->dev, "failed to get enet-wol clock\n");
		err = PTR_ERR(priv->clk_wol);
		goto err_clk_disable;
	}

	priv->clk_eee = devm_clk_get_optional(&priv->pdev->dev, "enet-eee");
	if (IS_ERR(priv->clk_eee)) {
		dev_dbg(&priv->pdev->dev, "failed to get enet-eee clock\n");
		err = PTR_ERR(priv->clk_eee);
		goto err_clk_disable;
	}

	/* If this is an internal GPHY, power it on now, before UniMAC is
	 * brought out of reset as absolutely no UniMAC activity is allowed
	 */
	if (device_get_phy_mode(&pdev->dev) == PHY_INTERFACE_MODE_INTERNAL)
		bcmgenet_power_up(priv, GENET_POWER_PASSIVE);

	if (pd && !IS_ERR_OR_NULL(pd->mac_address))
		ether_addr_copy(dev->dev_addr, pd->mac_address);
	else
		if (!device_get_mac_address(&pdev->dev, dev->dev_addr, ETH_ALEN))
			if (has_acpi_companion(&pdev->dev))
				bcmgenet_get_hw_addr(priv, dev->dev_addr);

	if (!is_valid_ether_addr(dev->dev_addr)) {
		dev_warn(&pdev->dev, "using random Ethernet MAC\n");
		eth_hw_addr_random(dev);
	}

	reset_umac(priv);

	err = bcmgenet_mii_init(dev);
	if (err)
		goto err_clk_disable;

	/* setup number of real queues  + 1 (GENET_V1 has 0 hardware queues
	 * just the ring 16 descriptor based TX
	 */
	netif_set_real_num_tx_queues(priv->dev, priv->hw_params->tx_queues + 1);
	netif_set_real_num_rx_queues(priv->dev, priv->hw_params->rx_queues + 1);

	/* Set default coalescing parameters */
	for (i = 0; i < priv->hw_params->rx_queues; i++) {
		priv->rx_rings[i].rx_max_coalesced_frames = 1;
		priv->rx_rings[i].rx_coalesce_usecs = 50;
	}
	priv->rx_rings[DESC_INDEX].rx_max_coalesced_frames = 1;
	priv->rx_rings[DESC_INDEX].rx_coalesce_usecs = 50;

	/* libphy will determine the link state */
	netif_carrier_off(dev);

	/* Turn off the main clock, WOL clock is handled separately */
	clk_disable_unprepare(priv->clk);

	err = register_netdev(dev);
	if (err) {
		bcmgenet_mii_exit(dev);
		goto err;
	}

	return err;

err_clk_disable:
	clk_disable_unprepare(priv->clk);
err:
	free_netdev(dev);
	return err;
}

static int bcmgenet_remove(struct platform_device *pdev)
{
	struct bcmgenet_priv *priv = dev_to_priv(&pdev->dev);

	dev_set_drvdata(&pdev->dev, NULL);
	unregister_netdev(priv->dev);
	bcmgenet_mii_exit(priv->dev);
	free_netdev(priv->dev);

	return 0;
}

static void bcmgenet_shutdown(struct platform_device *pdev)
{
	bcmgenet_remove(pdev);
}

#ifdef CONFIG_PM_SLEEP
static int bcmgenet_resume_noirq(struct device *d)
{
	struct net_device *dev = dev_get_drvdata(d);
	struct bcmgenet_priv *priv = netdev_priv(dev);
	int ret;
	u32 reg;

	if (!netif_running(dev))
		return 0;

	/* Turn on the clock */
	ret = clk_prepare_enable(priv->clk);
	if (ret)
		return ret;

	if (device_may_wakeup(d) && priv->wolopts) {
		/* Account for Wake-on-LAN events and clear those events
		 * (Some devices need more time between enabling the clocks
		 *  and the interrupt register reflecting the wake event so
		 *  read the register twice)
		 */
		reg = bcmgenet_intrl2_0_readl(priv, INTRL2_CPU_STAT);
		reg = bcmgenet_intrl2_0_readl(priv, INTRL2_CPU_STAT);
		if (reg & UMAC_IRQ_WAKE_EVENT)
			pm_wakeup_event(&priv->pdev->dev, 0);
	}

	bcmgenet_intrl2_0_writel(priv, UMAC_IRQ_WAKE_EVENT, INTRL2_CPU_CLEAR);

	return 0;
}

static int bcmgenet_resume(struct device *d)
{
	struct net_device *dev = dev_get_drvdata(d);
	struct bcmgenet_priv *priv = netdev_priv(dev);
	struct bcmgenet_rxnfc_rule *rule;
	unsigned long dma_ctrl;
	int ret;

	if (!netif_running(dev))
		return 0;

	/* From WOL-enabled suspend, switch to regular clock */
	if (device_may_wakeup(d) && priv->wolopts)
		bcmgenet_power_up(priv, GENET_POWER_WOL_MAGIC);

	/* If this is an internal GPHY, power it back on now, before UniMAC is
	 * brought out of reset as absolutely no UniMAC activity is allowed
	 */
	if (priv->internal_phy)
		bcmgenet_power_up(priv, GENET_POWER_PASSIVE);

	bcmgenet_umac_reset(priv);

	init_umac(priv);

	phy_init_hw(dev->phydev);

	/* Speed settings must be restored */
	genphy_config_aneg(dev->phydev);
	bcmgenet_mii_config(priv->dev, false);

	/* Restore enabled features */
	bcmgenet_set_features(dev, dev->features);

	bcmgenet_set_hw_addr(priv, dev->dev_addr);

	/* Restore hardware filters */
	bcmgenet_hfb_clear(priv);
	list_for_each_entry(rule, &priv->rxnfc_list, list)
		if (rule->state != BCMGENET_RXNFC_STATE_UNUSED)
			bcmgenet_hfb_create_rxnfc_filter(priv, rule);

	/* Disable RX/TX DMA and flush TX queues */
	dma_ctrl = bcmgenet_dma_disable(priv, false);

	/* Reinitialize TDMA and RDMA and SW housekeeping */
	ret = bcmgenet_init_dma(priv);
	if (ret) {
		netdev_err(dev, "failed to initialize DMA\n");
		goto out_clk_disable;
	}

	/* Always enable ring 16 - descriptor ring */
	bcmgenet_enable_dma(priv, dma_ctrl);

	if (!device_may_wakeup(d))
		phy_resume(dev->phydev);

	if (priv->eee.eee_enabled)
		bcmgenet_eee_enable_set(dev, true);

	bcmgenet_netif_start(dev);

	netif_device_attach(dev);

	return 0;

out_clk_disable:
	if (priv->internal_phy)
		bcmgenet_power_down(priv, GENET_POWER_PASSIVE);
	clk_disable_unprepare(priv->clk);
	return ret;
}

static int bcmgenet_suspend(struct device *d)
{
	struct net_device *dev = dev_get_drvdata(d);
	struct bcmgenet_priv *priv = netdev_priv(dev);

	if (!netif_running(dev))
		return 0;

	netif_device_detach(dev);

	bcmgenet_netif_stop(dev);

	if (!device_may_wakeup(d))
		phy_suspend(dev->phydev);

	/* Disable filtering */
	bcmgenet_hfb_reg_writel(priv, 0, HFB_CTRL);

	return 0;
}

static int bcmgenet_suspend_noirq(struct device *d)
{
	struct net_device *dev = dev_get_drvdata(d);
	struct bcmgenet_priv *priv = netdev_priv(dev);
	int ret = 0;

	if (!netif_running(dev))
		return 0;

	/* Prepare the device for Wake-on-LAN and switch to the slow clock */
	if (device_may_wakeup(d) && priv->wolopts)
		ret = bcmgenet_power_down(priv, GENET_POWER_WOL_MAGIC);
	else if (priv->internal_phy)
		ret = bcmgenet_power_down(priv, GENET_POWER_PASSIVE);

	/* Let the framework handle resumption and leave the clocks on */
	if (ret)
		return ret;

	/* Turn off the clocks */
	clk_disable_unprepare(priv->clk);

	return 0;
}
#else
#define bcmgenet_suspend	NULL
#define bcmgenet_suspend_noirq	NULL
#define bcmgenet_resume		NULL
#define bcmgenet_resume_noirq	NULL
#endif /* CONFIG_PM_SLEEP */

static const struct dev_pm_ops bcmgenet_pm_ops = {
	.suspend	= bcmgenet_suspend,
	.suspend_noirq	= bcmgenet_suspend_noirq,
	.resume		= bcmgenet_resume,
	.resume_noirq	= bcmgenet_resume_noirq,
};

static const struct acpi_device_id genet_acpi_match[] = {
	{ "BCM6E4E", (kernel_ulong_t)&bcm2711_plat_data },
	{ },
};
MODULE_DEVICE_TABLE(acpi, genet_acpi_match);

static struct platform_driver bcmgenet_driver = {
	.probe	= bcmgenet_probe,
	.remove	= bcmgenet_remove,
	.shutdown = bcmgenet_shutdown,
	.driver	= {
		.name	= "bcmgenet",
		.of_match_table = bcmgenet_match,
		.pm	= &bcmgenet_pm_ops,
		.acpi_match_table = genet_acpi_match,
	},
};
module_platform_driver(bcmgenet_driver);

MODULE_AUTHOR("Broadcom Corporation");
MODULE_DESCRIPTION("Broadcom GENET Ethernet controller driver");
MODULE_ALIAS("platform:bcmgenet");
MODULE_LICENSE("GPL");
MODULE_SOFTDEP("pre: mdio-bcm-unimac");<|MERGE_RESOLUTION|>--- conflicted
+++ resolved
@@ -3340,19 +3340,8 @@
 
 	bcmgenet_set_hw_addr(priv, dev->dev_addr);
 
-<<<<<<< HEAD
-	if (priv->internal_phy) {
-		reg = bcmgenet_ext_readl(priv, EXT_EXT_PWR_MGMT);
-		reg |= EXT_ENERGY_DET_MASK;
-		bcmgenet_ext_writel(priv, reg, EXT_EXT_PWR_MGMT);
-	}
-
 	/* Disable RX/TX DMA and flush TX and RX queues */
 	dma_ctrl = bcmgenet_dma_disable(priv, true);
-=======
-	/* Disable RX/TX DMA and flush TX queues */
-	dma_ctrl = bcmgenet_dma_disable(priv);
->>>>>>> 5805e5ee
 
 	/* Reinitialize TDMA and RDMA and SW housekeeping */
 	ret = bcmgenet_init_dma(priv);
