
menuconfig CRYPTO_HW
	bool "Hardware crypto devices"
	default y
	---help---
	  Say Y here to get to see options for hardware crypto devices and
	  processors. This option alone does not add any kernel code.

	  If you say N, all options in this submenu will be skipped and disabled.

if CRYPTO_HW

config CRYPTO_DEV_PADLOCK
	tristate "Support for VIA PadLock ACE"
	depends on X86 && !UML
	help
	  Some VIA processors come with an integrated crypto engine
	  (so called VIA PadLock ACE, Advanced Cryptography Engine)
	  that provides instructions for very fast cryptographic
	  operations with supported algorithms.
	  
	  The instructions are used only when the CPU supports them.
	  Otherwise software encryption is used.

config CRYPTO_DEV_PADLOCK_AES
	tristate "PadLock driver for AES algorithm"
	depends on CRYPTO_DEV_PADLOCK
	select CRYPTO_BLKCIPHER
	select CRYPTO_AES
	help
	  Use VIA PadLock for AES algorithm.

	  Available in VIA C3 and newer CPUs.

	  If unsure say M. The compiled module will be
	  called padlock-aes.

config CRYPTO_DEV_PADLOCK_SHA
	tristate "PadLock driver for SHA1 and SHA256 algorithms"
	depends on CRYPTO_DEV_PADLOCK
	select CRYPTO_HASH
	select CRYPTO_SHA1
	select CRYPTO_SHA256
	help
	  Use VIA PadLock for SHA1/SHA256 algorithms.

	  Available in VIA C7 and newer processors.

	  If unsure say M. The compiled module will be
	  called padlock-sha.

config CRYPTO_DEV_GEODE
	tristate "Support for the Geode LX AES engine"
	depends on X86_32 && PCI
	select CRYPTO_ALGAPI
	select CRYPTO_BLKCIPHER
	help
	  Say 'Y' here to use the AMD Geode LX processor on-board AES
	  engine for the CryptoAPI AES algorithm.

	  To compile this driver as a module, choose M here: the module
	  will be called geode-aes.

config ZCRYPT
	tristate "Support for s390 cryptographic adapters"
	depends on S390
	select HW_RANDOM
	help
	  Select this option if you want to enable support for
	  s390 cryptographic adapters like:
	  + PCI-X Cryptographic Coprocessor (PCIXCC)
	  + Crypto Express 2,3,4 or 5 Coprocessor (CEXxC)
	  + Crypto Express 2,3,4 or 5 Accelerator (CEXxA)
	  + Crypto Express 4 or 5 EP11 Coprocessor (CEXxP)

config PKEY
	tristate "Kernel API for protected key handling"
	depends on S390
	depends on ZCRYPT
	help
	  With this option enabled the pkey kernel module provides an API
	  for creation and handling of protected keys. Other parts of the
	  kernel or userspace applications may use these functions.

	  Select this option if you want to enable the kernel and userspace
	  API for proteced key handling.

	  Please note that creation of protected keys from secure keys
	  requires to have at least one CEX card in coprocessor mode
	  available at runtime.

config CRYPTO_PAES_S390
	tristate "PAES cipher algorithms"
	depends on S390
	depends on ZCRYPT
	depends on PKEY
	select CRYPTO_ALGAPI
	select CRYPTO_BLKCIPHER
	help
	  This is the s390 hardware accelerated implementation of the
	  AES cipher algorithms for use with protected key.

	  Select this option if you want to use the paes cipher
	  for example to use protected key encrypted devices.

config CRYPTO_SHA1_S390
	tristate "SHA1 digest algorithm"
	depends on S390
	select CRYPTO_HASH
	help
	  This is the s390 hardware accelerated implementation of the
	  SHA-1 secure hash standard (FIPS 180-1/DFIPS 180-2).

	  It is available as of z990.

config CRYPTO_SHA256_S390
	tristate "SHA256 digest algorithm"
	depends on S390
	select CRYPTO_HASH
	help
	  This is the s390 hardware accelerated implementation of the
	  SHA256 secure hash standard (DFIPS 180-2).

	  It is available as of z9.

config CRYPTO_SHA512_S390
	tristate "SHA384 and SHA512 digest algorithm"
	depends on S390
	select CRYPTO_HASH
	help
	  This is the s390 hardware accelerated implementation of the
	  SHA512 secure hash standard.

	  It is available as of z10.

config CRYPTO_DES_S390
	tristate "DES and Triple DES cipher algorithms"
	depends on S390
	select CRYPTO_ALGAPI
	select CRYPTO_BLKCIPHER
	select CRYPTO_DES
	help
	  This is the s390 hardware accelerated implementation of the
	  DES cipher algorithm (FIPS 46-2), and Triple DES EDE (FIPS 46-3).

	  As of z990 the ECB and CBC mode are hardware accelerated.
	  As of z196 the CTR mode is hardware accelerated.

config CRYPTO_AES_S390
	tristate "AES cipher algorithms"
	depends on S390
	select CRYPTO_ALGAPI
	select CRYPTO_BLKCIPHER
	help
	  This is the s390 hardware accelerated implementation of the
	  AES cipher algorithms (FIPS-197).

	  As of z9 the ECB and CBC modes are hardware accelerated
	  for 128 bit keys.
	  As of z10 the ECB and CBC modes are hardware accelerated
	  for all AES key sizes.
	  As of z196 the CTR mode is hardware accelerated for all AES
	  key sizes and XTS mode is hardware accelerated for 256 and
	  512 bit keys.

config S390_PRNG
	tristate "Pseudo random number generator device driver"
	depends on S390
	default "m"
	help
	  Select this option if you want to use the s390 pseudo random number
	  generator. The PRNG is part of the cryptographic processor functions
	  and uses triple-DES to generate secure random numbers like the
	  ANSI X9.17 standard. User-space programs access the
	  pseudo-random-number device through the char device /dev/prandom.

	  It is available as of z9.

config CRYPTO_GHASH_S390
	tristate "GHASH digest algorithm"
	depends on S390
	select CRYPTO_HASH
	help
	  This is the s390 hardware accelerated implementation of the
	  GHASH message digest algorithm for GCM (Galois/Counter Mode).

	  It is available as of z196.

config CRYPTO_CRC32_S390
	tristate "CRC-32 algorithms"
	depends on S390
	select CRYPTO_HASH
	select CRC32
	help
	  Select this option if you want to use hardware accelerated
	  implementations of CRC algorithms.  With this option, you
	  can optimize the computation of CRC-32 (IEEE 802.3 Ethernet)
	  and CRC-32C (Castagnoli).

	  It is available with IBM z13 or later.

config CRYPTO_DEV_MV_CESA
	tristate "Marvell's Cryptographic Engine"
	depends on PLAT_ORION
	select CRYPTO_AES
	select CRYPTO_BLKCIPHER
	select CRYPTO_HASH
	select SRAM
	help
	  This driver allows you to utilize the Cryptographic Engines and
	  Security Accelerator (CESA) which can be found on the Marvell Orion
	  and Kirkwood SoCs, such as QNAP's TS-209.

	  Currently the driver supports AES in ECB and CBC mode without DMA.

config CRYPTO_DEV_MARVELL_CESA
	tristate "New Marvell's Cryptographic Engine driver"
	depends on PLAT_ORION || ARCH_MVEBU
	select CRYPTO_AES
	select CRYPTO_DES
	select CRYPTO_BLKCIPHER
	select CRYPTO_HASH
	select SRAM
	help
	  This driver allows you to utilize the Cryptographic Engines and
	  Security Accelerator (CESA) which can be found on the Armada 370.
	  This driver supports CPU offload through DMA transfers.

	  This driver is aimed at replacing the mv_cesa driver. This will only
	  happen once it has received proper testing.

config CRYPTO_DEV_NIAGARA2
       tristate "Niagara2 Stream Processing Unit driver"
       select CRYPTO_DES
       select CRYPTO_BLKCIPHER
       select CRYPTO_HASH
       select CRYPTO_MD5
       select CRYPTO_SHA1
       select CRYPTO_SHA256
       depends on SPARC64
       help
	  Each core of a Niagara2 processor contains a Stream
	  Processing Unit, which itself contains several cryptographic
	  sub-units.  One set provides the Modular Arithmetic Unit,
	  used for SSL offload.  The other set provides the Cipher
	  Group, which can perform encryption, decryption, hashing,
	  checksumming, and raw copies.

config CRYPTO_DEV_HIFN_795X
	tristate "Driver HIFN 795x crypto accelerator chips"
	select CRYPTO_DES
	select CRYPTO_BLKCIPHER
	select HW_RANDOM if CRYPTO_DEV_HIFN_795X_RNG
	depends on PCI
	depends on !ARCH_DMA_ADDR_T_64BIT
	help
	  This option allows you to have support for HIFN 795x crypto adapters.

config CRYPTO_DEV_HIFN_795X_RNG
	bool "HIFN 795x random number generator"
	depends on CRYPTO_DEV_HIFN_795X
	help
	  Select this option if you want to enable the random number generator
	  on the HIFN 795x crypto adapters.

source drivers/crypto/caam/Kconfig

config CRYPTO_DEV_TALITOS
	tristate "Talitos Freescale Security Engine (SEC)"
	select CRYPTO_AEAD
	select CRYPTO_AUTHENC
	select CRYPTO_BLKCIPHER
	select CRYPTO_HASH
	select HW_RANDOM
	depends on FSL_SOC
	help
	  Say 'Y' here to use the Freescale Security Engine (SEC)
	  to offload cryptographic algorithm computation.

	  The Freescale SEC is present on PowerQUICC 'E' processors, such
	  as the MPC8349E and MPC8548E.

	  To compile this driver as a module, choose M here: the module
	  will be called talitos.

config CRYPTO_DEV_TALITOS1
	bool "SEC1 (SEC 1.0 and SEC Lite 1.2)"
	depends on CRYPTO_DEV_TALITOS
	depends on PPC_8xx || PPC_82xx
	default y
	help
	  Say 'Y' here to use the Freescale Security Engine (SEC) version 1.0
	  found on MPC82xx or the Freescale Security Engine (SEC Lite)
	  version 1.2 found on MPC8xx

config CRYPTO_DEV_TALITOS2
	bool "SEC2+ (SEC version 2.0 or upper)"
	depends on CRYPTO_DEV_TALITOS
	default y if !PPC_8xx
	help
	  Say 'Y' here to use the Freescale Security Engine (SEC)
	  version 2 and following as found on MPC83xx, MPC85xx, etc ...

config CRYPTO_DEV_IXP4XX
	tristate "Driver for IXP4xx crypto hardware acceleration"
	depends on ARCH_IXP4XX && IXP4XX_QMGR && IXP4XX_NPE
	select CRYPTO_DES
	select CRYPTO_AEAD
	select CRYPTO_AUTHENC
	select CRYPTO_BLKCIPHER
	help
	  Driver for the IXP4xx NPE crypto engine.

config CRYPTO_DEV_PPC4XX
	tristate "Driver AMCC PPC4xx crypto accelerator"
	depends on PPC && 4xx
	select CRYPTO_HASH
	select CRYPTO_BLKCIPHER
	help
	  This option allows you to have support for AMCC crypto acceleration.

config HW_RANDOM_PPC4XX
	bool "PowerPC 4xx generic true random number generator support"
	depends on CRYPTO_DEV_PPC4XX && HW_RANDOM
	default y
	---help---
	 This option provides the kernel-side support for the TRNG hardware
	 found in the security function of some PowerPC 4xx SoCs.

config CRYPTO_DEV_OMAP
	tristate "Support for OMAP crypto HW accelerators"
	depends on ARCH_OMAP2PLUS
	help
	  OMAP processors have various crypto HW accelerators. Select this if
          you want to use the OMAP modules for any of the crypto algorithms.

if CRYPTO_DEV_OMAP

config CRYPTO_DEV_OMAP_SHAM
	tristate "Support for OMAP MD5/SHA1/SHA2 hw accelerator"
	depends on ARCH_OMAP2PLUS
	select CRYPTO_SHA1
	select CRYPTO_MD5
	select CRYPTO_SHA256
	select CRYPTO_SHA512
	select CRYPTO_HMAC
	help
	  OMAP processors have MD5/SHA1/SHA2 hw accelerator. Select this if you
	  want to use the OMAP module for MD5/SHA1/SHA2 algorithms.

config CRYPTO_DEV_OMAP_AES
	tristate "Support for OMAP AES hw engine"
	depends on ARCH_OMAP2 || ARCH_OMAP3 || ARCH_OMAP2PLUS
	select CRYPTO_AES
	select CRYPTO_BLKCIPHER
	select CRYPTO_ENGINE
	select CRYPTO_CBC
	select CRYPTO_ECB
	select CRYPTO_CTR
	select CRYPTO_AEAD
	help
	  OMAP processors have AES module accelerator. Select this if you
	  want to use the OMAP module for AES algorithms.

config CRYPTO_DEV_OMAP_DES
	tristate "Support for OMAP DES/3DES hw engine"
	depends on ARCH_OMAP2PLUS
	select CRYPTO_DES
	select CRYPTO_BLKCIPHER
	select CRYPTO_ENGINE
	help
	  OMAP processors have DES/3DES module accelerator. Select this if you
	  want to use the OMAP module for DES and 3DES algorithms. Currently
	  the ECB and CBC modes of operation are supported by the driver. Also
	  accesses made on unaligned boundaries are supported.

endif # CRYPTO_DEV_OMAP

config CRYPTO_DEV_PICOXCELL
	tristate "Support for picoXcell IPSEC and Layer2 crypto engines"
	depends on (ARCH_PICOXCELL || COMPILE_TEST) && HAVE_CLK
	select CRYPTO_AEAD
	select CRYPTO_AES
	select CRYPTO_AUTHENC
	select CRYPTO_BLKCIPHER
	select CRYPTO_DES
	select CRYPTO_CBC
	select CRYPTO_ECB
	select CRYPTO_SEQIV
	help
	  This option enables support for the hardware offload engines in the
	  Picochip picoXcell SoC devices. Select this for IPSEC ESP offload
	  and for 3gpp Layer 2 ciphering support.

	  Saying m here will build a module named pipcoxcell_crypto.

config CRYPTO_DEV_SAHARA
	tristate "Support for SAHARA crypto accelerator"
	depends on ARCH_MXC && OF
	select CRYPTO_BLKCIPHER
	select CRYPTO_AES
	select CRYPTO_ECB
	help
	  This option enables support for the SAHARA HW crypto accelerator
	  found in some Freescale i.MX chips.

config CRYPTO_DEV_MXC_SCC
	tristate "Support for Freescale Security Controller (SCC)"
	depends on ARCH_MXC && OF
	select CRYPTO_BLKCIPHER
	select CRYPTO_DES
	help
	  This option enables support for the Security Controller (SCC)
	  found in Freescale i.MX25 chips.

config CRYPTO_DEV_EXYNOS_RNG
	tristate "EXYNOS HW pseudo random number generator support"
	depends on ARCH_EXYNOS || COMPILE_TEST
	depends on HAS_IOMEM
	select CRYPTO_RNG
	---help---
	  This driver provides kernel-side support through the
	  cryptographic API for the pseudo random number generator hardware
	  found on Exynos SoCs.

	  To compile this driver as a module, choose M here: the
	  module will be called exynos-rng.

	  If unsure, say Y.

config CRYPTO_DEV_S5P
	tristate "Support for Samsung S5PV210/Exynos crypto accelerator"
	depends on ARCH_S5PV210 || ARCH_EXYNOS || COMPILE_TEST
	depends on HAS_IOMEM && HAS_DMA
	select CRYPTO_AES
	select CRYPTO_BLKCIPHER
	help
	  This option allows you to have support for S5P crypto acceleration.
	  Select this to offload Samsung S5PV210 or S5PC110, Exynos from AES
	  algorithms execution.

config CRYPTO_DEV_NX
	bool "Support for IBM PowerPC Nest (NX) cryptographic acceleration"
	depends on PPC64
	help
	  This enables support for the NX hardware cryptographic accelerator
	  coprocessor that is in IBM PowerPC P7+ or later processors.  This
	  does not actually enable any drivers, it only allows you to select
	  which acceleration type (encryption and/or compression) to enable.

if CRYPTO_DEV_NX
	source "drivers/crypto/nx/Kconfig"
endif

config CRYPTO_DEV_UX500
	tristate "Driver for ST-Ericsson UX500 crypto hardware acceleration"
	depends on ARCH_U8500
	help
	  Driver for ST-Ericsson UX500 crypto engine.

if CRYPTO_DEV_UX500
	source "drivers/crypto/ux500/Kconfig"
endif # if CRYPTO_DEV_UX500

config CRYPTO_DEV_BFIN_CRC
	tristate "Support for Blackfin CRC hardware"
	depends on BF60x
	help
	  Newer Blackfin processors have CRC hardware. Select this if you
	  want to use the Blackfin CRC module.

config CRYPTO_DEV_ATMEL_AUTHENC
	tristate "Support for Atmel IPSEC/SSL hw accelerator"
	depends on HAS_DMA
	depends on ARCH_AT91 || COMPILE_TEST
	select CRYPTO_AUTHENC
	select CRYPTO_DEV_ATMEL_AES
	select CRYPTO_DEV_ATMEL_SHA
	help
	  Some Atmel processors can combine the AES and SHA hw accelerators
	  to enhance support of IPSEC/SSL.
	  Select this if you want to use the Atmel modules for
	  authenc(hmac(shaX),Y(cbc)) algorithms.

config CRYPTO_DEV_ATMEL_AES
	tristate "Support for Atmel AES hw accelerator"
	depends on HAS_DMA
	depends on ARCH_AT91 || COMPILE_TEST
	select CRYPTO_AES
	select CRYPTO_AEAD
	select CRYPTO_BLKCIPHER
	help
	  Some Atmel processors have AES hw accelerator.
	  Select this if you want to use the Atmel module for
	  AES algorithms.

	  To compile this driver as a module, choose M here: the module
	  will be called atmel-aes.

config CRYPTO_DEV_ATMEL_TDES
	tristate "Support for Atmel DES/TDES hw accelerator"
	depends on HAS_DMA
	depends on ARCH_AT91 || COMPILE_TEST
	select CRYPTO_DES
	select CRYPTO_BLKCIPHER
	help
	  Some Atmel processors have DES/TDES hw accelerator.
	  Select this if you want to use the Atmel module for
	  DES/TDES algorithms.

	  To compile this driver as a module, choose M here: the module
	  will be called atmel-tdes.

config CRYPTO_DEV_ATMEL_SHA
	tristate "Support for Atmel SHA hw accelerator"
	depends on HAS_DMA
	depends on ARCH_AT91 || COMPILE_TEST
	select CRYPTO_HASH
	help
	  Some Atmel processors have SHA1/SHA224/SHA256/SHA384/SHA512
	  hw accelerator.
	  Select this if you want to use the Atmel module for
	  SHA1/SHA224/SHA256/SHA384/SHA512 algorithms.

	  To compile this driver as a module, choose M here: the module
	  will be called atmel-sha.

config CRYPTO_DEV_ATMEL_ECC
	tristate "Support for Microchip / Atmel ECC hw accelerator"
	depends on ARCH_AT91 || COMPILE_TEST
	depends on I2C
	select CRYPTO_ECDH
	select CRC16
	help
	  Microhip / Atmel ECC hw accelerator.
	  Select this if you want to use the Microchip / Atmel module for
	  ECDH algorithm.

	  To compile this driver as a module, choose M here: the module
	  will be called atmel-ecc.

config CRYPTO_DEV_CCP
	bool "Support for AMD Secure Processor"
	depends on ((X86 && PCI) || (ARM64 && (OF_ADDRESS || ACPI))) && HAS_IOMEM
	help
	  The AMD Secure Processor provides support for the Cryptographic Coprocessor
	  (CCP) and the Platform Security Processor (PSP) devices.

if CRYPTO_DEV_CCP
	source "drivers/crypto/ccp/Kconfig"
endif

config CRYPTO_DEV_MXS_DCP
	tristate "Support for Freescale MXS DCP"
	depends on (ARCH_MXS || ARCH_MXC)
	select STMP_DEVICE
	select CRYPTO_CBC
	select CRYPTO_ECB
	select CRYPTO_AES
	select CRYPTO_BLKCIPHER
	select CRYPTO_HASH
	help
	  The Freescale i.MX23/i.MX28 has SHA1/SHA256 and AES128 CBC/ECB
	  co-processor on the die.

	  To compile this driver as a module, choose M here: the module
	  will be called mxs-dcp.

source "drivers/crypto/qat/Kconfig"
source "drivers/crypto/cavium/cpt/Kconfig"
source "drivers/crypto/cavium/nitrox/Kconfig"

config CRYPTO_DEV_CAVIUM_ZIP
	tristate "Cavium ZIP driver"
	depends on PCI && 64BIT && (ARM64 || COMPILE_TEST)
	---help---
	  Select this option if you want to enable compression/decompression
	  acceleration on Cavium's ARM based SoCs

config CRYPTO_DEV_QCE
	tristate "Qualcomm crypto engine accelerator"
	depends on (ARCH_QCOM || COMPILE_TEST) && HAS_DMA && HAS_IOMEM
	select CRYPTO_AES
	select CRYPTO_DES
	select CRYPTO_ECB
	select CRYPTO_CBC
	select CRYPTO_XTS
	select CRYPTO_CTR
	select CRYPTO_BLKCIPHER
	help
	  This driver supports Qualcomm crypto engine accelerator
	  hardware. To compile this driver as a module, choose M here. The
	  module will be called qcrypto.

config CRYPTO_DEV_VMX
	bool "Support for VMX cryptographic acceleration instructions"
	depends on PPC64 && VSX
	help
	  Support for VMX cryptographic acceleration instructions.

source "drivers/crypto/vmx/Kconfig"

config CRYPTO_DEV_IMGTEC_HASH
	tristate "Imagination Technologies hardware hash accelerator"
	depends on MIPS || COMPILE_TEST
	depends on HAS_DMA
	select CRYPTO_MD5
	select CRYPTO_SHA1
	select CRYPTO_SHA256
	select CRYPTO_HASH
	help
	  This driver interfaces with the Imagination Technologies
	  hardware hash accelerator. Supporting MD5/SHA1/SHA224/SHA256
	  hashing algorithms.

config CRYPTO_DEV_SUN4I_SS
	tristate "Support for Allwinner Security System cryptographic accelerator"
	depends on ARCH_SUNXI && !64BIT
	select CRYPTO_MD5
	select CRYPTO_SHA1
	select CRYPTO_AES
	select CRYPTO_DES
	select CRYPTO_BLKCIPHER
	help
	  Some Allwinner SoC have a crypto accelerator named
	  Security System. Select this if you want to use it.
	  The Security System handle AES/DES/3DES ciphers in CBC mode
	  and SHA1 and MD5 hash algorithms.

	  To compile this driver as a module, choose M here: the module
	  will be called sun4i-ss.

config CRYPTO_DEV_SUN4I_SS_PRNG
	bool "Support for Allwinner Security System PRNG"
	depends on CRYPTO_DEV_SUN4I_SS
	select CRYPTO_RNG
	help
	  Select this option if you want to provide kernel-side support for
	  the Pseudo-Random Number Generator found in the Security System.

config CRYPTO_DEV_ROCKCHIP
	tristate "Rockchip's Cryptographic Engine driver"
	depends on OF && ARCH_ROCKCHIP
	select CRYPTO_AES
	select CRYPTO_DES
	select CRYPTO_MD5
	select CRYPTO_SHA1
	select CRYPTO_SHA256
	select CRYPTO_HASH
	select CRYPTO_BLKCIPHER

	help
	  This driver interfaces with the hardware crypto accelerator.
	  Supporting cbc/ecb chainmode, and aes/des/des3_ede cipher mode.

config CRYPTO_DEV_MEDIATEK
	tristate "MediaTek's EIP97 Cryptographic Engine driver"
	depends on HAS_DMA
	depends on (ARM && ARCH_MEDIATEK) || COMPILE_TEST
	select CRYPTO_AES
	select CRYPTO_AEAD
	select CRYPTO_BLKCIPHER
	select CRYPTO_CTR
	select CRYPTO_SHA1
	select CRYPTO_SHA256
	select CRYPTO_SHA512
	select CRYPTO_HMAC
	help
	  This driver allows you to utilize the hardware crypto accelerator
	  EIP97 which can be found on the MT7623 MT2701, MT8521p, etc ....
	  Select this if you want to use it for AES/SHA1/SHA2 algorithms.

source "drivers/crypto/chelsio/Kconfig"

source "drivers/crypto/virtio/Kconfig"

config CRYPTO_DEV_BCM_SPU
	tristate "Broadcom symmetric crypto/hash acceleration support"
	depends on ARCH_BCM_IPROC
	depends on MAILBOX
	default m
	select CRYPTO_DES
	select CRYPTO_MD5
	select CRYPTO_SHA1
	select CRYPTO_SHA256
	select CRYPTO_SHA512
	help
	  This driver provides support for Broadcom crypto acceleration using the
	  Secure Processing Unit (SPU). The SPU driver registers ablkcipher,
	  ahash, and aead algorithms with the kernel cryptographic API.

source "drivers/crypto/stm32/Kconfig"

config CRYPTO_DEV_SAFEXCEL
	tristate "Inside Secure's SafeXcel cryptographic engine driver"
	depends on HAS_DMA && OF
	depends on (ARM64 && ARCH_MVEBU) || (COMPILE_TEST && 64BIT)
	select CRYPTO_AES
	select CRYPTO_BLKCIPHER
	select CRYPTO_HASH
	select CRYPTO_HMAC
	select CRYPTO_SHA1
	select CRYPTO_SHA256
	select CRYPTO_SHA512
	help
	  This driver interfaces with the SafeXcel EIP-197 cryptographic engine
	  designed by Inside Secure. Select this if you want to use CBC/ECB
	  chain mode, AES cipher mode and SHA1/SHA224/SHA256/SHA512 hash
	  algorithms.

<<<<<<< HEAD
=======
config CRYPTO_DEV_ARTPEC6
	tristate "Support for Axis ARTPEC-6/7 hardware crypto acceleration."
	depends on ARM && (ARCH_ARTPEC || COMPILE_TEST)
	depends on HAS_DMA
	depends on OF
	select CRYPTO_AEAD
	select CRYPTO_AES
	select CRYPTO_ALGAPI
	select CRYPTO_BLKCIPHER
	select CRYPTO_CTR
	select CRYPTO_HASH
	select CRYPTO_SHA1
	select CRYPTO_SHA256
	select CRYPTO_SHA384
	select CRYPTO_SHA512
	help
	  Enables the driver for the on-chip crypto accelerator
	  of Axis ARTPEC SoCs.

	  To compile this driver as a module, choose M here.

>>>>>>> bb176f67
endif # CRYPTO_HW<|MERGE_RESOLUTION|>--- conflicted
+++ resolved
@@ -708,8 +708,6 @@
 	  chain mode, AES cipher mode and SHA1/SHA224/SHA256/SHA512 hash
 	  algorithms.
 
-<<<<<<< HEAD
-=======
 config CRYPTO_DEV_ARTPEC6
 	tristate "Support for Axis ARTPEC-6/7 hardware crypto acceleration."
 	depends on ARM && (ARCH_ARTPEC || COMPILE_TEST)
@@ -731,5 +729,4 @@
 
 	  To compile this driver as a module, choose M here.
 
->>>>>>> bb176f67
 endif # CRYPTO_HW