// SPDX-License-Identifier: GPL-2.0
/*
 * AD9833/AD9834/AD9837/AD9838 SPI DDS driver
 *
 * Copyright 2010-2011 Analog Devices Inc.
 */

#include <linux/clk.h>
#include <linux/interrupt.h>
#include <linux/workqueue.h>
#include <linux/device.h>
#include <linux/kernel.h>
#include <linux/slab.h>
#include <linux/sysfs.h>
#include <linux/list.h>
#include <linux/spi/spi.h>
#include <linux/regulator/consumer.h>
#include <linux/err.h>
#include <linux/module.h>
#include <asm/div64.h>

#include <linux/iio/iio.h>
#include <linux/iio/sysfs.h>
#include "dds.h"

#include "ad9834.h"

/* Registers */

#define AD9834_REG_CMD		0
#define AD9834_REG_FREQ(chann)	(BIT(14) << (chann))
#define AD9834_REG_PHASE(chann)	(BIT(15) | BIT(14) | ((chann) << 13UL))

/* Command Control Bits */

#define AD9834_B28		BIT(13)
#define AD9834_HLB		BIT(12)
#define AD9834_FSEL		BIT(11)
#define AD9834_PSEL		BIT(10)
#define AD9834_PIN_SW		BIT(9)
#define AD9834_RESET		BIT(8)
#define AD9834_SLEEP1		BIT(7)
#define AD9834_SLEEP12		BIT(6)
#define AD9834_OPBITEN		BIT(5)
#define AD9834_SIGN_PIB		BIT(4)
#define AD9834_DIV2		BIT(3)
#define AD9834_MODE		BIT(1)

#define AD9834_FREQ_BITS	28
#define AD9834_PHASE_BITS	12

#define RES_MASK(bits)	(BIT(bits) - 1)

/**
 * struct ad9834_state - driver instance specific data
 * @spi:		spi_device
 * @reg:		supply regulator
 * @mclk:		external master clock
 * @control:		cached control word
 * @xfer:		default spi transfer
 * @msg:		default spi message
 * @freq_xfer:		tuning word spi transfer
 * @freq_msg:		tuning word spi message
 * @lock:		protect sensor state
 * @data:		spi transmit buffer
 * @freq_data:		tuning word spi transmit buffer
 */

struct ad9834_state {
	struct spi_device		*spi;
	struct regulator		*reg;
	struct clk			*mclk;
	unsigned short			control;
	unsigned short			devid;
	struct spi_transfer		xfer;
	struct spi_message		msg;
	struct spi_transfer		freq_xfer[2];
	struct spi_message		freq_msg;
	struct mutex                    lock;   /* protect sensor state */

	unsigned long			frequency0;
	unsigned long			frequency1;
	unsigned long			phase0;
	unsigned long			phase1;

	/*
	 * DMA (thus cache coherency maintenance) requires the
	 * transfer buffers to live in their own cache lines.
	 */
	__be16				data ____cacheline_aligned;
	__be16				freq_data[2];
};

/**
 * ad9834_supported_device_ids:
 */

enum ad9834_supported_device_ids {
	ID_AD9833,
	ID_AD9834,
	ID_AD9837,
	ID_AD9838,
};

#define AD9833_CHANNEL(_chan) {						\
		.type = IIO_ALTVOLTAGE,					\
		.indexed = 1,						\
		.output = 1,						\
		.address = (_chan),					\
		.channel = (_chan),					\
		.info_mask_separate = BIT(IIO_CHAN_INFO_FREQUENCY)	\
						| BIT(IIO_CHAN_INFO_PHASE),\
		.info_mask_shared_by_type = BIT(IIO_CHAN_INFO_SCALE),	\
}

static const struct iio_chan_spec ad9833_channels[] = {
	AD9833_CHANNEL(0),
	AD9833_CHANNEL(1),
};

static const struct iio_chan_spec ad9834_channels[] = {
	AD9833_CHANNEL(0),
	AD9833_CHANNEL(1),
};

static unsigned int ad9834_calc_freqreg(unsigned long mclk, unsigned long fout)
{
	unsigned long long freqreg = (u64)fout * (u64)BIT(AD9834_FREQ_BITS);

	do_div(freqreg, mclk);
	return freqreg;
}

static int ad9834_write_frequency(struct ad9834_state *st,
				  unsigned long addr, unsigned long fout)
{
	unsigned long clk_freq;
	unsigned long regval;
	int ret;

	clk_freq = clk_get_rate(st->mclk);

	if (fout > (clk_freq / 2))
		return -EINVAL;

	regval = ad9834_calc_freqreg(clk_freq, fout);

	st->freq_data[0] = cpu_to_be16(AD9834_REG_FREQ(addr) | (regval &
				       RES_MASK(AD9834_FREQ_BITS / 2)));
	st->freq_data[1] = cpu_to_be16(AD9834_REG_FREQ(addr) | ((regval >>
				       (AD9834_FREQ_BITS / 2)) &
				       RES_MASK(AD9834_FREQ_BITS / 2)));

	ret = spi_sync(st->spi, &st->freq_msg);
	if (ret)
		return ret;

	if (addr == 0)
		st->frequency0 = fout;
	else
		st->frequency1 = fout;

	return 0;
}

static int ad9834_write_phase(struct ad9834_state *st,
			      unsigned long addr, unsigned long phase)
{
	int ret;

	if (phase > BIT(AD9834_PHASE_BITS))
		return -EINVAL;
	st->data = cpu_to_be16(AD9834_REG_PHASE(addr) | phase);

	ret = spi_sync(st->spi, &st->msg);
	if (ret)
		return ret;

	if (addr == 0)
		st->phase0 = phase;
	else
		st->phase1 = phase;

	return 0;
}

static int ad9834_read_raw(struct iio_dev *indio_dev,
			   struct iio_chan_spec const *chan,
			   int *val, int *val2, long mask)
{
	struct ad9834_state *st = iio_priv(indio_dev);

	switch (mask) {
	case IIO_CHAN_INFO_FREQUENCY:
		if (chan->address == 0)
			*val = st->frequency0;
		else
			*val = st->frequency1;
		return IIO_VAL_INT;
	case IIO_CHAN_INFO_PHASE:
		if (chan->address == 0)
			*val = st->phase0;
		else
			*val = st->phase1;
		return IIO_VAL_INT;
	case IIO_CHAN_INFO_SCALE:
		/*1 hz */
		*val = 1;
		return IIO_VAL_INT;
	}

	return -EINVAL;
}

static int ad9834_write_raw(struct iio_dev *indio_dev,
			    struct iio_chan_spec const *chan,
			    int val, int val2, long mask)
{
	struct ad9834_state *st = iio_priv(indio_dev);

	switch (mask) {
	case IIO_CHAN_INFO_FREQUENCY:
		return ad9834_write_frequency(st, chan->address, val);
	case IIO_CHAN_INFO_PHASE:
		return ad9834_write_phase(st, chan->address, val);
	default:
		return  -EINVAL;
	}

	return 0;
}

static ssize_t ad9834_write(struct device *dev,
			    struct device_attribute *attr,
			    const char *buf,
			    size_t len)
{
	struct iio_dev *indio_dev = dev_to_iio_dev(dev);
	struct ad9834_state *st = iio_priv(indio_dev);
	struct iio_dev_attr *this_attr = to_iio_dev_attr(attr);
	int ret;
	unsigned long val;

	ret = kstrtoul(buf, 10, &val);
	if (ret)
		return ret;

	mutex_lock(&st->lock);
	switch ((u32)this_attr->address) {
	case AD9834_OPBITEN:
		if (st->control & AD9834_MODE) {
			ret = -EINVAL;  /* AD9843 reserved mode */
			break;
		}

		if (val)
			st->control |= AD9834_OPBITEN;
		else
			st->control &= ~AD9834_OPBITEN;

		st->data = cpu_to_be16(AD9834_REG_CMD | st->control);
		ret = spi_sync(st->spi, &st->msg);
		break;
	case AD9834_PIN_SW:
		if (val)
			st->control |= AD9834_PIN_SW;
		else
			st->control &= ~AD9834_PIN_SW;
		st->data = cpu_to_be16(AD9834_REG_CMD | st->control);
		ret = spi_sync(st->spi, &st->msg);
		break;
	case AD9834_FSEL:
	case AD9834_PSEL:
		if (!val) {
			st->control &= ~(this_attr->address | AD9834_PIN_SW);
		} else if (val == 1) {
			st->control |= this_attr->address;
			st->control &= ~AD9834_PIN_SW;
		} else {
			ret = -EINVAL;
			break;
		}
		st->data = cpu_to_be16(AD9834_REG_CMD | st->control);
		ret = spi_sync(st->spi, &st->msg);
		break;
	case AD9834_RESET:
		if (val)
			st->control &= ~AD9834_RESET;
		else
			st->control |= AD9834_RESET;

		st->data = cpu_to_be16(AD9834_REG_CMD | st->control);
		ret = spi_sync(st->spi, &st->msg);
		break;
	default:
		ret = -ENODEV;
	}
	mutex_unlock(&st->lock);

	return ret ? ret : len;
}

static ssize_t ad9834_store_wavetype(struct device *dev,
				     struct device_attribute *attr,
				     const char *buf,
				     size_t len)
{
	struct iio_dev *indio_dev = dev_to_iio_dev(dev);
	struct ad9834_state *st = iio_priv(indio_dev);
	struct iio_dev_attr *this_attr = to_iio_dev_attr(attr);
	int ret = 0;
	bool is_ad9833_7 = (st->devid == ID_AD9833) || (st->devid == ID_AD9837);

	mutex_lock(&st->lock);

	switch ((u32)this_attr->address) {
	case 0:
		if (sysfs_streq(buf, "sine")) {
			st->control &= ~AD9834_MODE;
			if (is_ad9833_7)
				st->control &= ~AD9834_OPBITEN;
		} else if (sysfs_streq(buf, "triangle")) {
			if (is_ad9833_7) {
				st->control &= ~AD9834_OPBITEN;
				st->control |= AD9834_MODE;
			} else if (st->control & AD9834_OPBITEN) {
				ret = -EINVAL;	/* AD9843 reserved mode */
			} else {
				st->control |= AD9834_MODE;
			}
		} else if (is_ad9833_7 && sysfs_streq(buf, "square")) {
			st->control &= ~AD9834_MODE;
			st->control |= AD9834_OPBITEN;
		} else {
			ret = -EINVAL;
		}

		break;
	case 1:
		if (sysfs_streq(buf, "square") &&
		    !(st->control & AD9834_MODE)) {
			st->control &= ~AD9834_MODE;
			st->control |= AD9834_OPBITEN;
		} else {
			ret = -EINVAL;
		}
		break;
	default:
		ret = -EINVAL;
		break;
	}

	if (!ret) {
		st->data = cpu_to_be16(AD9834_REG_CMD | st->control);
		ret = spi_sync(st->spi, &st->msg);
	}
	mutex_unlock(&st->lock);

	return ret ? ret : len;
}

static
ssize_t ad9834_show_out0_wavetype_available(struct device *dev,
					    struct device_attribute *attr,
					    char *buf)
{
	struct iio_dev *indio_dev = dev_to_iio_dev(dev);
	struct ad9834_state *st = iio_priv(indio_dev);
	char *str;

	if (st->devid == ID_AD9833 || st->devid == ID_AD9837)
		str = "sine triangle square";
	else if (st->control & AD9834_OPBITEN)
		str = "sine";
	else
		str = "sine triangle";

	return sprintf(buf, "%s\n", str);
}

static IIO_DEVICE_ATTR(out_altvoltage0_out0_wavetype_available, 0444,
		       ad9834_show_out0_wavetype_available, NULL, 0);

static
ssize_t ad9834_show_out1_wavetype_available(struct device *dev,
					    struct device_attribute *attr,
					    char *buf)
{
	struct iio_dev *indio_dev = dev_to_iio_dev(dev);
	struct ad9834_state *st = iio_priv(indio_dev);
	char *str;

	if (st->control & AD9834_MODE)
		str = "";
	else
		str = "square";

	return sprintf(buf, "%s\n", str);
}

static IIO_DEVICE_ATTR(out_altvoltage0_out1_wavetype_available, 0444,
		       ad9834_show_out1_wavetype_available, NULL, 0);

/**
 * see dds.h for further information
 */

static IIO_DEV_ATTR_FREQSYMBOL(0, 0200, NULL, ad9834_write, AD9834_FSEL);

static IIO_DEV_ATTR_PHASESYMBOL(0, 0200, NULL, ad9834_write, AD9834_PSEL);

static IIO_DEV_ATTR_PINCONTROL_EN(0, 0200, NULL,
	ad9834_write, AD9834_PIN_SW);
static IIO_DEV_ATTR_OUT_ENABLE(0, 0200, NULL, ad9834_write, AD9834_RESET);
static IIO_DEV_ATTR_OUTY_ENABLE(0, 1, 0200, NULL,
	ad9834_write, AD9834_OPBITEN);
static IIO_DEV_ATTR_OUT_WAVETYPE(0, 0, ad9834_store_wavetype, 0);
static IIO_DEV_ATTR_OUT_WAVETYPE(0, 1, ad9834_store_wavetype, 1);

static struct attribute *ad9834_attributes[] = {
	&iio_dev_attr_out_altvoltage0_pincontrol_en.dev_attr.attr,
	&iio_dev_attr_out_altvoltage0_frequencysymbol.dev_attr.attr,
	&iio_dev_attr_out_altvoltage0_phasesymbol.dev_attr.attr,
	&iio_dev_attr_out_altvoltage0_out_enable.dev_attr.attr,
	&iio_dev_attr_out_altvoltage0_out1_enable.dev_attr.attr,
	&iio_dev_attr_out_altvoltage0_out0_wavetype.dev_attr.attr,
	&iio_dev_attr_out_altvoltage0_out1_wavetype.dev_attr.attr,
	&iio_dev_attr_out_altvoltage0_out0_wavetype_available.dev_attr.attr,
	&iio_dev_attr_out_altvoltage0_out1_wavetype_available.dev_attr.attr,
	NULL,
};

static struct attribute *ad9833_attributes[] = {
	&iio_dev_attr_out_altvoltage0_frequencysymbol.dev_attr.attr,
	&iio_dev_attr_out_altvoltage0_phasesymbol.dev_attr.attr,
	&iio_dev_attr_out_altvoltage0_out_enable.dev_attr.attr,
	&iio_dev_attr_out_altvoltage0_out0_wavetype.dev_attr.attr,
	&iio_dev_attr_out_altvoltage0_out0_wavetype_available.dev_attr.attr,
	NULL,
};

static const struct attribute_group ad9834_attribute_group = {
	.attrs = ad9834_attributes,
};

static const struct attribute_group ad9833_attribute_group = {
	.attrs = ad9833_attributes,
};

static const struct iio_info ad9834_info = {
	.write_raw = &ad9834_write_raw,
	.read_raw = &ad9834_read_raw,
	.attrs = &ad9834_attribute_group,
};

static const struct iio_info ad9833_info = {
	.write_raw = &ad9834_write_raw,
	.read_raw = &ad9834_read_raw,
	.attrs = &ad9833_attribute_group,
};

static int ad9834_probe(struct spi_device *spi)
{
	struct ad9834_state *st;
	struct iio_dev *indio_dev;
	struct regulator *reg;
	int ret;


	reg = devm_regulator_get(&spi->dev, "avdd");
	if (IS_ERR(reg))
		return PTR_ERR(reg);

	ret = regulator_enable(reg);
	if (ret) {
		dev_err(&spi->dev, "Failed to enable specified AVDD supply\n");
		return ret;
	}

	indio_dev = devm_iio_device_alloc(&spi->dev, sizeof(*st));
	if (!indio_dev) {
		ret = -ENOMEM;
		goto error_disable_reg;
	}
	spi_set_drvdata(spi, indio_dev);
	st = iio_priv(indio_dev);
	mutex_init(&st->lock);
	st->mclk = devm_clk_get(&spi->dev, NULL);

	ret = clk_prepare_enable(st->mclk);
	if (ret) {
		dev_err(&spi->dev, "Failed to enable master clock\n");
		goto error_disable_reg;
	}

	st->spi = spi;
	st->devid = spi_get_device_id(spi)->driver_data;
	st->reg = reg;
	indio_dev->dev.parent = &spi->dev;
	indio_dev->name = spi_get_device_id(spi)->name;
	switch (st->devid) {
	case ID_AD9833:
	case ID_AD9837:
		indio_dev->channels = ad9833_channels;
		indio_dev->num_channels = ARRAY_SIZE(ad9833_channels);
		indio_dev->info = &ad9833_info;
		break;
	default:
		indio_dev->channels = ad9834_channels;
		indio_dev->num_channels = ARRAY_SIZE(ad9834_channels);
		indio_dev->info = &ad9834_info;
		break;
	}
	indio_dev->modes = INDIO_DIRECT_MODE;

	/* Setup default messages */

	st->xfer.tx_buf = &st->data;
	st->xfer.len = 2;

	spi_message_init(&st->msg);
	spi_message_add_tail(&st->xfer, &st->msg);

	st->freq_xfer[0].tx_buf = &st->freq_data[0];
	st->freq_xfer[0].len = 2;
	st->freq_xfer[0].cs_change = 1;
	st->freq_xfer[1].tx_buf = &st->freq_data[1];
	st->freq_xfer[1].len = 2;

	spi_message_init(&st->freq_msg);
	spi_message_add_tail(&st->freq_xfer[0], &st->freq_msg);
	spi_message_add_tail(&st->freq_xfer[1], &st->freq_msg);

	st->control = AD9834_B28 | AD9834_RESET;
	st->control |= AD9834_DIV2;

	if (st->devid == ID_AD9834)
		st->control |= AD9834_SIGN_PIB;

	st->data = cpu_to_be16(AD9834_REG_CMD | st->control);
	ret = spi_sync(st->spi, &st->msg);
	if (ret) {
		dev_err(&spi->dev, "device init failed\n");
		goto error_clock_unprepare;
	}

<<<<<<< HEAD
	ret = ad9834_write_frequency(st, 0, 1000000);
	if (ret)
		goto error_clock_unprepare;

	ret = ad9834_write_frequency(st, 1, 5000000);
	if (ret)
		goto error_clock_unprepare;

	ret = ad9834_write_phase(st, 0, 512);
	if (ret)
		goto error_clock_unprepare;

	ret = ad9834_write_phase(st, 1, 1024);
=======
	ret = ad9834_write_frequency(st, AD9834_REG_FREQ0, 1000000);
	if (ret)
		goto error_clock_unprepare;

	ret = ad9834_write_frequency(st, AD9834_REG_FREQ1, 5000000);
	if (ret)
		goto error_clock_unprepare;

	ret = ad9834_write_phase(st, AD9834_REG_PHASE0, 512);
	if (ret)
		goto error_clock_unprepare;

	ret = ad9834_write_phase(st, AD9834_REG_PHASE1, 1024);
>>>>>>> 043f8a22
	if (ret)
		goto error_clock_unprepare;

	ret = iio_device_register(indio_dev);
	if (ret)
		goto error_clock_unprepare;

	return 0;
error_clock_unprepare:
	clk_disable_unprepare(st->mclk);
error_disable_reg:
	regulator_disable(reg);

	return ret;
}

static int ad9834_remove(struct spi_device *spi)
{
	struct iio_dev *indio_dev = spi_get_drvdata(spi);
	struct ad9834_state *st = iio_priv(indio_dev);

	iio_device_unregister(indio_dev);
	clk_disable_unprepare(st->mclk);
	regulator_disable(st->reg);

	return 0;
}

static const struct spi_device_id ad9834_id[] = {
	{"ad9833", ID_AD9833},
	{"ad9834", ID_AD9834},
	{"ad9837", ID_AD9837},
	{"ad9838", ID_AD9838},
	{}
};
MODULE_DEVICE_TABLE(spi, ad9834_id);

static const struct of_device_id ad9834_of_match[] = {
	{.compatible = "adi,ad9833"},
	{.compatible = "adi,ad9834"},
	{.compatible = "adi,ad9837"},
	{.compatible = "adi,ad9838"},
	{}
};

MODULE_DEVICE_TABLE(of, ad9834_of_match);

static struct spi_driver ad9834_driver = {
	.driver = {
		.name	= "ad9834",
		.of_match_table = ad9834_of_match
	},
	.probe		= ad9834_probe,
	.remove		= ad9834_remove,
	.id_table	= ad9834_id,
};
module_spi_driver(ad9834_driver);

MODULE_AUTHOR("Michael Hennerich <michael.hennerich@analog.com>");
MODULE_DESCRIPTION("Analog Devices AD9833/AD9834/AD9837/AD9838 DDS");
MODULE_LICENSE("GPL v2");<|MERGE_RESOLUTION|>--- conflicted
+++ resolved
@@ -544,7 +544,6 @@
 		goto error_clock_unprepare;
 	}
 
-<<<<<<< HEAD
 	ret = ad9834_write_frequency(st, 0, 1000000);
 	if (ret)
 		goto error_clock_unprepare;
@@ -558,21 +557,6 @@
 		goto error_clock_unprepare;
 
 	ret = ad9834_write_phase(st, 1, 1024);
-=======
-	ret = ad9834_write_frequency(st, AD9834_REG_FREQ0, 1000000);
-	if (ret)
-		goto error_clock_unprepare;
-
-	ret = ad9834_write_frequency(st, AD9834_REG_FREQ1, 5000000);
-	if (ret)
-		goto error_clock_unprepare;
-
-	ret = ad9834_write_phase(st, AD9834_REG_PHASE0, 512);
-	if (ret)
-		goto error_clock_unprepare;
-
-	ret = ad9834_write_phase(st, AD9834_REG_PHASE1, 1024);
->>>>>>> 043f8a22
 	if (ret)
 		goto error_clock_unprepare;
 
