/*
 * Samsung S5P/EXYNOS SoC series MIPI CSIS/DSIM DPHY driver
 *
 * Copyright (C) 2013 Samsung Electronics Co., Ltd.
 * Author: Sylwester Nawrocki <s.nawrocki@samsung.com>
 *
 * This program is free software; you can redistribute it and/or modify
 * it under the terms of the GNU General Public License version 2 as
 * published by the Free Software Foundation.
 */

#include <linux/err.h>
#include <linux/io.h>
#include <linux/kernel.h>
#include <linux/mfd/syscon/exynos4-pmu.h>
#include <linux/module.h>
#include <linux/of.h>
#include <linux/of_address.h>
#include <linux/phy/phy.h>
#include <linux/platform_device.h>
#include <linux/regmap.h>
#include <linux/spinlock.h>
#include <linux/mfd/syscon.h>

/* MIPI_PHYn_CONTROL reg. offset (for base address from ioremap): n = 0..1 */
#define EXYNOS_MIPI_PHY_CONTROL(n)	((n) * 4)

enum exynos_mipi_phy_id {
	EXYNOS_MIPI_PHY_ID_CSIS0,
	EXYNOS_MIPI_PHY_ID_DSIM0,
	EXYNOS_MIPI_PHY_ID_CSIS1,
	EXYNOS_MIPI_PHY_ID_DSIM1,
	EXYNOS_MIPI_PHYS_NUM
};

#define is_mipi_dsim_phy_id(id) \
	((id) == EXYNOS_MIPI_PHY_ID_DSIM0 || (id) == EXYNOS_MIPI_PHY_ID_DSIM1)

struct exynos_mipi_video_phy {
	struct video_phy_desc {
		struct phy *phy;
		unsigned int index;
	} phys[EXYNOS_MIPI_PHYS_NUM];
	spinlock_t slock;
	void __iomem *regs;
<<<<<<< HEAD
	struct mutex mutex;
=======
>>>>>>> d525211f
	struct regmap *regmap;
};

static int __set_phy_state(struct exynos_mipi_video_phy *state,
			enum exynos_mipi_phy_id id, unsigned int on)
{
	const unsigned int offset = EXYNOS4_MIPI_PHY_CONTROL(id / 2);
	void __iomem *addr;
	u32 val, reset;

	if (is_mipi_dsim_phy_id(id))
		reset = EXYNOS4_MIPI_PHY_MRESETN;
	else
		reset = EXYNOS4_MIPI_PHY_SRESETN;

<<<<<<< HEAD
	if (state->regmap) {
		mutex_lock(&state->mutex);
=======
	spin_lock(&state->slock);

	if (!IS_ERR(state->regmap)) {
>>>>>>> d525211f
		regmap_read(state->regmap, offset, &val);
		if (on)
			val |= reset;
		else
			val &= ~reset;
		regmap_write(state->regmap, offset, val);
		if (on)
			val |= EXYNOS4_MIPI_PHY_ENABLE;
		else if (!(val & EXYNOS4_MIPI_PHY_RESET_MASK))
			val &= ~EXYNOS4_MIPI_PHY_ENABLE;
		regmap_write(state->regmap, offset, val);
<<<<<<< HEAD
		mutex_unlock(&state->mutex);
	} else {
		addr = state->regs + EXYNOS_MIPI_PHY_CONTROL(id / 2);

		spin_lock(&state->slock);
=======
	} else {
		addr = state->regs + EXYNOS_MIPI_PHY_CONTROL(id / 2);

>>>>>>> d525211f
		val = readl(addr);
		if (on)
			val |= reset;
		else
			val &= ~reset;
		writel(val, addr);
		/* Clear ENABLE bit only if MRESETN, SRESETN bits are not set */
		if (on)
			val |= EXYNOS4_MIPI_PHY_ENABLE;
		else if (!(val & EXYNOS4_MIPI_PHY_RESET_MASK))
			val &= ~EXYNOS4_MIPI_PHY_ENABLE;

		writel(val, addr);
<<<<<<< HEAD
		spin_unlock(&state->slock);
	}

=======
	}

	spin_unlock(&state->slock);
>>>>>>> d525211f
	return 0;
}

#define to_mipi_video_phy(desc) \
	container_of((desc), struct exynos_mipi_video_phy, phys[(desc)->index]);

static int exynos_mipi_video_phy_power_on(struct phy *phy)
{
	struct video_phy_desc *phy_desc = phy_get_drvdata(phy);
	struct exynos_mipi_video_phy *state = to_mipi_video_phy(phy_desc);

	return __set_phy_state(state, phy_desc->index, 1);
}

static int exynos_mipi_video_phy_power_off(struct phy *phy)
{
	struct video_phy_desc *phy_desc = phy_get_drvdata(phy);
	struct exynos_mipi_video_phy *state = to_mipi_video_phy(phy_desc);

	return __set_phy_state(state, phy_desc->index, 0);
}

static struct phy *exynos_mipi_video_phy_xlate(struct device *dev,
					struct of_phandle_args *args)
{
	struct exynos_mipi_video_phy *state = dev_get_drvdata(dev);

	if (WARN_ON(args->args[0] >= EXYNOS_MIPI_PHYS_NUM))
		return ERR_PTR(-ENODEV);

	return state->phys[args->args[0]].phy;
}

static struct phy_ops exynos_mipi_video_phy_ops = {
	.power_on	= exynos_mipi_video_phy_power_on,
	.power_off	= exynos_mipi_video_phy_power_off,
	.owner		= THIS_MODULE,
};

static int exynos_mipi_video_phy_probe(struct platform_device *pdev)
{
	struct exynos_mipi_video_phy *state;
	struct device *dev = &pdev->dev;
	struct phy_provider *phy_provider;
	unsigned int i;

	state = devm_kzalloc(dev, sizeof(*state), GFP_KERNEL);
	if (!state)
		return -ENOMEM;

	state->regmap = syscon_regmap_lookup_by_phandle(dev->of_node, "syscon");
	if (IS_ERR(state->regmap)) {
		struct resource *res;
<<<<<<< HEAD

		dev_info(dev, "regmap lookup failed: %ld\n",
			 PTR_ERR(state->regmap));

=======

		dev_info(dev, "regmap lookup failed: %ld\n",
			 PTR_ERR(state->regmap));

>>>>>>> d525211f
		res = platform_get_resource(pdev, IORESOURCE_MEM, 0);
		state->regs = devm_ioremap_resource(dev, res);
		if (IS_ERR(state->regs))
			return PTR_ERR(state->regs);
	}

	dev_set_drvdata(dev, state);
	spin_lock_init(&state->slock);
	mutex_init(&state->mutex);

	for (i = 0; i < EXYNOS_MIPI_PHYS_NUM; i++) {
		struct phy *phy = devm_phy_create(dev, NULL,
						  &exynos_mipi_video_phy_ops);
		if (IS_ERR(phy)) {
			dev_err(dev, "failed to create PHY %d\n", i);
			return PTR_ERR(phy);
		}

		state->phys[i].phy = phy;
		state->phys[i].index = i;
		phy_set_drvdata(phy, &state->phys[i]);
	}

	phy_provider = devm_of_phy_provider_register(dev,
					exynos_mipi_video_phy_xlate);

	return PTR_ERR_OR_ZERO(phy_provider);
}

static const struct of_device_id exynos_mipi_video_phy_of_match[] = {
	{ .compatible = "samsung,s5pv210-mipi-video-phy" },
	{ },
};
MODULE_DEVICE_TABLE(of, exynos_mipi_video_phy_of_match);

static struct platform_driver exynos_mipi_video_phy_driver = {
	.probe	= exynos_mipi_video_phy_probe,
	.driver = {
		.of_match_table	= exynos_mipi_video_phy_of_match,
		.name  = "exynos-mipi-video-phy",
	}
};
module_platform_driver(exynos_mipi_video_phy_driver);

MODULE_DESCRIPTION("Samsung S5P/EXYNOS SoC MIPI CSI-2/DSI PHY driver");
MODULE_AUTHOR("Sylwester Nawrocki <s.nawrocki@samsung.com>");
MODULE_LICENSE("GPL v2");<|MERGE_RESOLUTION|>--- conflicted
+++ resolved
@@ -43,10 +43,6 @@
 	} phys[EXYNOS_MIPI_PHYS_NUM];
 	spinlock_t slock;
 	void __iomem *regs;
-<<<<<<< HEAD
-	struct mutex mutex;
-=======
->>>>>>> d525211f
 	struct regmap *regmap;
 };
 
@@ -62,14 +58,9 @@
 	else
 		reset = EXYNOS4_MIPI_PHY_SRESETN;
 
-<<<<<<< HEAD
-	if (state->regmap) {
-		mutex_lock(&state->mutex);
-=======
 	spin_lock(&state->slock);
 
 	if (!IS_ERR(state->regmap)) {
->>>>>>> d525211f
 		regmap_read(state->regmap, offset, &val);
 		if (on)
 			val |= reset;
@@ -81,17 +72,9 @@
 		else if (!(val & EXYNOS4_MIPI_PHY_RESET_MASK))
 			val &= ~EXYNOS4_MIPI_PHY_ENABLE;
 		regmap_write(state->regmap, offset, val);
-<<<<<<< HEAD
-		mutex_unlock(&state->mutex);
 	} else {
 		addr = state->regs + EXYNOS_MIPI_PHY_CONTROL(id / 2);
 
-		spin_lock(&state->slock);
-=======
-	} else {
-		addr = state->regs + EXYNOS_MIPI_PHY_CONTROL(id / 2);
-
->>>>>>> d525211f
 		val = readl(addr);
 		if (on)
 			val |= reset;
@@ -105,15 +88,9 @@
 			val &= ~EXYNOS4_MIPI_PHY_ENABLE;
 
 		writel(val, addr);
-<<<<<<< HEAD
-		spin_unlock(&state->slock);
-	}
-
-=======
 	}
 
 	spin_unlock(&state->slock);
->>>>>>> d525211f
 	return 0;
 }
 
@@ -167,17 +144,10 @@
 	state->regmap = syscon_regmap_lookup_by_phandle(dev->of_node, "syscon");
 	if (IS_ERR(state->regmap)) {
 		struct resource *res;
-<<<<<<< HEAD
 
 		dev_info(dev, "regmap lookup failed: %ld\n",
 			 PTR_ERR(state->regmap));
 
-=======
-
-		dev_info(dev, "regmap lookup failed: %ld\n",
-			 PTR_ERR(state->regmap));
-
->>>>>>> d525211f
 		res = platform_get_resource(pdev, IORESOURCE_MEM, 0);
 		state->regs = devm_ioremap_resource(dev, res);
 		if (IS_ERR(state->regs))
@@ -186,7 +156,6 @@
 
 	dev_set_drvdata(dev, state);
 	spin_lock_init(&state->slock);
-	mutex_init(&state->mutex);
 
 	for (i = 0; i < EXYNOS_MIPI_PHYS_NUM; i++) {
 		struct phy *phy = devm_phy_create(dev, NULL,
