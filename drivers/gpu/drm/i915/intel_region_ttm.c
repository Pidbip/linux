--- conflicted
+++ resolved
@@ -175,9 +175,6 @@
 		ret = -ENXIO;
 	return ret ? ERR_PTR(ret) : res;
 }
-<<<<<<< HEAD
-#endif
-=======
 
 #endif
 
@@ -192,5 +189,4 @@
 	struct ttm_resource_manager *man = mem->region_private;
 
 	man->func->free(man, res);
-}
->>>>>>> 927dfdd0
+}