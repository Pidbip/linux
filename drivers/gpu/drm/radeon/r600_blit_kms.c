/*
 * Copyright 2009 Advanced Micro Devices, Inc.
 * Copyright 2009 Red Hat Inc.
 *
 * Permission is hereby granted, free of charge, to any person obtaining a
 * copy of this software and associated documentation files (the "Software"),
 * to deal in the Software without restriction, including without limitation
 * the rights to use, copy, modify, merge, publish, distribute, sublicense,
 * and/or sell copies of the Software, and to permit persons to whom the
 * Software is furnished to do so, subject to the following conditions:
 *
 * The above copyright notice and this permission notice (including the next
 * paragraph) shall be included in all copies or substantial portions of the
 * Software.
 *
 * THE SOFTWARE IS PROVIDED "AS IS", WITHOUT WARRANTY OF ANY KIND, EXPRESS OR
 * IMPLIED, INCLUDING BUT NOT LIMITED TO THE WARRANTIES OF MERCHANTABILITY,
 * FITNESS FOR A PARTICULAR PURPOSE AND NONINFRINGEMENT.  IN NO EVENT SHALL
 * THE COPYRIGHT HOLDER(S) AND/OR ITS SUPPLIERS BE LIABLE FOR ANY CLAIM, DAMAGES OR
 * OTHER LIABILITY, WHETHER IN AN ACTION OF CONTRACT, TORT OR OTHERWISE,
 * ARISING FROM, OUT OF OR IN CONNECTION WITH THE SOFTWARE OR THE USE OR OTHER
 * DEALINGS IN THE SOFTWARE.
 *
 */

#include "drmP.h"
#include "drm.h"
#include "radeon_drm.h"
#include "radeon.h"

#include "r600d.h"
#include "r600_blit_shaders.h"

#define DI_PT_RECTLIST        0x11
#define DI_INDEX_SIZE_16_BIT  0x0
#define DI_SRC_SEL_AUTO_INDEX 0x2

#define FMT_8                 0x1
#define FMT_5_6_5             0x8
#define FMT_8_8_8_8           0x1a
#define COLOR_8               0x1
#define COLOR_5_6_5           0x8
#define COLOR_8_8_8_8         0x1a

/* emits 21 on rv770+, 23 on r600 */
static void
set_render_target(struct radeon_device *rdev, int format,
		  int w, int h, u64 gpu_addr)
{
	u32 cb_color_info;
	int pitch, slice;

	h = ALIGN(h, 8);
	if (h < 8)
		h = 8;

	cb_color_info = ((format << 2) | (1 << 27));
	pitch = (w / 8) - 1;
	slice = ((w * h) / 64) - 1;

	radeon_ring_write(rdev, PACKET3(PACKET3_SET_CONTEXT_REG, 1));
	radeon_ring_write(rdev, (CB_COLOR0_BASE - PACKET3_SET_CONTEXT_REG_OFFSET) >> 2);
	radeon_ring_write(rdev, gpu_addr >> 8);

	if (rdev->family > CHIP_R600 && rdev->family < CHIP_RV770) {
		radeon_ring_write(rdev, PACKET3(PACKET3_SURFACE_BASE_UPDATE, 0));
		radeon_ring_write(rdev, 2 << 0);
	}

	radeon_ring_write(rdev, PACKET3(PACKET3_SET_CONTEXT_REG, 1));
	radeon_ring_write(rdev, (CB_COLOR0_SIZE - PACKET3_SET_CONTEXT_REG_OFFSET) >> 2);
	radeon_ring_write(rdev, (pitch << 0) | (slice << 10));

	radeon_ring_write(rdev, PACKET3(PACKET3_SET_CONTEXT_REG, 1));
	radeon_ring_write(rdev, (CB_COLOR0_VIEW - PACKET3_SET_CONTEXT_REG_OFFSET) >> 2);
	radeon_ring_write(rdev, 0);

	radeon_ring_write(rdev, PACKET3(PACKET3_SET_CONTEXT_REG, 1));
	radeon_ring_write(rdev, (CB_COLOR0_INFO - PACKET3_SET_CONTEXT_REG_OFFSET) >> 2);
	radeon_ring_write(rdev, cb_color_info);

	radeon_ring_write(rdev, PACKET3(PACKET3_SET_CONTEXT_REG, 1));
	radeon_ring_write(rdev, (CB_COLOR0_TILE - PACKET3_SET_CONTEXT_REG_OFFSET) >> 2);
	radeon_ring_write(rdev, 0);

	radeon_ring_write(rdev, PACKET3(PACKET3_SET_CONTEXT_REG, 1));
	radeon_ring_write(rdev, (CB_COLOR0_FRAG - PACKET3_SET_CONTEXT_REG_OFFSET) >> 2);
	radeon_ring_write(rdev, 0);

	radeon_ring_write(rdev, PACKET3(PACKET3_SET_CONTEXT_REG, 1));
	radeon_ring_write(rdev, (CB_COLOR0_MASK - PACKET3_SET_CONTEXT_REG_OFFSET) >> 2);
	radeon_ring_write(rdev, 0);
}

/* emits 5dw */
static void
cp_set_surface_sync(struct radeon_device *rdev,
		    u32 sync_type, u32 size,
		    u64 mc_addr)
{
	u32 cp_coher_size;

	if (size == 0xffffffff)
		cp_coher_size = 0xffffffff;
	else
		cp_coher_size = ((size + 255) >> 8);

	radeon_ring_write(rdev, PACKET3(PACKET3_SURFACE_SYNC, 3));
	radeon_ring_write(rdev, sync_type);
	radeon_ring_write(rdev, cp_coher_size);
	radeon_ring_write(rdev, mc_addr >> 8);
	radeon_ring_write(rdev, 10); /* poll interval */
}

/* emits 21dw + 1 surface sync = 26dw */
static void
set_shaders(struct radeon_device *rdev)
{
	u64 gpu_addr;
	u32 sq_pgm_resources;

	/* setup shader regs */
	sq_pgm_resources = (1 << 0);

	/* VS */
	gpu_addr = rdev->r600_blit.shader_gpu_addr + rdev->r600_blit.vs_offset;
	radeon_ring_write(rdev, PACKET3(PACKET3_SET_CONTEXT_REG, 1));
	radeon_ring_write(rdev, (SQ_PGM_START_VS - PACKET3_SET_CONTEXT_REG_OFFSET) >> 2);
	radeon_ring_write(rdev, gpu_addr >> 8);

	radeon_ring_write(rdev, PACKET3(PACKET3_SET_CONTEXT_REG, 1));
	radeon_ring_write(rdev, (SQ_PGM_RESOURCES_VS - PACKET3_SET_CONTEXT_REG_OFFSET) >> 2);
	radeon_ring_write(rdev, sq_pgm_resources);

	radeon_ring_write(rdev, PACKET3(PACKET3_SET_CONTEXT_REG, 1));
	radeon_ring_write(rdev, (SQ_PGM_CF_OFFSET_VS - PACKET3_SET_CONTEXT_REG_OFFSET) >> 2);
	radeon_ring_write(rdev, 0);

	/* PS */
	gpu_addr = rdev->r600_blit.shader_gpu_addr + rdev->r600_blit.ps_offset;
	radeon_ring_write(rdev, PACKET3(PACKET3_SET_CONTEXT_REG, 1));
	radeon_ring_write(rdev, (SQ_PGM_START_PS - PACKET3_SET_CONTEXT_REG_OFFSET) >> 2);
	radeon_ring_write(rdev, gpu_addr >> 8);

	radeon_ring_write(rdev, PACKET3(PACKET3_SET_CONTEXT_REG, 1));
	radeon_ring_write(rdev, (SQ_PGM_RESOURCES_PS - PACKET3_SET_CONTEXT_REG_OFFSET) >> 2);
	radeon_ring_write(rdev, sq_pgm_resources | (1 << 28));

	radeon_ring_write(rdev, PACKET3(PACKET3_SET_CONTEXT_REG, 1));
	radeon_ring_write(rdev, (SQ_PGM_EXPORTS_PS - PACKET3_SET_CONTEXT_REG_OFFSET) >> 2);
	radeon_ring_write(rdev, 2);

	radeon_ring_write(rdev, PACKET3(PACKET3_SET_CONTEXT_REG, 1));
	radeon_ring_write(rdev, (SQ_PGM_CF_OFFSET_PS - PACKET3_SET_CONTEXT_REG_OFFSET) >> 2);
	radeon_ring_write(rdev, 0);

	gpu_addr = rdev->r600_blit.shader_gpu_addr + rdev->r600_blit.vs_offset;
	cp_set_surface_sync(rdev, PACKET3_SH_ACTION_ENA, 512, gpu_addr);
}

/* emits 9 + 1 sync (5) = 14*/
static void
set_vtx_resource(struct radeon_device *rdev, u64 gpu_addr)
{
	u32 sq_vtx_constant_word2;

	sq_vtx_constant_word2 = ((upper_32_bits(gpu_addr) & 0xff) | (16 << 8));

	radeon_ring_write(rdev, PACKET3(PACKET3_SET_RESOURCE, 7));
	radeon_ring_write(rdev, 0x460);
	radeon_ring_write(rdev, gpu_addr & 0xffffffff);
	radeon_ring_write(rdev, 48 - 1);
	radeon_ring_write(rdev, sq_vtx_constant_word2);
	radeon_ring_write(rdev, 1 << 0);
	radeon_ring_write(rdev, 0);
	radeon_ring_write(rdev, 0);
	radeon_ring_write(rdev, SQ_TEX_VTX_VALID_BUFFER << 30);

	if ((rdev->family == CHIP_RV610) ||
	    (rdev->family == CHIP_RV620) ||
	    (rdev->family == CHIP_RS780) ||
	    (rdev->family == CHIP_RS880) ||
	    (rdev->family == CHIP_RV710))
		cp_set_surface_sync(rdev,
				    PACKET3_TC_ACTION_ENA, 48, gpu_addr);
	else
		cp_set_surface_sync(rdev,
				    PACKET3_VC_ACTION_ENA, 48, gpu_addr);
}

/* emits 9 */
static void
set_tex_resource(struct radeon_device *rdev,
		 int format, int w, int h, int pitch,
		 u64 gpu_addr)
{
	uint32_t sq_tex_resource_word0, sq_tex_resource_word1, sq_tex_resource_word4;

	if (h < 1)
		h = 1;

	sq_tex_resource_word0 = (1 << 0);
	sq_tex_resource_word0 |= ((((pitch >> 3) - 1) << 8) |
				  ((w - 1) << 19));

	sq_tex_resource_word1 = (format << 26);
	sq_tex_resource_word1 |= ((h - 1) << 0);

	sq_tex_resource_word4 = ((1 << 14) |
				 (0 << 16) |
				 (1 << 19) |
				 (2 << 22) |
				 (3 << 25));

	radeon_ring_write(rdev, PACKET3(PACKET3_SET_RESOURCE, 7));
	radeon_ring_write(rdev, 0);
	radeon_ring_write(rdev, sq_tex_resource_word0);
	radeon_ring_write(rdev, sq_tex_resource_word1);
	radeon_ring_write(rdev, gpu_addr >> 8);
	radeon_ring_write(rdev, gpu_addr >> 8);
	radeon_ring_write(rdev, sq_tex_resource_word4);
	radeon_ring_write(rdev, 0);
	radeon_ring_write(rdev, SQ_TEX_VTX_VALID_TEXTURE << 30);
}

/* emits 12 */
static void
set_scissors(struct radeon_device *rdev, int x1, int y1,
	     int x2, int y2)
{
	radeon_ring_write(rdev, PACKET3(PACKET3_SET_CONTEXT_REG, 2));
	radeon_ring_write(rdev, (PA_SC_SCREEN_SCISSOR_TL - PACKET3_SET_CONTEXT_REG_OFFSET) >> 2);
	radeon_ring_write(rdev, (x1 << 0) | (y1 << 16));
	radeon_ring_write(rdev, (x2 << 0) | (y2 << 16));

	radeon_ring_write(rdev, PACKET3(PACKET3_SET_CONTEXT_REG, 2));
	radeon_ring_write(rdev, (PA_SC_GENERIC_SCISSOR_TL - PACKET3_SET_CONTEXT_REG_OFFSET) >> 2);
	radeon_ring_write(rdev, (x1 << 0) | (y1 << 16) | (1 << 31));
	radeon_ring_write(rdev, (x2 << 0) | (y2 << 16));

	radeon_ring_write(rdev, PACKET3(PACKET3_SET_CONTEXT_REG, 2));
	radeon_ring_write(rdev, (PA_SC_WINDOW_SCISSOR_TL - PACKET3_SET_CONTEXT_REG_OFFSET) >> 2);
	radeon_ring_write(rdev, (x1 << 0) | (y1 << 16) | (1 << 31));
	radeon_ring_write(rdev, (x2 << 0) | (y2 << 16));
}

/* emits 10 */
static void
draw_auto(struct radeon_device *rdev)
{
	radeon_ring_write(rdev, PACKET3(PACKET3_SET_CONFIG_REG, 1));
	radeon_ring_write(rdev, (VGT_PRIMITIVE_TYPE - PACKET3_SET_CONFIG_REG_OFFSET) >> 2);
	radeon_ring_write(rdev, DI_PT_RECTLIST);

	radeon_ring_write(rdev, PACKET3(PACKET3_INDEX_TYPE, 0));
	radeon_ring_write(rdev, DI_INDEX_SIZE_16_BIT);

	radeon_ring_write(rdev, PACKET3(PACKET3_NUM_INSTANCES, 0));
	radeon_ring_write(rdev, 1);

	radeon_ring_write(rdev, PACKET3(PACKET3_DRAW_INDEX_AUTO, 1));
	radeon_ring_write(rdev, 3);
	radeon_ring_write(rdev, DI_SRC_SEL_AUTO_INDEX);

}

/* emits 14 */
static void
set_default_state(struct radeon_device *rdev)
{
	u32 sq_config, sq_gpr_resource_mgmt_1, sq_gpr_resource_mgmt_2;
	u32 sq_thread_resource_mgmt, sq_stack_resource_mgmt_1, sq_stack_resource_mgmt_2;
	int num_ps_gprs, num_vs_gprs, num_temp_gprs, num_gs_gprs, num_es_gprs;
	int num_ps_threads, num_vs_threads, num_gs_threads, num_es_threads;
	int num_ps_stack_entries, num_vs_stack_entries, num_gs_stack_entries, num_es_stack_entries;
	u64 gpu_addr;
	int dwords;

	switch (rdev->family) {
	case CHIP_R600:
		num_ps_gprs = 192;
		num_vs_gprs = 56;
		num_temp_gprs = 4;
		num_gs_gprs = 0;
		num_es_gprs = 0;
		num_ps_threads = 136;
		num_vs_threads = 48;
		num_gs_threads = 4;
		num_es_threads = 4;
		num_ps_stack_entries = 128;
		num_vs_stack_entries = 128;
		num_gs_stack_entries = 0;
		num_es_stack_entries = 0;
		break;
	case CHIP_RV630:
	case CHIP_RV635:
		num_ps_gprs = 84;
		num_vs_gprs = 36;
		num_temp_gprs = 4;
		num_gs_gprs = 0;
		num_es_gprs = 0;
		num_ps_threads = 144;
		num_vs_threads = 40;
		num_gs_threads = 4;
		num_es_threads = 4;
		num_ps_stack_entries = 40;
		num_vs_stack_entries = 40;
		num_gs_stack_entries = 32;
		num_es_stack_entries = 16;
		break;
	case CHIP_RV610:
	case CHIP_RV620:
	case CHIP_RS780:
	case CHIP_RS880:
	default:
		num_ps_gprs = 84;
		num_vs_gprs = 36;
		num_temp_gprs = 4;
		num_gs_gprs = 0;
		num_es_gprs = 0;
		num_ps_threads = 136;
		num_vs_threads = 48;
		num_gs_threads = 4;
		num_es_threads = 4;
		num_ps_stack_entries = 40;
		num_vs_stack_entries = 40;
		num_gs_stack_entries = 32;
		num_es_stack_entries = 16;
		break;
	case CHIP_RV670:
		num_ps_gprs = 144;
		num_vs_gprs = 40;
		num_temp_gprs = 4;
		num_gs_gprs = 0;
		num_es_gprs = 0;
		num_ps_threads = 136;
		num_vs_threads = 48;
		num_gs_threads = 4;
		num_es_threads = 4;
		num_ps_stack_entries = 40;
		num_vs_stack_entries = 40;
		num_gs_stack_entries = 32;
		num_es_stack_entries = 16;
		break;
	case CHIP_RV770:
		num_ps_gprs = 192;
		num_vs_gprs = 56;
		num_temp_gprs = 4;
		num_gs_gprs = 0;
		num_es_gprs = 0;
		num_ps_threads = 188;
		num_vs_threads = 60;
		num_gs_threads = 0;
		num_es_threads = 0;
		num_ps_stack_entries = 256;
		num_vs_stack_entries = 256;
		num_gs_stack_entries = 0;
		num_es_stack_entries = 0;
		break;
	case CHIP_RV730:
	case CHIP_RV740:
		num_ps_gprs = 84;
		num_vs_gprs = 36;
		num_temp_gprs = 4;
		num_gs_gprs = 0;
		num_es_gprs = 0;
		num_ps_threads = 188;
		num_vs_threads = 60;
		num_gs_threads = 0;
		num_es_threads = 0;
		num_ps_stack_entries = 128;
		num_vs_stack_entries = 128;
		num_gs_stack_entries = 0;
		num_es_stack_entries = 0;
		break;
	case CHIP_RV710:
		num_ps_gprs = 192;
		num_vs_gprs = 56;
		num_temp_gprs = 4;
		num_gs_gprs = 0;
		num_es_gprs = 0;
		num_ps_threads = 144;
		num_vs_threads = 48;
		num_gs_threads = 0;
		num_es_threads = 0;
		num_ps_stack_entries = 128;
		num_vs_stack_entries = 128;
		num_gs_stack_entries = 0;
		num_es_stack_entries = 0;
		break;
	}

	if ((rdev->family == CHIP_RV610) ||
	    (rdev->family == CHIP_RV620) ||
	    (rdev->family == CHIP_RS780) ||
	    (rdev->family == CHIP_RS880) ||
	    (rdev->family == CHIP_RV710))
		sq_config = 0;
	else
		sq_config = VC_ENABLE;

	sq_config |= (DX9_CONSTS |
		      ALU_INST_PREFER_VECTOR |
		      PS_PRIO(0) |
		      VS_PRIO(1) |
		      GS_PRIO(2) |
		      ES_PRIO(3));

	sq_gpr_resource_mgmt_1 = (NUM_PS_GPRS(num_ps_gprs) |
				  NUM_VS_GPRS(num_vs_gprs) |
				  NUM_CLAUSE_TEMP_GPRS(num_temp_gprs));
	sq_gpr_resource_mgmt_2 = (NUM_GS_GPRS(num_gs_gprs) |
				  NUM_ES_GPRS(num_es_gprs));
	sq_thread_resource_mgmt = (NUM_PS_THREADS(num_ps_threads) |
				   NUM_VS_THREADS(num_vs_threads) |
				   NUM_GS_THREADS(num_gs_threads) |
				   NUM_ES_THREADS(num_es_threads));
	sq_stack_resource_mgmt_1 = (NUM_PS_STACK_ENTRIES(num_ps_stack_entries) |
				    NUM_VS_STACK_ENTRIES(num_vs_stack_entries));
	sq_stack_resource_mgmt_2 = (NUM_GS_STACK_ENTRIES(num_gs_stack_entries) |
				    NUM_ES_STACK_ENTRIES(num_es_stack_entries));

	/* emit an IB pointing at default state */
	dwords = ALIGN(rdev->r600_blit.state_len, 0x10);
	gpu_addr = rdev->r600_blit.shader_gpu_addr + rdev->r600_blit.state_offset;
	radeon_ring_write(rdev, PACKET3(PACKET3_INDIRECT_BUFFER, 2));
	radeon_ring_write(rdev, gpu_addr & 0xFFFFFFFC);
	radeon_ring_write(rdev, upper_32_bits(gpu_addr) & 0xFF);
	radeon_ring_write(rdev, dwords);

	/* SQ config */
	radeon_ring_write(rdev, PACKET3(PACKET3_SET_CONFIG_REG, 6));
	radeon_ring_write(rdev, (SQ_CONFIG - PACKET3_SET_CONFIG_REG_OFFSET) >> 2);
	radeon_ring_write(rdev, sq_config);
	radeon_ring_write(rdev, sq_gpr_resource_mgmt_1);
	radeon_ring_write(rdev, sq_gpr_resource_mgmt_2);
	radeon_ring_write(rdev, sq_thread_resource_mgmt);
	radeon_ring_write(rdev, sq_stack_resource_mgmt_1);
	radeon_ring_write(rdev, sq_stack_resource_mgmt_2);
}

static inline uint32_t i2f(uint32_t input)
{
	u32 result, i, exponent, fraction;

	if ((input & 0x3fff) == 0)
		result = 0; /* 0 is a special case */
	else {
		exponent = 140; /* exponent biased by 127; */
		fraction = (input & 0x3fff) << 10; /* cheat and only
						      handle numbers below 2^^15 */
		for (i = 0; i < 14; i++) {
			if (fraction & 0x800000)
				break;
			else {
				fraction = fraction << 1; /* keep
							     shifting left until top bit = 1 */
				exponent = exponent - 1;
			}
		}
		result = exponent << 23 | (fraction & 0x7fffff); /* mask
								    off top bit; assumed 1 */
	}
	return result;
}

int r600_blit_init(struct radeon_device *rdev)
{
	u32 obj_size;
	int r, dwords;
	void *ptr;
	u32 packet2s[16];
	int num_packet2s = 0;

	/* pin copy shader into vram if already initialized */
	if (rdev->r600_blit.shader_obj)
		goto done;

	mutex_init(&rdev->r600_blit.mutex);
	rdev->r600_blit.state_offset = 0;

	if (rdev->family >= CHIP_RV770)
		rdev->r600_blit.state_len = r7xx_default_size;
	else
		rdev->r600_blit.state_len = r6xx_default_size;

	dwords = rdev->r600_blit.state_len;
	while (dwords & 0xf) {
		packet2s[num_packet2s++] = PACKET2(0);
		dwords++;
	}

	obj_size = dwords * 4;
	obj_size = ALIGN(obj_size, 256);

	rdev->r600_blit.vs_offset = obj_size;
	obj_size += r6xx_vs_size * 4;
	obj_size = ALIGN(obj_size, 256);

	rdev->r600_blit.ps_offset = obj_size;
	obj_size += r6xx_ps_size * 4;
	obj_size = ALIGN(obj_size, 256);

	r = radeon_bo_create(rdev, NULL, obj_size, true, RADEON_GEM_DOMAIN_VRAM,
				&rdev->r600_blit.shader_obj);
	if (r) {
		DRM_ERROR("r600 failed to allocate shader\n");
		return r;
	}

	DRM_DEBUG("r6xx blit allocated bo %08x vs %08x ps %08x\n",
		  obj_size,
		  rdev->r600_blit.vs_offset, rdev->r600_blit.ps_offset);

	r = radeon_bo_reserve(rdev->r600_blit.shader_obj, false);
	if (unlikely(r != 0))
		return r;
	r = radeon_bo_kmap(rdev->r600_blit.shader_obj, &ptr);
	if (r) {
		DRM_ERROR("failed to map blit object %d\n", r);
		return r;
	}
	if (rdev->family >= CHIP_RV770)
		memcpy_toio(ptr + rdev->r600_blit.state_offset,
			    r7xx_default_state, rdev->r600_blit.state_len * 4);
	else
		memcpy_toio(ptr + rdev->r600_blit.state_offset,
			    r6xx_default_state, rdev->r600_blit.state_len * 4);
	if (num_packet2s)
		memcpy_toio(ptr + rdev->r600_blit.state_offset + (rdev->r600_blit.state_len * 4),
			    packet2s, num_packet2s * 4);
	memcpy(ptr + rdev->r600_blit.vs_offset, r6xx_vs, r6xx_vs_size * 4);
	memcpy(ptr + rdev->r600_blit.ps_offset, r6xx_ps, r6xx_ps_size * 4);
	radeon_bo_kunmap(rdev->r600_blit.shader_obj);
	radeon_bo_unreserve(rdev->r600_blit.shader_obj);
<<<<<<< HEAD

done:
	r = radeon_bo_reserve(rdev->r600_blit.shader_obj, false);
	if (unlikely(r != 0))
		return r;
	r = radeon_bo_pin(rdev->r600_blit.shader_obj, RADEON_GEM_DOMAIN_VRAM,
			  &rdev->r600_blit.shader_gpu_addr);
	radeon_bo_unreserve(rdev->r600_blit.shader_obj);
	if (r) {
		dev_err(rdev->dev, "(%d) pin blit object failed\n", r);
		return r;
	}
=======
	rdev->mc.active_vram_size = rdev->mc.real_vram_size;
>>>>>>> 6a2a11db
	return 0;
}

void r600_blit_fini(struct radeon_device *rdev)
{
	int r;

	rdev->mc.active_vram_size = rdev->mc.visible_vram_size;
	if (rdev->r600_blit.shader_obj == NULL)
		return;
	/* If we can't reserve the bo, unref should be enough to destroy
	 * it when it becomes idle.
	 */
	r = radeon_bo_reserve(rdev->r600_blit.shader_obj, false);
	if (!r) {
		radeon_bo_unpin(rdev->r600_blit.shader_obj);
		radeon_bo_unreserve(rdev->r600_blit.shader_obj);
	}
	radeon_bo_unref(&rdev->r600_blit.shader_obj);
}

static int r600_vb_ib_get(struct radeon_device *rdev)
{
	int r;
	r = radeon_ib_get(rdev, &rdev->r600_blit.vb_ib);
	if (r) {
		DRM_ERROR("failed to get IB for vertex buffer\n");
		return r;
	}

	rdev->r600_blit.vb_total = 64*1024;
	rdev->r600_blit.vb_used = 0;
	return 0;
}

static void r600_vb_ib_put(struct radeon_device *rdev)
{
	radeon_fence_emit(rdev, rdev->r600_blit.vb_ib->fence);
	radeon_ib_free(rdev, &rdev->r600_blit.vb_ib);
}

int r600_blit_prepare_copy(struct radeon_device *rdev, int size_bytes)
{
	int r;
	int ring_size, line_size;
	int max_size;
	/* loops of emits 64 + fence emit possible */
	int dwords_per_loop = 76, num_loops;

	r = r600_vb_ib_get(rdev);
	if (r)
		return r;

	/* set_render_target emits 2 extra dwords on rv6xx */
	if (rdev->family > CHIP_R600 && rdev->family < CHIP_RV770)
		dwords_per_loop += 2;

	/* 8 bpp vs 32 bpp for xfer unit */
	if (size_bytes & 3)
		line_size = 8192;
	else
		line_size = 8192*4;

	max_size = 8192 * line_size;

	/* major loops cover the max size transfer */
	num_loops = ((size_bytes + max_size) / max_size);
	/* minor loops cover the extra non aligned bits */
	num_loops += ((size_bytes % line_size) ? 1 : 0);
	/* calculate number of loops correctly */
	ring_size = num_loops * dwords_per_loop;
	/* set default  + shaders */
	ring_size += 40; /* shaders + def state */
	ring_size += 10; /* fence emit for VB IB */
	ring_size += 5; /* done copy */
	ring_size += 10; /* fence emit for done copy */
	r = radeon_ring_lock(rdev, ring_size);
	if (r)
		return r;

	set_default_state(rdev); /* 14 */
	set_shaders(rdev); /* 26 */
	return 0;
}

void r600_blit_done_copy(struct radeon_device *rdev, struct radeon_fence *fence)
{
	int r;

	if (rdev->r600_blit.vb_ib)
		r600_vb_ib_put(rdev);

	if (fence)
		r = radeon_fence_emit(rdev, fence);

	radeon_ring_unlock_commit(rdev);
}

void r600_kms_blit_copy(struct radeon_device *rdev,
			u64 src_gpu_addr, u64 dst_gpu_addr,
			int size_bytes)
{
	int max_bytes;
	u64 vb_gpu_addr;
	u32 *vb;

	DRM_DEBUG("emitting copy %16llx %16llx %d %d\n", src_gpu_addr, dst_gpu_addr,
		  size_bytes, rdev->r600_blit.vb_used);
	vb = (u32 *)(rdev->r600_blit.vb_ib->ptr + rdev->r600_blit.vb_used);
	if ((size_bytes & 3) || (src_gpu_addr & 3) || (dst_gpu_addr & 3)) {
		max_bytes = 8192;

		while (size_bytes) {
			int cur_size = size_bytes;
			int src_x = src_gpu_addr & 255;
			int dst_x = dst_gpu_addr & 255;
			int h = 1;
			src_gpu_addr = src_gpu_addr & ~255ULL;
			dst_gpu_addr = dst_gpu_addr & ~255ULL;

			if (!src_x && !dst_x) {
				h = (cur_size / max_bytes);
				if (h > 8192)
					h = 8192;
				if (h == 0)
					h = 1;
				else
					cur_size = max_bytes;
			} else {
				if (cur_size > max_bytes)
					cur_size = max_bytes;
				if (cur_size > (max_bytes - dst_x))
					cur_size = (max_bytes - dst_x);
				if (cur_size > (max_bytes - src_x))
					cur_size = (max_bytes - src_x);
			}

			if ((rdev->r600_blit.vb_used + 48) > rdev->r600_blit.vb_total) {
				WARN_ON(1);
			}

			vb[0] = i2f(dst_x);
			vb[1] = 0;
			vb[2] = i2f(src_x);
			vb[3] = 0;

			vb[4] = i2f(dst_x);
			vb[5] = i2f(h);
			vb[6] = i2f(src_x);
			vb[7] = i2f(h);

			vb[8] = i2f(dst_x + cur_size);
			vb[9] = i2f(h);
			vb[10] = i2f(src_x + cur_size);
			vb[11] = i2f(h);

			/* src 9 */
			set_tex_resource(rdev, FMT_8,
					 src_x + cur_size, h, src_x + cur_size,
					 src_gpu_addr);

			/* 5 */
			cp_set_surface_sync(rdev,
					    PACKET3_TC_ACTION_ENA, (src_x + cur_size * h), src_gpu_addr);

			/* dst 23 */
			set_render_target(rdev, COLOR_8,
					  dst_x + cur_size, h,
					  dst_gpu_addr);

			/* scissors 12 */
			set_scissors(rdev, dst_x, 0, dst_x + cur_size, h);

			/* 14 */
			vb_gpu_addr = rdev->r600_blit.vb_ib->gpu_addr + rdev->r600_blit.vb_used;
			set_vtx_resource(rdev, vb_gpu_addr);

			/* draw 10 */
			draw_auto(rdev);

			/* 5 */
			cp_set_surface_sync(rdev,
					    PACKET3_CB_ACTION_ENA | PACKET3_CB0_DEST_BASE_ENA,
					    cur_size * h, dst_gpu_addr);

			vb += 12;
			rdev->r600_blit.vb_used += 12 * 4;

			src_gpu_addr += cur_size * h;
			dst_gpu_addr += cur_size * h;
			size_bytes -= cur_size * h;
		}
	} else {
		max_bytes = 8192 * 4;

		while (size_bytes) {
			int cur_size = size_bytes;
			int src_x = (src_gpu_addr & 255);
			int dst_x = (dst_gpu_addr & 255);
			int h = 1;
			src_gpu_addr = src_gpu_addr & ~255ULL;
			dst_gpu_addr = dst_gpu_addr & ~255ULL;

			if (!src_x && !dst_x) {
				h = (cur_size / max_bytes);
				if (h > 8192)
					h = 8192;
				if (h == 0)
					h = 1;
				else
					cur_size = max_bytes;
			} else {
				if (cur_size > max_bytes)
					cur_size = max_bytes;
				if (cur_size > (max_bytes - dst_x))
					cur_size = (max_bytes - dst_x);
				if (cur_size > (max_bytes - src_x))
					cur_size = (max_bytes - src_x);
			}

			if ((rdev->r600_blit.vb_used + 48) > rdev->r600_blit.vb_total) {
				WARN_ON(1);
			}

			vb[0] = i2f(dst_x / 4);
			vb[1] = 0;
			vb[2] = i2f(src_x / 4);
			vb[3] = 0;

			vb[4] = i2f(dst_x / 4);
			vb[5] = i2f(h);
			vb[6] = i2f(src_x / 4);
			vb[7] = i2f(h);

			vb[8] = i2f((dst_x + cur_size) / 4);
			vb[9] = i2f(h);
			vb[10] = i2f((src_x + cur_size) / 4);
			vb[11] = i2f(h);

			/* src 9 */
			set_tex_resource(rdev, FMT_8_8_8_8,
					 (src_x + cur_size) / 4,
					 h, (src_x + cur_size) / 4,
					 src_gpu_addr);
			/* 5 */
			cp_set_surface_sync(rdev,
					    PACKET3_TC_ACTION_ENA, (src_x + cur_size * h), src_gpu_addr);

			/* dst 23 */
			set_render_target(rdev, COLOR_8_8_8_8,
					  (dst_x + cur_size) / 4, h,
					  dst_gpu_addr);

			/* scissors 12  */
			set_scissors(rdev, (dst_x / 4), 0, (dst_x + cur_size / 4), h);

			/* Vertex buffer setup 14 */
			vb_gpu_addr = rdev->r600_blit.vb_ib->gpu_addr + rdev->r600_blit.vb_used;
			set_vtx_resource(rdev, vb_gpu_addr);

			/* draw 10 */
			draw_auto(rdev);

			/* 5 */
			cp_set_surface_sync(rdev,
					    PACKET3_CB_ACTION_ENA | PACKET3_CB0_DEST_BASE_ENA,
					    cur_size * h, dst_gpu_addr);

			/* 78 ring dwords per loop */
			vb += 12;
			rdev->r600_blit.vb_used += 12 * 4;

			src_gpu_addr += cur_size * h;
			dst_gpu_addr += cur_size * h;
			size_bytes -= cur_size * h;
		}
	}
}
<|MERGE_RESOLUTION|>--- conflicted
+++ resolved
@@ -533,7 +533,6 @@
 	memcpy(ptr + rdev->r600_blit.ps_offset, r6xx_ps, r6xx_ps_size * 4);
 	radeon_bo_kunmap(rdev->r600_blit.shader_obj);
 	radeon_bo_unreserve(rdev->r600_blit.shader_obj);
-<<<<<<< HEAD
 
 done:
 	r = radeon_bo_reserve(rdev->r600_blit.shader_obj, false);
@@ -546,9 +545,7 @@
 		dev_err(rdev->dev, "(%d) pin blit object failed\n", r);
 		return r;
 	}
-=======
 	rdev->mc.active_vram_size = rdev->mc.real_vram_size;
->>>>>>> 6a2a11db
 	return 0;
 }
 
