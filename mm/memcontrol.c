--- conflicted
+++ resolved
@@ -3973,19 +3973,11 @@
  */
 static unsigned long memcg_exact_page_state(struct mem_cgroup *memcg, int idx)
 {
-<<<<<<< HEAD
-	long x = atomic_long_read(&memcg->stat[idx]);
-	int cpu;
-
-	for_each_online_cpu(cpu)
-		x += per_cpu_ptr(memcg->stat_cpu, cpu)->count[idx];
-=======
 	long x = atomic_long_read(&memcg->vmstats[idx]);
 	int cpu;
 
 	for_each_online_cpu(cpu)
 		x += per_cpu_ptr(memcg->vmstats_percpu, cpu)->stat[idx];
->>>>>>> 0ecfebd2
 	if (x < 0)
 		x = 0;
 	return x;
@@ -4020,13 +4012,8 @@
 
 	/* this should eventually include NR_UNSTABLE_NFS */
 	*pwriteback = memcg_exact_page_state(memcg, NR_WRITEBACK);
-<<<<<<< HEAD
-	*pfilepages = mem_cgroup_nr_lru_pages(memcg, (1 << LRU_INACTIVE_FILE) |
-						     (1 << LRU_ACTIVE_FILE));
-=======
 	*pfilepages = memcg_exact_page_state(memcg, NR_INACTIVE_FILE) +
 			memcg_exact_page_state(memcg, NR_ACTIVE_FILE);
->>>>>>> 0ecfebd2
 	*pheadroom = PAGE_COUNTER_MAX;
 
 	while ((parent = parent_mem_cgroup(memcg))) {
@@ -5659,10 +5646,6 @@
 static int memory_stat_show(struct seq_file *m, void *v)
 {
 	struct mem_cgroup *memcg = mem_cgroup_from_seq(m);
-<<<<<<< HEAD
-	struct accumulated_stats acc;
-=======
->>>>>>> 0ecfebd2
 	int i;
 
 	/*
@@ -5707,15 +5690,6 @@
 	seq_printf(m, "anon_thp %llu\n",
 		   (u64)memcg_page_state(memcg, MEMCG_RSS_HUGE) * PAGE_SIZE);
 
-	/*
-	 * TODO: We should eventually replace our own MEMCG_RSS_HUGE counter
-	 * with the NR_ANON_THP vm counter, but right now it's a pain in the
-	 * arse because it requires migrating the work out of rmap to a place
-	 * where the page->mem_cgroup is set up and stable.
-	 */
-	seq_printf(m, "anon_thp %llu\n",
-		   (u64)acc.stat[MEMCG_RSS_HUGE] * PAGE_SIZE);
-
 	for (i = 0; i < NR_LRU_LISTS; i++)
 		seq_printf(m, "%s %llu\n", mem_cgroup_lru_names[i],
 			   (u64)memcg_page_state(memcg, NR_LRU_BASE + i) *
@@ -5755,12 +5729,6 @@
 		   memcg_events(memcg, THP_FAULT_ALLOC));
 	seq_printf(m, "thp_collapse_alloc %lu\n",
 		   memcg_events(memcg, THP_COLLAPSE_ALLOC));
-#endif /* CONFIG_TRANSPARENT_HUGEPAGE */
-
-#ifdef CONFIG_TRANSPARENT_HUGEPAGE
-	seq_printf(m, "thp_fault_alloc %lu\n", acc.events[THP_FAULT_ALLOC]);
-	seq_printf(m, "thp_collapse_alloc %lu\n",
-		   acc.events[THP_COLLAPSE_ALLOC]);
 #endif /* CONFIG_TRANSPARENT_HUGEPAGE */
 
 	return 0;
