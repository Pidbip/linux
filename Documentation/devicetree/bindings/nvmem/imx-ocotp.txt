Freescale i.MX6 On-Chip OTP Controller (OCOTP) device tree bindings

This binding represents the on-chip eFuse OTP controller found on
<<<<<<< HEAD
i.MX6Q/D, i.MX6DL/S, i.MX6SL, i.MX6SX, i.MX6UL, i.MX6ULL/ULZ and i.MX6SLL SoCs.
=======
i.MX6Q/D, i.MX6DL/S, i.MX6SL, i.MX6SX, i.MX6UL, i.MX6ULL/ULZ, i.MX6SLL,
i.MX7D/S, i.MX7ULP and i.MX8MQ SoCs.
>>>>>>> 0ecfebd2

Required properties:
- compatible: should be one of
	"fsl,imx6q-ocotp" (i.MX6Q/D/DL/S),
	"fsl,imx6sl-ocotp" (i.MX6SL), or
	"fsl,imx6sx-ocotp" (i.MX6SX),
	"fsl,imx6ul-ocotp" (i.MX6UL),
	"fsl,imx6ull-ocotp" (i.MX6ULL/ULZ),
	"fsl,imx7d-ocotp" (i.MX7D/S),
	"fsl,imx6sll-ocotp" (i.MX6SLL),
	"fsl,imx7ulp-ocotp" (i.MX7ULP),
<<<<<<< HEAD
=======
	"fsl,imx8mq-ocotp" (i.MX8MQ),
>>>>>>> 0ecfebd2
	followed by "syscon".
- #address-cells : Should be 1
- #size-cells : Should be 1
- reg: Should contain the register base and length.
- clocks: Should contain a phandle pointing to the gated peripheral clock.

Optional properties:
- read-only: disable write access

Optional Child nodes:

- Data cells of ocotp:
  Detailed bindings are described in bindings/nvmem/nvmem.txt

Example:
	ocotp: ocotp@21bc000 {
		#address-cells = <1>;
		#size-cells = <1>;
		compatible = "fsl,imx6sx-ocotp", "syscon";
		reg = <0x021bc000 0x4000>;
		clocks = <&clks IMX6SX_CLK_OCOTP>;

		tempmon_calib: calib@38 {
			reg = <0x38 4>;
		};

		tempmon_temp_grade: temp-grade@20 {
			reg = <0x20 4>;
		};
	};<|MERGE_RESOLUTION|>--- conflicted
+++ resolved
@@ -1,12 +1,8 @@
 Freescale i.MX6 On-Chip OTP Controller (OCOTP) device tree bindings
 
 This binding represents the on-chip eFuse OTP controller found on
-<<<<<<< HEAD
-i.MX6Q/D, i.MX6DL/S, i.MX6SL, i.MX6SX, i.MX6UL, i.MX6ULL/ULZ and i.MX6SLL SoCs.
-=======
 i.MX6Q/D, i.MX6DL/S, i.MX6SL, i.MX6SX, i.MX6UL, i.MX6ULL/ULZ, i.MX6SLL,
 i.MX7D/S, i.MX7ULP and i.MX8MQ SoCs.
->>>>>>> 0ecfebd2
 
 Required properties:
 - compatible: should be one of
@@ -18,10 +14,7 @@
 	"fsl,imx7d-ocotp" (i.MX7D/S),
 	"fsl,imx6sll-ocotp" (i.MX6SLL),
 	"fsl,imx7ulp-ocotp" (i.MX7ULP),
-<<<<<<< HEAD
-=======
 	"fsl,imx8mq-ocotp" (i.MX8MQ),
->>>>>>> 0ecfebd2
 	followed by "syscon".
 - #address-cells : Should be 1
 - #size-cells : Should be 1
