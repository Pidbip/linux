--- conflicted
+++ resolved
@@ -1,12 +1,7 @@
 VERSION = 2
 PATCHLEVEL = 6
-<<<<<<< HEAD
-SUBLEVEL = 23
-EXTRAVERSION =xlnx
-=======
 SUBLEVEL = 24
-EXTRAVERSION = -rc5
->>>>>>> 82d29bf6
+EXTRAVERSION = -rc5-xlnx
 NAME = Arr Matey! A Hairy Bilge Rat!
 
 # *DOCUMENTATION*
@@ -1058,15 +1053,8 @@
 	fi
 	$(Q)$(MAKE) -f $(srctree)/scripts/Makefile.modinst
 
-<<<<<<< HEAD
-# If System.map exists, run depmod.  This deliberately does not have a
-# dependency on System.map since that would run the dependency tree on
-# vmlinux.  This depmod is only for convenience to give the initial
-# boot a modules.dep even before / is mounted read-write. However the
-=======
 # This depmod is only for convenience to give the initial
 # boot a modules.dep even before / is mounted read-write.  However the
->>>>>>> 82d29bf6
 # boot script depmod is the master version.
 PHONY += _modinst_post
 _modinst_post: _modinst_
