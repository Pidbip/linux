# SPDX-License-Identifier: GPL-2.0
VERSION = 5
PATCHLEVEL = 15
SUBLEVEL = 0
<<<<<<< HEAD
EXTRAVERSION = -rc3
=======
EXTRAVERSION = -rc6
>>>>>>> 6195eb15
NAME = Opossums on Parade

# *DOCUMENTATION*
# To see a list of typical targets execute "make help"
# More info can be located in ./README
# Comments in this file are targeted only to the developer, do not
# expect to learn how to build the kernel reading this file.

$(if $(filter __%, $(MAKECMDGOALS)), \
	$(error targets prefixed with '__' are only for internal use))

# That's our default target when none is given on the command line
PHONY := __all
__all:

# We are using a recursive build, so we need to do a little thinking
# to get the ordering right.
#
# Most importantly: sub-Makefiles should only ever modify files in
# their own directory. If in some directory we have a dependency on
# a file in another dir (which doesn't happen often, but it's often
# unavoidable when linking the built-in.a targets which finally
# turn into vmlinux), we will call a sub make in that other dir, and
# after that we are sure that everything which is in that other dir
# is now up to date.
#
# The only cases where we need to modify files which have global
# effects are thus separated out and done before the recursive
# descending is started. They are now explicitly listed as the
# prepare rule.

ifneq ($(sub_make_done),1)

# Do not use make's built-in rules and variables
# (this increases performance and avoids hard-to-debug behaviour)
MAKEFLAGS += -rR

# Avoid funny character set dependencies
unexport LC_ALL
LC_COLLATE=C
LC_NUMERIC=C
export LC_COLLATE LC_NUMERIC

# Avoid interference with shell env settings
unexport GREP_OPTIONS

# Beautify output
# ---------------------------------------------------------------------------
#
# Normally, we echo the whole command before executing it. By making
# that echo $($(quiet)$(cmd)), we now have the possibility to set
# $(quiet) to choose other forms of output instead, e.g.
#
#         quiet_cmd_cc_o_c = Compiling $(RELDIR)/$@
#         cmd_cc_o_c       = $(CC) $(c_flags) -c -o $@ $<
#
# If $(quiet) is empty, the whole command will be printed.
# If it is set to "quiet_", only the short version will be printed.
# If it is set to "silent_", nothing will be printed at all, since
# the variable $(silent_cmd_cc_o_c) doesn't exist.
#
# A simple variant is to prefix commands with $(Q) - that's useful
# for commands that shall be hidden in non-verbose mode.
#
#	$(Q)ln $@ :<
#
# If KBUILD_VERBOSE equals 0 then the above command will be hidden.
# If KBUILD_VERBOSE equals 1 then the above command is displayed.
# If KBUILD_VERBOSE equals 2 then give the reason why each target is rebuilt.
#
# To put more focus on warnings, be less verbose as default
# Use 'make V=1' to see the full commands

ifeq ("$(origin V)", "command line")
  KBUILD_VERBOSE = $(V)
endif
ifndef KBUILD_VERBOSE
  KBUILD_VERBOSE = 0
endif

ifeq ($(KBUILD_VERBOSE),1)
  quiet =
  Q =
else
  quiet=quiet_
  Q = @
endif

# If the user is running make -s (silent mode), suppress echoing of
# commands

ifneq ($(findstring s,$(filter-out --%,$(MAKEFLAGS))),)
  quiet=silent_
  KBUILD_VERBOSE = 0
endif

export quiet Q KBUILD_VERBOSE

# Call a source code checker (by default, "sparse") as part of the
# C compilation.
#
# Use 'make C=1' to enable checking of only re-compiled files.
# Use 'make C=2' to enable checking of *all* source files, regardless
# of whether they are re-compiled or not.
#
# See the file "Documentation/dev-tools/sparse.rst" for more details,
# including where to get the "sparse" utility.

ifeq ("$(origin C)", "command line")
  KBUILD_CHECKSRC = $(C)
endif
ifndef KBUILD_CHECKSRC
  KBUILD_CHECKSRC = 0
endif

export KBUILD_CHECKSRC

# Use make M=dir or set the environment variable KBUILD_EXTMOD to specify the
# directory of external module to build. Setting M= takes precedence.
ifeq ("$(origin M)", "command line")
  KBUILD_EXTMOD := $(M)
endif

$(if $(word 2, $(KBUILD_EXTMOD)), \
	$(error building multiple external modules is not supported))

# Remove trailing slashes
ifneq ($(filter %/, $(KBUILD_EXTMOD)),)
KBUILD_EXTMOD := $(shell dirname $(KBUILD_EXTMOD).)
endif

export KBUILD_EXTMOD

# Kbuild will save output files in the current working directory.
# This does not need to match to the root of the kernel source tree.
#
# For example, you can do this:
#
#  cd /dir/to/store/output/files; make -f /dir/to/kernel/source/Makefile
#
# If you want to save output files in a different location, there are
# two syntaxes to specify it.
#
# 1) O=
# Use "make O=dir/to/store/output/files/"
#
# 2) Set KBUILD_OUTPUT
# Set the environment variable KBUILD_OUTPUT to point to the output directory.
# export KBUILD_OUTPUT=dir/to/store/output/files/; make
#
# The O= assignment takes precedence over the KBUILD_OUTPUT environment
# variable.

# Do we want to change the working directory?
ifeq ("$(origin O)", "command line")
  KBUILD_OUTPUT := $(O)
endif

ifneq ($(KBUILD_OUTPUT),)
# Make's built-in functions such as $(abspath ...), $(realpath ...) cannot
# expand a shell special character '~'. We use a somewhat tedious way here.
abs_objtree := $(shell mkdir -p $(KBUILD_OUTPUT) && cd $(KBUILD_OUTPUT) && pwd)
$(if $(abs_objtree),, \
     $(error failed to create output directory "$(KBUILD_OUTPUT)"))

# $(realpath ...) resolves symlinks
abs_objtree := $(realpath $(abs_objtree))
else
abs_objtree := $(CURDIR)
endif # ifneq ($(KBUILD_OUTPUT),)

ifeq ($(abs_objtree),$(CURDIR))
# Suppress "Entering directory ..." unless we are changing the work directory.
MAKEFLAGS += --no-print-directory
else
need-sub-make := 1
endif

this-makefile := $(lastword $(MAKEFILE_LIST))
abs_srctree := $(realpath $(dir $(this-makefile)))

ifneq ($(words $(subst :, ,$(abs_srctree))), 1)
$(error source directory cannot contain spaces or colons)
endif

ifneq ($(abs_srctree),$(abs_objtree))
# Look for make include files relative to root of kernel src
#
# --included-dir is added for backward compatibility, but you should not rely on
# it. Please add $(srctree)/ prefix to include Makefiles in the source tree.
MAKEFLAGS += --include-dir=$(abs_srctree)
endif

ifneq ($(filter 3.%,$(MAKE_VERSION)),)
# 'MAKEFLAGS += -rR' does not immediately become effective for GNU Make 3.x
# We need to invoke sub-make to avoid implicit rules in the top Makefile.
need-sub-make := 1
# Cancel implicit rules for this Makefile.
$(this-makefile): ;
endif

export abs_srctree abs_objtree
export sub_make_done := 1

ifeq ($(need-sub-make),1)

PHONY += $(MAKECMDGOALS) __sub-make

$(filter-out $(this-makefile), $(MAKECMDGOALS)) __all: __sub-make
	@:

# Invoke a second make in the output directory, passing relevant variables
__sub-make:
	$(Q)$(MAKE) -C $(abs_objtree) -f $(abs_srctree)/Makefile $(MAKECMDGOALS)

endif # need-sub-make
endif # sub_make_done

# We process the rest of the Makefile if this is the final invocation of make
ifeq ($(need-sub-make),)

# Do not print "Entering directory ...",
# but we want to display it when entering to the output directory
# so that IDEs/editors are able to understand relative filenames.
MAKEFLAGS += --no-print-directory

ifeq ($(abs_srctree),$(abs_objtree))
        # building in the source tree
        srctree := .
	building_out_of_srctree :=
else
        ifeq ($(abs_srctree)/,$(dir $(abs_objtree)))
                # building in a subdirectory of the source tree
                srctree := ..
        else
                srctree := $(abs_srctree)
        endif
	building_out_of_srctree := 1
endif

ifneq ($(KBUILD_ABS_SRCTREE),)
srctree := $(abs_srctree)
endif

objtree		:= .
VPATH		:= $(srctree)

export building_out_of_srctree srctree objtree VPATH

# To make sure we do not include .config for any of the *config targets
# catch them early, and hand them over to scripts/kconfig/Makefile
# It is allowed to specify more targets when calling make, including
# mixing *config targets and build targets.
# For example 'make oldconfig all'.
# Detect when mixed targets is specified, and make a second invocation
# of make so .config is not included in this case either (for *config).

version_h := include/generated/uapi/linux/version.h

clean-targets := %clean mrproper cleandocs
no-dot-config-targets := $(clean-targets) \
			 cscope gtags TAGS tags help% %docs check% coccicheck \
			 $(version_h) headers headers_% archheaders archscripts \
			 %asm-generic kernelversion %src-pkg dt_binding_check \
			 outputmakefile
# Installation targets should not require compiler. Unfortunately, vdso_install
# is an exception where build artifacts may be updated. This must be fixed.
no-compiler-targets := $(no-dot-config-targets) install dtbs_install \
			headers_install modules_install kernelrelease image_name
no-sync-config-targets := $(no-dot-config-targets) %install kernelrelease \
			  image_name
single-targets := %.a %.i %.ko %.lds %.ll %.lst %.mod %.o %.s %.symtypes %/

config-build	:=
mixed-build	:=
need-config	:= 1
need-compiler	:= 1
may-sync-config	:= 1
single-build	:=

ifneq ($(filter $(no-dot-config-targets), $(MAKECMDGOALS)),)
	ifeq ($(filter-out $(no-dot-config-targets), $(MAKECMDGOALS)),)
		need-config :=
	endif
endif

ifneq ($(filter $(no-compiler-targets), $(MAKECMDGOALS)),)
	ifeq ($(filter-out $(no-compiler-targets), $(MAKECMDGOALS)),)
		need-compiler :=
	endif
endif

ifneq ($(filter $(no-sync-config-targets), $(MAKECMDGOALS)),)
	ifeq ($(filter-out $(no-sync-config-targets), $(MAKECMDGOALS)),)
		may-sync-config :=
	endif
endif

ifneq ($(KBUILD_EXTMOD),)
	may-sync-config :=
endif

ifeq ($(KBUILD_EXTMOD),)
        ifneq ($(filter %config,$(MAKECMDGOALS)),)
		config-build := 1
                ifneq ($(words $(MAKECMDGOALS)),1)
			mixed-build := 1
                endif
        endif
endif

# We cannot build single targets and the others at the same time
ifneq ($(filter $(single-targets), $(MAKECMDGOALS)),)
	single-build := 1
	ifneq ($(filter-out $(single-targets), $(MAKECMDGOALS)),)
		mixed-build := 1
	endif
endif

# For "make -j clean all", "make -j mrproper defconfig all", etc.
ifneq ($(filter $(clean-targets),$(MAKECMDGOALS)),)
        ifneq ($(filter-out $(clean-targets),$(MAKECMDGOALS)),)
		mixed-build := 1
        endif
endif

# install and modules_install need also be processed one by one
ifneq ($(filter install,$(MAKECMDGOALS)),)
        ifneq ($(filter modules_install,$(MAKECMDGOALS)),)
		mixed-build := 1
        endif
endif

ifdef mixed-build
# ===========================================================================
# We're called with mixed targets (*config and build targets).
# Handle them one by one.

PHONY += $(MAKECMDGOALS) __build_one_by_one

$(MAKECMDGOALS): __build_one_by_one
	@:

__build_one_by_one:
	$(Q)set -e; \
	for i in $(MAKECMDGOALS); do \
		$(MAKE) -f $(srctree)/Makefile $$i; \
	done

else # !mixed-build

include $(srctree)/scripts/Kbuild.include

# Read KERNELRELEASE from include/config/kernel.release (if it exists)
KERNELRELEASE = $(shell cat include/config/kernel.release 2> /dev/null)
KERNELVERSION = $(VERSION)$(if $(PATCHLEVEL),.$(PATCHLEVEL)$(if $(SUBLEVEL),.$(SUBLEVEL)))$(EXTRAVERSION)
export VERSION PATCHLEVEL SUBLEVEL KERNELRELEASE KERNELVERSION

include $(srctree)/scripts/subarch.include

# Cross compiling and selecting different set of gcc/bin-utils
# ---------------------------------------------------------------------------
#
# When performing cross compilation for other architectures ARCH shall be set
# to the target architecture. (See arch/* for the possibilities).
# ARCH can be set during invocation of make:
# make ARCH=ia64
# Another way is to have ARCH set in the environment.
# The default ARCH is the host where make is executed.

# CROSS_COMPILE specify the prefix used for all executables used
# during compilation. Only gcc and related bin-utils executables
# are prefixed with $(CROSS_COMPILE).
# CROSS_COMPILE can be set on the command line
# make CROSS_COMPILE=ia64-linux-
# Alternatively CROSS_COMPILE can be set in the environment.
# Default value for CROSS_COMPILE is not to prefix executables
# Note: Some architectures assign CROSS_COMPILE in their arch/*/Makefile
ARCH		?= $(SUBARCH)

# Architecture as present in compile.h
UTS_MACHINE 	:= $(ARCH)
SRCARCH 	:= $(ARCH)

# Additional ARCH settings for x86
ifeq ($(ARCH),i386)
        SRCARCH := x86
endif
ifeq ($(ARCH),x86_64)
        SRCARCH := x86
endif

# Additional ARCH settings for sparc
ifeq ($(ARCH),sparc32)
       SRCARCH := sparc
endif
ifeq ($(ARCH),sparc64)
       SRCARCH := sparc
endif

# Additional ARCH settings for parisc
ifeq ($(ARCH),parisc64)
       SRCARCH := parisc
endif

export cross_compiling :=
ifneq ($(SRCARCH),$(SUBARCH))
cross_compiling := 1
endif

KCONFIG_CONFIG	?= .config
export KCONFIG_CONFIG

# SHELL used by kbuild
CONFIG_SHELL := sh

HOST_LFS_CFLAGS := $(shell getconf LFS_CFLAGS 2>/dev/null)
HOST_LFS_LDFLAGS := $(shell getconf LFS_LDFLAGS 2>/dev/null)
HOST_LFS_LIBS := $(shell getconf LFS_LIBS 2>/dev/null)

ifneq ($(LLVM),)
HOSTCC	= clang
HOSTCXX	= clang++
else
HOSTCC	= gcc
HOSTCXX	= g++
endif

export KBUILD_USERCFLAGS := -Wall -Wmissing-prototypes -Wstrict-prototypes \
			      -O2 -fomit-frame-pointer -std=gnu89
export KBUILD_USERLDFLAGS :=

KBUILD_HOSTCFLAGS   := $(KBUILD_USERCFLAGS) $(HOST_LFS_CFLAGS) $(HOSTCFLAGS)
KBUILD_HOSTCXXFLAGS := -Wall -O2 $(HOST_LFS_CFLAGS) $(HOSTCXXFLAGS)
KBUILD_HOSTLDFLAGS  := $(HOST_LFS_LDFLAGS) $(HOSTLDFLAGS)
KBUILD_HOSTLDLIBS   := $(HOST_LFS_LIBS) $(HOSTLDLIBS)

# Make variables (CC, etc...)
CPP		= $(CC) -E
ifneq ($(LLVM),)
CC		= clang
LD		= ld.lld
AR		= llvm-ar
NM		= llvm-nm
OBJCOPY		= llvm-objcopy
OBJDUMP		= llvm-objdump
READELF		= llvm-readelf
STRIP		= llvm-strip
else
CC		= $(CROSS_COMPILE)gcc
LD		= $(CROSS_COMPILE)ld
AR		= $(CROSS_COMPILE)ar
NM		= $(CROSS_COMPILE)nm
OBJCOPY		= $(CROSS_COMPILE)objcopy
OBJDUMP		= $(CROSS_COMPILE)objdump
READELF		= $(CROSS_COMPILE)readelf
STRIP		= $(CROSS_COMPILE)strip
endif
PAHOLE		= pahole
RESOLVE_BTFIDS	= $(objtree)/tools/bpf/resolve_btfids/resolve_btfids
LEX		= flex
YACC		= bison
AWK		= awk
INSTALLKERNEL  := installkernel
DEPMOD		= depmod
PERL		= perl
PYTHON3		= python3
CHECK		= sparse
BASH		= bash
KGZIP		= gzip
KBZIP2		= bzip2
KLZOP		= lzop
LZMA		= lzma
LZ4		= lz4c
XZ		= xz
ZSTD		= zstd

CHECKFLAGS     := -D__linux__ -Dlinux -D__STDC__ -Dunix -D__unix__ \
		  -Wbitwise -Wno-return-void -Wno-unknown-attribute $(CF)
NOSTDINC_FLAGS :=
CFLAGS_MODULE   =
AFLAGS_MODULE   =
LDFLAGS_MODULE  =
CFLAGS_KERNEL	=
AFLAGS_KERNEL	=
LDFLAGS_vmlinux =

# Use USERINCLUDE when you must reference the UAPI directories only.
USERINCLUDE    := \
		-I$(srctree)/arch/$(SRCARCH)/include/uapi \
		-I$(objtree)/arch/$(SRCARCH)/include/generated/uapi \
		-I$(srctree)/include/uapi \
		-I$(objtree)/include/generated/uapi \
                -include $(srctree)/include/linux/compiler-version.h \
                -include $(srctree)/include/linux/kconfig.h

# Use LINUXINCLUDE when you must reference the include/ directory.
# Needed to be compatible with the O= option
LINUXINCLUDE    := \
		-I$(srctree)/arch/$(SRCARCH)/include \
		-I$(objtree)/arch/$(SRCARCH)/include/generated \
		$(if $(building_out_of_srctree),-I$(srctree)/include) \
		-I$(objtree)/include \
		$(USERINCLUDE)

KBUILD_AFLAGS   := -D__ASSEMBLY__ -fno-PIE
KBUILD_CFLAGS   := -Wall -Wundef -Werror=strict-prototypes -Wno-trigraphs \
		   -fno-strict-aliasing -fno-common -fshort-wchar -fno-PIE \
		   -Werror=implicit-function-declaration -Werror=implicit-int \
		   -Werror=return-type -Wno-format-security \
		   -std=gnu89
KBUILD_CPPFLAGS := -D__KERNEL__
KBUILD_AFLAGS_KERNEL :=
KBUILD_CFLAGS_KERNEL :=
KBUILD_AFLAGS_MODULE  := -DMODULE
KBUILD_CFLAGS_MODULE  := -DMODULE
KBUILD_LDFLAGS_MODULE :=
KBUILD_LDFLAGS :=
CLANG_FLAGS :=

export ARCH SRCARCH CONFIG_SHELL BASH HOSTCC KBUILD_HOSTCFLAGS CROSS_COMPILE LD CC
export CPP AR NM STRIP OBJCOPY OBJDUMP READELF PAHOLE RESOLVE_BTFIDS LEX YACC AWK INSTALLKERNEL
export PERL PYTHON3 CHECK CHECKFLAGS MAKE UTS_MACHINE HOSTCXX
export KGZIP KBZIP2 KLZOP LZMA LZ4 XZ ZSTD
export KBUILD_HOSTCXXFLAGS KBUILD_HOSTLDFLAGS KBUILD_HOSTLDLIBS LDFLAGS_MODULE

export KBUILD_CPPFLAGS NOSTDINC_FLAGS LINUXINCLUDE OBJCOPYFLAGS KBUILD_LDFLAGS
export KBUILD_CFLAGS CFLAGS_KERNEL CFLAGS_MODULE
export KBUILD_AFLAGS AFLAGS_KERNEL AFLAGS_MODULE
export KBUILD_AFLAGS_MODULE KBUILD_CFLAGS_MODULE KBUILD_LDFLAGS_MODULE
export KBUILD_AFLAGS_KERNEL KBUILD_CFLAGS_KERNEL

# Files to ignore in find ... statements

export RCS_FIND_IGNORE := \( -name SCCS -o -name BitKeeper -o -name .svn -o    \
			  -name CVS -o -name .pc -o -name .hg -o -name .git \) \
			  -prune -o
export RCS_TAR_IGNORE := --exclude SCCS --exclude BitKeeper --exclude .svn \
			 --exclude CVS --exclude .pc --exclude .hg --exclude .git

# ===========================================================================
# Rules shared between *config targets and build targets

# Basic helpers built in scripts/basic/
PHONY += scripts_basic
scripts_basic:
	$(Q)$(MAKE) $(build)=scripts/basic

PHONY += outputmakefile
ifdef building_out_of_srctree
# Before starting out-of-tree build, make sure the source tree is clean.
# outputmakefile generates a Makefile in the output directory, if using a
# separate output directory. This allows convenient use of make in the
# output directory.
# At the same time when output Makefile generated, generate .gitignore to
# ignore whole output directory

quiet_cmd_makefile = GEN     Makefile
      cmd_makefile = { \
	echo "\# Automatically generated by $(srctree)/Makefile: don't edit"; \
	echo "include $(srctree)/Makefile"; \
	} > Makefile

outputmakefile:
	$(Q)if [ -f $(srctree)/.config -o \
		 -d $(srctree)/include/config -o \
		 -d $(srctree)/arch/$(SRCARCH)/include/generated ]; then \
		echo >&2 "***"; \
		echo >&2 "*** The source tree is not clean, please run 'make$(if $(findstring command line, $(origin ARCH)), ARCH=$(ARCH)) mrproper'"; \
		echo >&2 "*** in $(abs_srctree)";\
		echo >&2 "***"; \
		false; \
	fi
	$(Q)ln -fsn $(srctree) source
	$(call cmd,makefile)
	$(Q)test -e .gitignore || \
	{ echo "# this is build directory, ignore it"; echo "*"; } > .gitignore
endif

# The expansion should be delayed until arch/$(SRCARCH)/Makefile is included.
# Some architectures define CROSS_COMPILE in arch/$(SRCARCH)/Makefile.
# CC_VERSION_TEXT is referenced from Kconfig (so it needs export),
# and from include/config/auto.conf.cmd to detect the compiler upgrade.
CC_VERSION_TEXT = $(subst $(pound),,$(shell LC_ALL=C $(CC) --version 2>/dev/null | head -n 1))

ifneq ($(findstring clang,$(CC_VERSION_TEXT)),)
include $(srctree)/scripts/Makefile.clang
endif

# Include this also for config targets because some architectures need
# cc-cross-prefix to determine CROSS_COMPILE.
ifdef need-compiler
include $(srctree)/scripts/Makefile.compiler
endif

ifdef config-build
# ===========================================================================
# *config targets only - make sure prerequisites are updated, and descend
# in scripts/kconfig to make the *config target

# Read arch specific Makefile to set KBUILD_DEFCONFIG as needed.
# KBUILD_DEFCONFIG may point out an alternative default configuration
# used for 'make defconfig'
include $(srctree)/arch/$(SRCARCH)/Makefile
export KBUILD_DEFCONFIG KBUILD_KCONFIG CC_VERSION_TEXT

config: outputmakefile scripts_basic FORCE
	$(Q)$(MAKE) $(build)=scripts/kconfig $@

%config: outputmakefile scripts_basic FORCE
	$(Q)$(MAKE) $(build)=scripts/kconfig $@

else #!config-build
# ===========================================================================
# Build targets only - this includes vmlinux, arch specific targets, clean
# targets and others. In general all targets except *config targets.

# If building an external module we do not care about the all: rule
# but instead __all depend on modules
PHONY += all
ifeq ($(KBUILD_EXTMOD),)
__all: all
else
__all: modules
endif

# Decide whether to build built-in, modular, or both.
# Normally, just do built-in.

KBUILD_MODULES :=
KBUILD_BUILTIN := 1

# If we have only "make modules", don't compile built-in objects.
ifeq ($(MAKECMDGOALS),modules)
  KBUILD_BUILTIN :=
endif

# If we have "make <whatever> modules", compile modules
# in addition to whatever we do anyway.
# Just "make" or "make all" shall build modules as well

ifneq ($(filter all modules nsdeps %compile_commands.json clang-%,$(MAKECMDGOALS)),)
  KBUILD_MODULES := 1
endif

ifeq ($(MAKECMDGOALS),)
  KBUILD_MODULES := 1
endif

export KBUILD_MODULES KBUILD_BUILTIN

ifdef need-config
include include/config/auto.conf
endif

ifeq ($(KBUILD_EXTMOD),)
# Objects we will link into vmlinux / subdirs we need to visit
core-y		:= init/ usr/ arch/$(SRCARCH)/
drivers-y	:= drivers/ sound/
drivers-$(CONFIG_SAMPLES) += samples/
drivers-$(CONFIG_NET) += net/
drivers-y	+= virt/
libs-y		:= lib/
endif # KBUILD_EXTMOD

# The all: target is the default when no target is given on the
# command line.
# This allow a user to issue only 'make' to build a kernel including modules
# Defaults to vmlinux, but the arch makefile usually adds further targets
all: vmlinux

CFLAGS_GCOV	:= -fprofile-arcs -ftest-coverage
ifdef CONFIG_CC_IS_GCC
CFLAGS_GCOV	+= -fno-tree-loop-im
endif
export CFLAGS_GCOV

# The arch Makefiles can override CC_FLAGS_FTRACE. We may also append it later.
ifdef CONFIG_FUNCTION_TRACER
  CC_FLAGS_FTRACE := -pg
endif

ifdef CONFIG_CC_IS_GCC
RETPOLINE_CFLAGS	:= $(call cc-option,-mindirect-branch=thunk-extern -mindirect-branch-register)
RETPOLINE_VDSO_CFLAGS	:= $(call cc-option,-mindirect-branch=thunk-inline -mindirect-branch-register)
endif
ifdef CONFIG_CC_IS_CLANG
RETPOLINE_CFLAGS	:= -mretpoline-external-thunk
RETPOLINE_VDSO_CFLAGS	:= -mretpoline
endif
export RETPOLINE_CFLAGS
export RETPOLINE_VDSO_CFLAGS

include $(srctree)/arch/$(SRCARCH)/Makefile

ifdef need-config
ifdef may-sync-config
# Read in dependencies to all Kconfig* files, make sure to run syncconfig if
# changes are detected. This should be included after arch/$(SRCARCH)/Makefile
# because some architectures define CROSS_COMPILE there.
include include/config/auto.conf.cmd

$(KCONFIG_CONFIG):
	@echo >&2 '***'
	@echo >&2 '*** Configuration file "$@" not found!'
	@echo >&2 '***'
	@echo >&2 '*** Please run some configurator (e.g. "make oldconfig" or'
	@echo >&2 '*** "make menuconfig" or "make xconfig").'
	@echo >&2 '***'
	@/bin/false

# The actual configuration files used during the build are stored in
# include/generated/ and include/config/. Update them if .config is newer than
# include/config/auto.conf (which mirrors .config).
#
# This exploits the 'multi-target pattern rule' trick.
# The syncconfig should be executed only once to make all the targets.
# (Note: use the grouped target '&:' when we bump to GNU Make 4.3)
#
# Do not use $(call cmd,...) here. That would suppress prompts from syncconfig,
# so you cannot notice that Kconfig is waiting for the user input.
%/config/auto.conf %/config/auto.conf.cmd %/generated/autoconf.h: $(KCONFIG_CONFIG)
	$(Q)$(kecho) "  SYNC    $@"
	$(Q)$(MAKE) -f $(srctree)/Makefile syncconfig
else # !may-sync-config
# External modules and some install targets need include/generated/autoconf.h
# and include/config/auto.conf but do not care if they are up-to-date.
# Use auto.conf to trigger the test
PHONY += include/config/auto.conf

include/config/auto.conf:
	$(Q)test -e include/generated/autoconf.h -a -e $@ || (		\
	echo >&2;							\
	echo >&2 "  ERROR: Kernel configuration is invalid.";		\
	echo >&2 "         include/generated/autoconf.h or $@ are missing.";\
	echo >&2 "         Run 'make oldconfig && make prepare' on kernel src to fix it.";	\
	echo >&2 ;							\
	/bin/false)

endif # may-sync-config
endif # need-config

KBUILD_CFLAGS	+= -fno-delete-null-pointer-checks
KBUILD_CFLAGS	+= $(call cc-disable-warning,frame-address,)
KBUILD_CFLAGS	+= $(call cc-disable-warning, format-truncation)
KBUILD_CFLAGS	+= $(call cc-disable-warning, format-overflow)
KBUILD_CFLAGS	+= $(call cc-disable-warning, address-of-packed-member)

ifdef CONFIG_CC_OPTIMIZE_FOR_PERFORMANCE
KBUILD_CFLAGS += -O2
else ifdef CONFIG_CC_OPTIMIZE_FOR_PERFORMANCE_O3
KBUILD_CFLAGS += -O3
else ifdef CONFIG_CC_OPTIMIZE_FOR_SIZE
KBUILD_CFLAGS += -Os
endif

# Tell gcc to never replace conditional load with a non-conditional one
ifdef CONFIG_CC_IS_GCC
# gcc-10 renamed --param=allow-store-data-races=0 to
# -fno-allow-store-data-races.
KBUILD_CFLAGS	+= $(call cc-option,--param=allow-store-data-races=0)
KBUILD_CFLAGS	+= $(call cc-option,-fno-allow-store-data-races)
endif

ifdef CONFIG_READABLE_ASM
# Disable optimizations that make assembler listings hard to read.
# reorder blocks reorders the control in the function
# ipa clone creates specialized cloned functions
# partial inlining inlines only parts of functions
KBUILD_CFLAGS += -fno-reorder-blocks -fno-ipa-cp-clone -fno-partial-inlining
endif

ifneq ($(CONFIG_FRAME_WARN),0)
KBUILD_CFLAGS += -Wframe-larger-than=$(CONFIG_FRAME_WARN)
endif

stackp-flags-y                                    := -fno-stack-protector
stackp-flags-$(CONFIG_STACKPROTECTOR)             := -fstack-protector
stackp-flags-$(CONFIG_STACKPROTECTOR_STRONG)      := -fstack-protector-strong

KBUILD_CFLAGS += $(stackp-flags-y)

KBUILD_CFLAGS-$(CONFIG_WERROR) += -Werror
KBUILD_CFLAGS += $(KBUILD_CFLAGS-y)

ifdef CONFIG_CC_IS_CLANG
KBUILD_CPPFLAGS += -Qunused-arguments
# The kernel builds with '-std=gnu89' so use of GNU extensions is acceptable.
KBUILD_CFLAGS += -Wno-gnu
# CLANG uses a _MergedGlobals as optimization, but this breaks modpost, as the
# source of a reference will be _MergedGlobals and not on of the whitelisted names.
# See modpost pattern 2
KBUILD_CFLAGS += -mno-global-merge
else

# Warn about unmarked fall-throughs in switch statement.
# Disabled for clang while comment to attribute conversion happens and
# https://github.com/ClangBuiltLinux/linux/issues/636 is discussed.
KBUILD_CFLAGS += $(call cc-option,-Wimplicit-fallthrough=5,)
# gcc inanely warns about local variables called 'main'
KBUILD_CFLAGS += -Wno-main
endif

# These warnings generated too much noise in a regular build.
# Use make W=1 to enable them (see scripts/Makefile.extrawarn)
KBUILD_CFLAGS += $(call cc-disable-warning, unused-but-set-variable)
KBUILD_CFLAGS += $(call cc-disable-warning, unused-const-variable)

ifdef CONFIG_FRAME_POINTER
KBUILD_CFLAGS	+= -fno-omit-frame-pointer -fno-optimize-sibling-calls
else
# Some targets (ARM with Thumb2, for example), can't be built with frame
# pointers.  For those, we don't have FUNCTION_TRACER automatically
# select FRAME_POINTER.  However, FUNCTION_TRACER adds -pg, and this is
# incompatible with -fomit-frame-pointer with current GCC, so we don't use
# -fomit-frame-pointer with FUNCTION_TRACER.
ifndef CONFIG_FUNCTION_TRACER
KBUILD_CFLAGS	+= -fomit-frame-pointer
endif
endif

# Initialize all stack variables with a 0xAA pattern.
ifdef CONFIG_INIT_STACK_ALL_PATTERN
KBUILD_CFLAGS	+= -ftrivial-auto-var-init=pattern
endif

# Initialize all stack variables with a zero value.
ifdef CONFIG_INIT_STACK_ALL_ZERO
# Future support for zero initialization is still being debated, see
# https://bugs.llvm.org/show_bug.cgi?id=45497. These flags are subject to being
# renamed or dropped.
KBUILD_CFLAGS	+= -ftrivial-auto-var-init=zero
KBUILD_CFLAGS	+= -enable-trivial-auto-var-init-zero-knowing-it-will-be-removed-from-clang
endif

# While VLAs have been removed, GCC produces unreachable stack probes
# for the randomize_kstack_offset feature. Disable it for all compilers.
KBUILD_CFLAGS	+= $(call cc-option, -fno-stack-clash-protection)

# Clear used registers at func exit (to reduce data lifetime and ROP gadgets).
ifdef CONFIG_ZERO_CALL_USED_REGS
KBUILD_CFLAGS	+= -fzero-call-used-regs=used-gpr
endif

DEBUG_CFLAGS	:=

ifdef CONFIG_DEBUG_INFO

ifdef CONFIG_DEBUG_INFO_SPLIT
DEBUG_CFLAGS	+= -gsplit-dwarf
else
DEBUG_CFLAGS	+= -g
endif

ifndef CONFIG_AS_IS_LLVM
KBUILD_AFLAGS	+= -Wa,-gdwarf-2
endif

ifndef CONFIG_DEBUG_INFO_DWARF_TOOLCHAIN_DEFAULT
dwarf-version-$(CONFIG_DEBUG_INFO_DWARF4) := 4
dwarf-version-$(CONFIG_DEBUG_INFO_DWARF5) := 5
DEBUG_CFLAGS	+= -gdwarf-$(dwarf-version-y)
endif

ifdef CONFIG_DEBUG_INFO_REDUCED
DEBUG_CFLAGS	+= -fno-var-tracking
ifdef CONFIG_CC_IS_GCC
DEBUG_CFLAGS	+= -femit-struct-debug-baseonly
endif
endif

ifdef CONFIG_DEBUG_INFO_COMPRESSED
DEBUG_CFLAGS	+= -gz=zlib
KBUILD_AFLAGS	+= -gz=zlib
KBUILD_LDFLAGS	+= --compress-debug-sections=zlib
endif

endif # CONFIG_DEBUG_INFO

KBUILD_CFLAGS += $(DEBUG_CFLAGS)
export DEBUG_CFLAGS

ifdef CONFIG_FUNCTION_TRACER
ifdef CONFIG_FTRACE_MCOUNT_USE_CC
  CC_FLAGS_FTRACE	+= -mrecord-mcount
  ifdef CONFIG_HAVE_NOP_MCOUNT
    ifeq ($(call cc-option-yn, -mnop-mcount),y)
      CC_FLAGS_FTRACE	+= -mnop-mcount
      CC_FLAGS_USING	+= -DCC_USING_NOP_MCOUNT
    endif
  endif
endif
ifdef CONFIG_FTRACE_MCOUNT_USE_OBJTOOL
  CC_FLAGS_USING	+= -DCC_USING_NOP_MCOUNT
endif
ifdef CONFIG_FTRACE_MCOUNT_USE_RECORDMCOUNT
  ifdef CONFIG_HAVE_C_RECORDMCOUNT
    BUILD_C_RECORDMCOUNT := y
    export BUILD_C_RECORDMCOUNT
  endif
endif
ifdef CONFIG_HAVE_FENTRY
  # s390-linux-gnu-gcc did not support -mfentry until gcc-9.
  ifeq ($(call cc-option-yn, -mfentry),y)
    CC_FLAGS_FTRACE	+= -mfentry
    CC_FLAGS_USING	+= -DCC_USING_FENTRY
  endif
endif
export CC_FLAGS_FTRACE
KBUILD_CFLAGS	+= $(CC_FLAGS_FTRACE) $(CC_FLAGS_USING)
KBUILD_AFLAGS	+= $(CC_FLAGS_USING)
endif

# We trigger additional mismatches with less inlining
ifdef CONFIG_DEBUG_SECTION_MISMATCH
KBUILD_CFLAGS += -fno-inline-functions-called-once
endif

ifdef CONFIG_LD_DEAD_CODE_DATA_ELIMINATION
KBUILD_CFLAGS_KERNEL += -ffunction-sections -fdata-sections
LDFLAGS_vmlinux += --gc-sections
endif

ifdef CONFIG_SHADOW_CALL_STACK
CC_FLAGS_SCS	:= -fsanitize=shadow-call-stack
KBUILD_CFLAGS	+= $(CC_FLAGS_SCS)
export CC_FLAGS_SCS
endif

ifdef CONFIG_LTO_CLANG
ifdef CONFIG_LTO_CLANG_THIN
CC_FLAGS_LTO	:= -flto=thin -fsplit-lto-unit
KBUILD_LDFLAGS	+= --thinlto-cache-dir=$(extmod_prefix).thinlto-cache
else
CC_FLAGS_LTO	:= -flto
endif
CC_FLAGS_LTO	+= -fvisibility=hidden

# Limit inlining across translation units to reduce binary size
KBUILD_LDFLAGS += -mllvm -import-instr-limit=5

# Check for frame size exceeding threshold during prolog/epilog insertion
# when using lld < 13.0.0.
ifneq ($(CONFIG_FRAME_WARN),0)
ifeq ($(shell test $(CONFIG_LLD_VERSION) -lt 130000; echo $$?),0)
KBUILD_LDFLAGS	+= -plugin-opt=-warn-stack-size=$(CONFIG_FRAME_WARN)
endif
endif
endif

ifdef CONFIG_LTO
KBUILD_CFLAGS	+= -fno-lto $(CC_FLAGS_LTO)
KBUILD_AFLAGS	+= -fno-lto
export CC_FLAGS_LTO
endif

ifdef CONFIG_CFI_CLANG
CC_FLAGS_CFI	:= -fsanitize=cfi \
		   -fsanitize-cfi-cross-dso \
		   -fno-sanitize-cfi-canonical-jump-tables \
		   -fno-sanitize-trap=cfi \
		   -fno-sanitize-blacklist

ifdef CONFIG_CFI_PERMISSIVE
CC_FLAGS_CFI	+= -fsanitize-recover=cfi
endif

# If LTO flags are filtered out, we must also filter out CFI.
CC_FLAGS_LTO	+= $(CC_FLAGS_CFI)
KBUILD_CFLAGS	+= $(CC_FLAGS_CFI)
export CC_FLAGS_CFI
endif

ifdef CONFIG_DEBUG_FORCE_FUNCTION_ALIGN_64B
KBUILD_CFLAGS += -falign-functions=64
endif

# arch Makefile may override CC so keep this after arch Makefile is included
NOSTDINC_FLAGS += -nostdinc -isystem $(shell $(CC) -print-file-name=include)

# warn about C99 declaration after statement
KBUILD_CFLAGS += -Wdeclaration-after-statement

# Variable Length Arrays (VLAs) should not be used anywhere in the kernel
KBUILD_CFLAGS += -Wvla

# disable pointer signed / unsigned warnings in gcc 4.0
KBUILD_CFLAGS += -Wno-pointer-sign

# disable stringop warnings in gcc 8+
KBUILD_CFLAGS += $(call cc-disable-warning, stringop-truncation)

# We'll want to enable this eventually, but it's not going away for 5.7 at least
KBUILD_CFLAGS += $(call cc-disable-warning, zero-length-bounds)
KBUILD_CFLAGS += -Wno-array-bounds
KBUILD_CFLAGS += $(call cc-disable-warning, stringop-overflow)

# Another good warning that we'll want to enable eventually
KBUILD_CFLAGS += $(call cc-disable-warning, restrict)

# Enabled with W=2, disabled by default as noisy
ifdef CONFIG_CC_IS_GCC
KBUILD_CFLAGS += -Wno-maybe-uninitialized
endif

# disable invalid "can't wrap" optimizations for signed / pointers
KBUILD_CFLAGS	+= -fno-strict-overflow

# Make sure -fstack-check isn't enabled (like gentoo apparently did)
KBUILD_CFLAGS  += -fno-stack-check

# conserve stack if available
ifdef CONFIG_CC_IS_GCC
KBUILD_CFLAGS   += -fconserve-stack
endif

# Prohibit date/time macros, which would make the build non-deterministic
KBUILD_CFLAGS   += -Werror=date-time

# enforce correct pointer usage
KBUILD_CFLAGS   += $(call cc-option,-Werror=incompatible-pointer-types)

# Require designated initializers for all marked structures
KBUILD_CFLAGS   += $(call cc-option,-Werror=designated-init)

# change __FILE__ to the relative path from the srctree
KBUILD_CPPFLAGS += $(call cc-option,-fmacro-prefix-map=$(srctree)/=)

# include additional Makefiles when needed
include-y			:= scripts/Makefile.extrawarn
include-$(CONFIG_KASAN)		+= scripts/Makefile.kasan
include-$(CONFIG_KCSAN)		+= scripts/Makefile.kcsan
include-$(CONFIG_UBSAN)		+= scripts/Makefile.ubsan
include-$(CONFIG_KCOV)		+= scripts/Makefile.kcov
include-$(CONFIG_GCC_PLUGINS)	+= scripts/Makefile.gcc-plugins

include $(addprefix $(srctree)/, $(include-y))

# scripts/Makefile.gcc-plugins is intentionally included last.
# Do not add $(call cc-option,...) below this line. When you build the kernel
# from the clean source tree, the GCC plugins do not exist at this point.

# Add user supplied CPPFLAGS, AFLAGS and CFLAGS as the last assignments
KBUILD_CPPFLAGS += $(KCPPFLAGS)
KBUILD_AFLAGS   += $(KAFLAGS)
KBUILD_CFLAGS   += $(KCFLAGS)

KBUILD_LDFLAGS_MODULE += --build-id=sha1
LDFLAGS_vmlinux += --build-id=sha1

ifeq ($(CONFIG_STRIP_ASM_SYMS),y)
LDFLAGS_vmlinux	+= $(call ld-option, -X,)
endif

ifeq ($(CONFIG_RELR),y)
LDFLAGS_vmlinux	+= --pack-dyn-relocs=relr --use-android-relr-tags
endif

# We never want expected sections to be placed heuristically by the
# linker. All sections should be explicitly named in the linker script.
ifdef CONFIG_LD_ORPHAN_WARN
LDFLAGS_vmlinux += --orphan-handling=warn
endif

# Align the bit size of userspace programs with the kernel
KBUILD_USERCFLAGS  += $(filter -m32 -m64 --target=%, $(KBUILD_CFLAGS))
KBUILD_USERLDFLAGS += $(filter -m32 -m64 --target=%, $(KBUILD_CFLAGS))

# make the checker run with the right architecture
CHECKFLAGS += --arch=$(ARCH)

# insure the checker run with the right endianness
CHECKFLAGS += $(if $(CONFIG_CPU_BIG_ENDIAN),-mbig-endian,-mlittle-endian)

# the checker needs the correct machine size
CHECKFLAGS += $(if $(CONFIG_64BIT),-m64,-m32)

# Default kernel image to build when no specific target is given.
# KBUILD_IMAGE may be overruled on the command line or
# set in the environment
# Also any assignments in arch/$(ARCH)/Makefile take precedence over
# this default value
export KBUILD_IMAGE ?= vmlinux

#
# INSTALL_PATH specifies where to place the updated kernel and system map
# images. Default is /boot, but you can set it to other values
export	INSTALL_PATH ?= /boot

#
# INSTALL_DTBS_PATH specifies a prefix for relocations required by build roots.
# Like INSTALL_MOD_PATH, it isn't defined in the Makefile, but can be passed as
# an argument if needed. Otherwise it defaults to the kernel install path
#
export INSTALL_DTBS_PATH ?= $(INSTALL_PATH)/dtbs/$(KERNELRELEASE)

#
# INSTALL_MOD_PATH specifies a prefix to MODLIB for module directory
# relocations required by build roots.  This is not defined in the
# makefile but the argument can be passed to make if needed.
#

MODLIB	= $(INSTALL_MOD_PATH)/lib/modules/$(KERNELRELEASE)
export MODLIB

PHONY += prepare0

export extmod_prefix = $(if $(KBUILD_EXTMOD),$(KBUILD_EXTMOD)/)
export MODORDER := $(extmod_prefix)modules.order
export MODULES_NSDEPS := $(extmod_prefix)modules.nsdeps

ifeq ($(KBUILD_EXTMOD),)
core-y		+= kernel/ certs/ mm/ fs/ ipc/ security/ crypto/ block/

vmlinux-dirs	:= $(patsubst %/,%,$(filter %/, \
		     $(core-y) $(core-m) $(drivers-y) $(drivers-m) \
		     $(libs-y) $(libs-m)))

vmlinux-alldirs	:= $(sort $(vmlinux-dirs) Documentation \
		     $(patsubst %/,%,$(filter %/, $(core-) \
			$(drivers-) $(libs-))))

subdir-modorder := $(addsuffix modules.order,$(filter %/, \
			$(core-y) $(core-m) $(libs-y) $(libs-m) \
			$(drivers-y) $(drivers-m)))

build-dirs	:= $(vmlinux-dirs)
clean-dirs	:= $(vmlinux-alldirs)

# Externally visible symbols (used by link-vmlinux.sh)
KBUILD_VMLINUX_OBJS := $(head-y) $(patsubst %/,%/built-in.a, $(core-y))
KBUILD_VMLINUX_OBJS += $(addsuffix built-in.a, $(filter %/, $(libs-y)))
ifdef CONFIG_MODULES
KBUILD_VMLINUX_OBJS += $(patsubst %/, %/lib.a, $(filter %/, $(libs-y)))
KBUILD_VMLINUX_LIBS := $(filter-out %/, $(libs-y))
else
KBUILD_VMLINUX_LIBS := $(patsubst %/,%/lib.a, $(libs-y))
endif
KBUILD_VMLINUX_OBJS += $(patsubst %/,%/built-in.a, $(drivers-y))

export KBUILD_VMLINUX_OBJS KBUILD_VMLINUX_LIBS
export KBUILD_LDS          := arch/$(SRCARCH)/kernel/vmlinux.lds
# used by scripts/Makefile.package
export KBUILD_ALLDIRS := $(sort $(filter-out arch/%,$(vmlinux-alldirs)) LICENSES arch include scripts tools)

vmlinux-deps := $(KBUILD_LDS) $(KBUILD_VMLINUX_OBJS) $(KBUILD_VMLINUX_LIBS)

# Recurse until adjust_autoksyms.sh is satisfied
PHONY += autoksyms_recursive
ifdef CONFIG_TRIM_UNUSED_KSYMS
# For the kernel to actually contain only the needed exported symbols,
# we have to build modules as well to determine what those symbols are.
# (this can be evaluated only once include/config/auto.conf has been included)
KBUILD_MODULES := 1

autoksyms_recursive: descend modules.order
	$(Q)$(CONFIG_SHELL) $(srctree)/scripts/adjust_autoksyms.sh \
	  "$(MAKE) -f $(srctree)/Makefile vmlinux"
endif

autoksyms_h := $(if $(CONFIG_TRIM_UNUSED_KSYMS), include/generated/autoksyms.h)

quiet_cmd_autoksyms_h = GEN     $@
      cmd_autoksyms_h = mkdir -p $(dir $@); \
			$(CONFIG_SHELL) $(srctree)/scripts/gen_autoksyms.sh $@

$(autoksyms_h):
	$(call cmd,autoksyms_h)

ARCH_POSTLINK := $(wildcard $(srctree)/arch/$(SRCARCH)/Makefile.postlink)

# Final link of vmlinux with optional arch pass after final link
cmd_link-vmlinux =                                                 \
	$(CONFIG_SHELL) $< "$(LD)" "$(KBUILD_LDFLAGS)" "$(LDFLAGS_vmlinux)";    \
	$(if $(ARCH_POSTLINK), $(MAKE) -f $(ARCH_POSTLINK) $@, true)

vmlinux: scripts/link-vmlinux.sh autoksyms_recursive $(vmlinux-deps) FORCE
	+$(call if_changed_dep,link-vmlinux)

targets := vmlinux

# The actual objects are generated when descending,
# make sure no implicit rule kicks in
$(sort $(vmlinux-deps) $(subdir-modorder)): descend ;

filechk_kernel.release = \
	echo "$(KERNELVERSION)$$($(CONFIG_SHELL) $(srctree)/scripts/setlocalversion $(srctree))"

# Store (new) KERNELRELEASE string in include/config/kernel.release
include/config/kernel.release: FORCE
	$(call filechk,kernel.release)

# Additional helpers built in scripts/
# Carefully list dependencies so we do not try to build scripts twice
# in parallel
PHONY += scripts
scripts: scripts_basic scripts_dtc
	$(Q)$(MAKE) $(build)=$(@)

# Things we need to do before we recursively start building the kernel
# or the modules are listed in "prepare".
# A multi level approach is used. prepareN is processed before prepareN-1.
# archprepare is used in arch Makefiles and when processed asm symlink,
# version.h and scripts_basic is processed / created.

PHONY += prepare archprepare

archprepare: outputmakefile archheaders archscripts scripts include/config/kernel.release \
	asm-generic $(version_h) $(autoksyms_h) include/generated/utsrelease.h \
	include/generated/autoconf.h remove-stale-files

prepare0: archprepare
	$(Q)$(MAKE) $(build)=scripts/mod
	$(Q)$(MAKE) $(build)=.

# All the preparing..
prepare: prepare0

PHONY += remove-stale-files
remove-stale-files:
	$(Q)$(srctree)/scripts/remove-stale-files

# Support for using generic headers in asm-generic
asm-generic := -f $(srctree)/scripts/Makefile.asm-generic obj

PHONY += asm-generic uapi-asm-generic
asm-generic: uapi-asm-generic
	$(Q)$(MAKE) $(asm-generic)=arch/$(SRCARCH)/include/generated/asm \
	generic=include/asm-generic
uapi-asm-generic:
	$(Q)$(MAKE) $(asm-generic)=arch/$(SRCARCH)/include/generated/uapi/asm \
	generic=include/uapi/asm-generic

# Generate some files
# ---------------------------------------------------------------------------

# KERNELRELEASE can change from a few different places, meaning version.h
# needs to be updated, so this check is forced on all builds

uts_len := 64
define filechk_utsrelease.h
	if [ `echo -n "$(KERNELRELEASE)" | wc -c ` -gt $(uts_len) ]; then \
	  echo '"$(KERNELRELEASE)" exceeds $(uts_len) characters' >&2;    \
	  exit 1;                                                         \
	fi;                                                               \
	echo \#define UTS_RELEASE \"$(KERNELRELEASE)\"
endef

define filechk_version.h
	if [ $(SUBLEVEL) -gt 255 ]; then                                 \
		echo \#define LINUX_VERSION_CODE $(shell                 \
		expr $(VERSION) \* 65536 + $(PATCHLEVEL) \* 256 + 255); \
	else                                                             \
		echo \#define LINUX_VERSION_CODE $(shell                 \
		expr $(VERSION) \* 65536 + $(PATCHLEVEL) \* 256 + $(SUBLEVEL)); \
	fi;                                                              \
	echo '#define KERNEL_VERSION(a,b,c) (((a) << 16) + ((b) << 8) +  \
	((c) > 255 ? 255 : (c)))';                                       \
	echo \#define LINUX_VERSION_MAJOR $(VERSION);                    \
	echo \#define LINUX_VERSION_PATCHLEVEL $(PATCHLEVEL);            \
	echo \#define LINUX_VERSION_SUBLEVEL $(SUBLEVEL)
endef

$(version_h): PATCHLEVEL := $(if $(PATCHLEVEL), $(PATCHLEVEL), 0)
$(version_h): SUBLEVEL := $(if $(SUBLEVEL), $(SUBLEVEL), 0)
$(version_h): FORCE
	$(call filechk,version.h)

include/generated/utsrelease.h: include/config/kernel.release FORCE
	$(call filechk,utsrelease.h)

PHONY += headerdep
headerdep:
	$(Q)find $(srctree)/include/ -name '*.h' | xargs --max-args 1 \
	$(srctree)/scripts/headerdep.pl -I$(srctree)/include

# ---------------------------------------------------------------------------
# Kernel headers

#Default location for installed headers
export INSTALL_HDR_PATH = $(objtree)/usr

quiet_cmd_headers_install = INSTALL $(INSTALL_HDR_PATH)/include
      cmd_headers_install = \
	mkdir -p $(INSTALL_HDR_PATH); \
	rsync -mrl --include='*/' --include='*\.h' --exclude='*' \
	usr/include $(INSTALL_HDR_PATH)

PHONY += headers_install
headers_install: headers
	$(call cmd,headers_install)

PHONY += archheaders archscripts

hdr-inst := -f $(srctree)/scripts/Makefile.headersinst obj

PHONY += headers
headers: $(version_h) scripts_unifdef uapi-asm-generic archheaders archscripts
	$(if $(wildcard $(srctree)/arch/$(SRCARCH)/include/uapi/asm/Kbuild),, \
	  $(error Headers not exportable for the $(SRCARCH) architecture))
	$(Q)$(MAKE) $(hdr-inst)=include/uapi
	$(Q)$(MAKE) $(hdr-inst)=arch/$(SRCARCH)/include/uapi

# Deprecated. It is no-op now.
PHONY += headers_check
headers_check:
	@echo >&2 "=================== WARNING ==================="
	@echo >&2 "Since Linux 5.5, 'make headers_check' is no-op,"
	@echo >&2 "and will be removed after Linux 5.15 release."
	@echo >&2 "Please remove headers_check from your scripts."
	@echo >&2 "==============================================="

ifdef CONFIG_HEADERS_INSTALL
prepare: headers
endif

PHONY += scripts_unifdef
scripts_unifdef: scripts_basic
	$(Q)$(MAKE) $(build)=scripts scripts/unifdef

# ---------------------------------------------------------------------------
# Install

# Many distributions have the custom install script, /sbin/installkernel.
# If DKMS is installed, 'make install' will eventually recuses back
# to the this Makefile to build and install external modules.
# Cancel sub_make_done so that options such as M=, V=, etc. are parsed.

install: sub_make_done :=

# ---------------------------------------------------------------------------
# Tools

ifdef CONFIG_STACK_VALIDATION
prepare: tools/objtool
endif

ifdef CONFIG_BPF
ifdef CONFIG_DEBUG_INFO_BTF
prepare: tools/bpf/resolve_btfids
endif
endif

PHONY += resolve_btfids_clean

resolve_btfids_O = $(abspath $(objtree))/tools/bpf/resolve_btfids

# tools/bpf/resolve_btfids directory might not exist
# in output directory, skip its clean in that case
resolve_btfids_clean:
ifneq ($(wildcard $(resolve_btfids_O)),)
	$(Q)$(MAKE) -sC $(srctree)/tools/bpf/resolve_btfids O=$(resolve_btfids_O) clean
endif

# Clear a bunch of variables before executing the submake
ifeq ($(quiet),silent_)
tools_silent=s
endif

tools/: FORCE
	$(Q)mkdir -p $(objtree)/tools
	$(Q)$(MAKE) LDFLAGS= MAKEFLAGS="$(tools_silent) $(filter --j% -j,$(MAKEFLAGS))" O=$(abspath $(objtree)) subdir=tools -C $(srctree)/tools/

tools/%: FORCE
	$(Q)mkdir -p $(objtree)/tools
	$(Q)$(MAKE) LDFLAGS= MAKEFLAGS="$(tools_silent) $(filter --j% -j,$(MAKEFLAGS))" O=$(abspath $(objtree)) subdir=tools -C $(srctree)/tools/ $*

# ---------------------------------------------------------------------------
# Kernel selftest

PHONY += kselftest
kselftest:
	$(Q)$(MAKE) -C $(srctree)/tools/testing/selftests run_tests

kselftest-%: FORCE
	$(Q)$(MAKE) -C $(srctree)/tools/testing/selftests $*

PHONY += kselftest-merge
kselftest-merge:
	$(if $(wildcard $(objtree)/.config),, $(error No .config exists, config your kernel first!))
	$(Q)find $(srctree)/tools/testing/selftests -name config | \
		xargs $(srctree)/scripts/kconfig/merge_config.sh -m $(objtree)/.config
	$(Q)$(MAKE) -f $(srctree)/Makefile olddefconfig

# ---------------------------------------------------------------------------
# Devicetree files

ifneq ($(wildcard $(srctree)/arch/$(SRCARCH)/boot/dts/),)
dtstree := arch/$(SRCARCH)/boot/dts
endif

ifneq ($(dtstree),)

%.dtb: include/config/kernel.release scripts_dtc
	$(Q)$(MAKE) $(build)=$(dtstree) $(dtstree)/$@

%.dtbo: include/config/kernel.release scripts_dtc
	$(Q)$(MAKE) $(build)=$(dtstree) $(dtstree)/$@

PHONY += dtbs dtbs_install dtbs_check
dtbs: include/config/kernel.release scripts_dtc
	$(Q)$(MAKE) $(build)=$(dtstree)

ifneq ($(filter dtbs_check, $(MAKECMDGOALS)),)
export CHECK_DTBS=y
dtbs: dt_binding_check
endif

dtbs_check: dtbs

dtbs_install:
	$(Q)$(MAKE) $(dtbinst)=$(dtstree) dst=$(INSTALL_DTBS_PATH)

ifdef CONFIG_OF_EARLY_FLATTREE
all: dtbs
endif

endif

PHONY += scripts_dtc
scripts_dtc: scripts_basic
	$(Q)$(MAKE) $(build)=scripts/dtc

ifneq ($(filter dt_binding_check, $(MAKECMDGOALS)),)
export CHECK_DT_BINDING=y
endif

PHONY += dt_binding_check
dt_binding_check: scripts_dtc
	$(Q)$(MAKE) $(build)=Documentation/devicetree/bindings

# ---------------------------------------------------------------------------
# Modules

ifdef CONFIG_MODULES

# By default, build modules as well

all: modules

# When we're building modules with modversions, we need to consider
# the built-in objects during the descend as well, in order to
# make sure the checksums are up to date before we record them.
ifdef CONFIG_MODVERSIONS
  KBUILD_BUILTIN := 1
endif

# Build modules
#
# A module can be listed more than once in obj-m resulting in
# duplicate lines in modules.order files.  Those are removed
# using awk while concatenating to the final file.

PHONY += modules
modules: $(if $(KBUILD_BUILTIN),vmlinux) modules_check modules_prepare

cmd_modules_order = $(AWK) '!x[$$0]++' $(real-prereqs) > $@

modules.order: $(subdir-modorder) FORCE
	$(call if_changed,modules_order)

targets += modules.order

# Target to prepare building external modules
PHONY += modules_prepare
modules_prepare: prepare
	$(Q)$(MAKE) $(build)=scripts scripts/module.lds

export modules_sign_only :=

ifeq ($(CONFIG_MODULE_SIG),y)
PHONY += modules_sign
modules_sign: modules_install
	@:

# modules_sign is a subset of modules_install.
# 'make modules_install modules_sign' is equivalent to 'make modules_install'.
ifeq ($(filter modules_install,$(MAKECMDGOALS)),)
modules_sign_only := y
endif
endif

modinst_pre :=
ifneq ($(filter modules_install,$(MAKECMDGOALS)),)
modinst_pre := __modinst_pre
endif

modules_install: $(modinst_pre)
PHONY += __modinst_pre
__modinst_pre:
	@rm -rf $(MODLIB)/kernel
	@rm -f $(MODLIB)/source
	@mkdir -p $(MODLIB)/kernel
	@ln -s $(abspath $(srctree)) $(MODLIB)/source
	@if [ ! $(objtree) -ef  $(MODLIB)/build ]; then \
		rm -f $(MODLIB)/build ; \
		ln -s $(CURDIR) $(MODLIB)/build ; \
	fi
	@sed 's:^:kernel/:' modules.order > $(MODLIB)/modules.order
	@cp -f modules.builtin $(MODLIB)/
	@cp -f $(objtree)/modules.builtin.modinfo $(MODLIB)/

endif # CONFIG_MODULES

###
# Cleaning is done on three levels.
# make clean     Delete most generated files
#                Leave enough to build external modules
# make mrproper  Delete the current configuration, and all generated files
# make distclean Remove editor backup files, patch leftover files and the like

# Directories & files removed with 'make clean'
CLEAN_FILES += include/ksym vmlinux.symvers modules-only.symvers \
	       modules.builtin modules.builtin.modinfo modules.nsdeps \
	       compile_commands.json .thinlto-cache

# Directories & files removed with 'make mrproper'
MRPROPER_FILES += include/config include/generated          \
		  arch/$(SRCARCH)/include/generated .tmp_objdiff \
		  debian snap tar-install \
		  .config .config.old .version \
		  Module.symvers \
		  certs/signing_key.pem certs/signing_key.x509 \
		  certs/x509.genkey \
		  vmlinux-gdb.py \
		  *.spec

# clean - Delete most, but leave enough to build external modules
#
clean: rm-files := $(CLEAN_FILES)

PHONY += archclean vmlinuxclean

vmlinuxclean:
	$(Q)$(CONFIG_SHELL) $(srctree)/scripts/link-vmlinux.sh clean
	$(Q)$(if $(ARCH_POSTLINK), $(MAKE) -f $(ARCH_POSTLINK) clean)

clean: archclean vmlinuxclean resolve_btfids_clean

# mrproper - Delete all generated files, including .config
#
mrproper: rm-files := $(wildcard $(MRPROPER_FILES))
mrproper-dirs      := $(addprefix _mrproper_,scripts)

PHONY += $(mrproper-dirs) mrproper
$(mrproper-dirs):
	$(Q)$(MAKE) $(clean)=$(patsubst _mrproper_%,%,$@)

mrproper: clean $(mrproper-dirs)
	$(call cmd,rmfiles)

# distclean
#
PHONY += distclean

distclean: mrproper
	@find . $(RCS_FIND_IGNORE) \
		\( -name '*.orig' -o -name '*.rej' -o -name '*~' \
		-o -name '*.bak' -o -name '#*#' -o -name '*%' \
		-o -name 'core' -o -name tags -o -name TAGS -o -name 'cscope*' \
		-o -name GPATH -o -name GRTAGS -o -name GSYMS -o -name GTAGS \) \
		-type f -print | xargs rm -f


# Packaging of the kernel to various formats
# ---------------------------------------------------------------------------

%src-pkg: FORCE
	$(Q)$(MAKE) -f $(srctree)/scripts/Makefile.package $@
%pkg: include/config/kernel.release FORCE
	$(Q)$(MAKE) -f $(srctree)/scripts/Makefile.package $@

# Brief documentation of the typical targets used
# ---------------------------------------------------------------------------

boards := $(wildcard $(srctree)/arch/$(SRCARCH)/configs/*_defconfig)
boards := $(sort $(notdir $(boards)))
board-dirs := $(dir $(wildcard $(srctree)/arch/$(SRCARCH)/configs/*/*_defconfig))
board-dirs := $(sort $(notdir $(board-dirs:/=)))

PHONY += help
help:
	@echo  'Cleaning targets:'
	@echo  '  clean		  - Remove most generated files but keep the config and'
	@echo  '                    enough build support to build external modules'
	@echo  '  mrproper	  - Remove all generated files + config + various backup files'
	@echo  '  distclean	  - mrproper + remove editor backup and patch files'
	@echo  ''
	@echo  'Configuration targets:'
	@$(MAKE) -f $(srctree)/scripts/kconfig/Makefile help
	@echo  ''
	@echo  'Other generic targets:'
	@echo  '  all		  - Build all targets marked with [*]'
	@echo  '* vmlinux	  - Build the bare kernel'
	@echo  '* modules	  - Build all modules'
	@echo  '  modules_install - Install all modules to INSTALL_MOD_PATH (default: /)'
	@echo  '  dir/            - Build all files in dir and below'
	@echo  '  dir/file.[ois]  - Build specified target only'
	@echo  '  dir/file.ll     - Build the LLVM assembly file'
	@echo  '                    (requires compiler support for LLVM assembly generation)'
	@echo  '  dir/file.lst    - Build specified mixed source/assembly target only'
	@echo  '                    (requires a recent binutils and recent build (System.map))'
	@echo  '  dir/file.ko     - Build module including final link'
	@echo  '  modules_prepare - Set up for building external modules'
	@echo  '  tags/TAGS	  - Generate tags file for editors'
	@echo  '  cscope	  - Generate cscope index'
	@echo  '  gtags           - Generate GNU GLOBAL index'
	@echo  '  kernelrelease	  - Output the release version string (use with make -s)'
	@echo  '  kernelversion	  - Output the version stored in Makefile (use with make -s)'
	@echo  '  image_name	  - Output the image name (use with make -s)'
	@echo  '  headers_install - Install sanitised kernel headers to INSTALL_HDR_PATH'; \
	 echo  '                    (default: $(INSTALL_HDR_PATH))'; \
	 echo  ''
	@echo  'Static analysers:'
	@echo  '  checkstack      - Generate a list of stack hogs'
	@echo  '  versioncheck    - Sanity check on version.h usage'
	@echo  '  includecheck    - Check for duplicate included header files'
	@echo  '  export_report   - List the usages of all exported symbols'
	@echo  '  headerdep       - Detect inclusion cycles in headers'
	@echo  '  coccicheck      - Check with Coccinelle'
	@echo  '  clang-analyzer  - Check with clang static analyzer'
	@echo  '  clang-tidy      - Check with clang-tidy'
	@echo  ''
	@echo  'Tools:'
	@echo  '  nsdeps          - Generate missing symbol namespace dependencies'
	@echo  ''
	@echo  'Kernel selftest:'
	@echo  '  kselftest         - Build and run kernel selftest'
	@echo  '                      Build, install, and boot kernel before'
	@echo  '                      running kselftest on it'
	@echo  '                      Run as root for full coverage'
	@echo  '  kselftest-all     - Build kernel selftest'
	@echo  '  kselftest-install - Build and install kernel selftest'
	@echo  '  kselftest-clean   - Remove all generated kselftest files'
	@echo  '  kselftest-merge   - Merge all the config dependencies of'
	@echo  '		      kselftest to existing .config.'
	@echo  ''
	@$(if $(dtstree), \
		echo 'Devicetree:'; \
		echo '* dtbs             - Build device tree blobs for enabled boards'; \
		echo '  dtbs_install     - Install dtbs to $(INSTALL_DTBS_PATH)'; \
		echo '  dt_binding_check - Validate device tree binding documents'; \
		echo '  dtbs_check       - Validate device tree source files';\
		echo '')

	@echo 'Userspace tools targets:'
	@echo '  use "make tools/help"'
	@echo '  or  "cd tools; make help"'
	@echo  ''
	@echo  'Kernel packaging:'
	@$(MAKE) -f $(srctree)/scripts/Makefile.package help
	@echo  ''
	@echo  'Documentation targets:'
	@$(MAKE) -f $(srctree)/Documentation/Makefile dochelp
	@echo  ''
	@echo  'Architecture specific targets ($(SRCARCH)):'
	@$(if $(archhelp),$(archhelp),\
		echo '  No architecture specific help defined for $(SRCARCH)')
	@echo  ''
	@$(if $(boards), \
		$(foreach b, $(boards), \
		printf "  %-27s - Build for %s\\n" $(b) $(subst _defconfig,,$(b));) \
		echo '')
	@$(if $(board-dirs), \
		$(foreach b, $(board-dirs), \
		printf "  %-16s - Show %s-specific targets\\n" help-$(b) $(b);) \
		printf "  %-16s - Show all of the above\\n" help-boards; \
		echo '')

	@echo  '  make V=0|1 [targets] 0 => quiet build (default), 1 => verbose build'
	@echo  '  make V=2   [targets] 2 => give reason for rebuild of target'
	@echo  '  make O=dir [targets] Locate all output files in "dir", including .config'
	@echo  '  make C=1   [targets] Check re-compiled c source with $$CHECK'
	@echo  '                       (sparse by default)'
	@echo  '  make C=2   [targets] Force check of all c source with $$CHECK'
	@echo  '  make RECORDMCOUNT_WARN=1 [targets] Warn about ignored mcount sections'
	@echo  '  make W=n   [targets] Enable extra build checks, n=1,2,3 where'
	@echo  '		1: warnings which may be relevant and do not occur too often'
	@echo  '		2: warnings which occur quite often but may still be relevant'
	@echo  '		3: more obscure warnings, can most likely be ignored'
	@echo  '		Multiple levels can be combined with W=12 or W=123'
	@echo  ''
	@echo  'Execute "make" or "make all" to build all targets marked with [*] '
	@echo  'For further info see the ./README file'


help-board-dirs := $(addprefix help-,$(board-dirs))

help-boards: $(help-board-dirs)

boards-per-dir = $(sort $(notdir $(wildcard $(srctree)/arch/$(SRCARCH)/configs/$*/*_defconfig)))

$(help-board-dirs): help-%:
	@echo  'Architecture specific targets ($(SRCARCH) $*):'
	@$(if $(boards-per-dir), \
		$(foreach b, $(boards-per-dir), \
		printf "  %-24s - Build for %s\\n" $*/$(b) $(subst _defconfig,,$(b));) \
		echo '')


# Documentation targets
# ---------------------------------------------------------------------------
DOC_TARGETS := xmldocs latexdocs pdfdocs htmldocs epubdocs cleandocs \
	       linkcheckdocs dochelp refcheckdocs
PHONY += $(DOC_TARGETS)
$(DOC_TARGETS):
	$(Q)$(MAKE) $(build)=Documentation $@

# Misc
# ---------------------------------------------------------------------------

PHONY += scripts_gdb
scripts_gdb: prepare0
	$(Q)$(MAKE) $(build)=scripts/gdb
	$(Q)ln -fsn $(abspath $(srctree)/scripts/gdb/vmlinux-gdb.py)

ifdef CONFIG_GDB_SCRIPTS
all: scripts_gdb
endif

else # KBUILD_EXTMOD

###
# External module support.
# When building external modules the kernel used as basis is considered
# read-only, and no consistency checks are made and the make
# system is not used on the basis kernel. If updates are required
# in the basis kernel ordinary make commands (without M=...) must be used.

# We are always building only modules.
KBUILD_BUILTIN :=
KBUILD_MODULES := 1

build-dirs := $(KBUILD_EXTMOD)
$(MODORDER): descend
	@:

compile_commands.json: $(extmod_prefix)compile_commands.json
PHONY += compile_commands.json

clean-dirs := $(KBUILD_EXTMOD)
clean: rm-files := $(KBUILD_EXTMOD)/Module.symvers $(KBUILD_EXTMOD)/modules.nsdeps \
	$(KBUILD_EXTMOD)/compile_commands.json $(KBUILD_EXTMOD)/.thinlto-cache

PHONY += prepare
# now expand this into a simple variable to reduce the cost of shell evaluations
prepare: CC_VERSION_TEXT := $(CC_VERSION_TEXT)
prepare:
	@if [ "$(CC_VERSION_TEXT)" != $(CONFIG_CC_VERSION_TEXT) ]; then \
		echo >&2 "warning: the compiler differs from the one used to build the kernel"; \
		echo >&2 "  The kernel was built by: "$(CONFIG_CC_VERSION_TEXT); \
		echo >&2 "  You are using:           $(CC_VERSION_TEXT)"; \
	fi

PHONY += help
help:
	@echo  '  Building external modules.'
	@echo  '  Syntax: make -C path/to/kernel/src M=$$PWD target'
	@echo  ''
	@echo  '  modules         - default target, build the module(s)'
	@echo  '  modules_install - install the module'
	@echo  '  clean           - remove generated files in module directory only'
	@echo  ''

# no-op for external module builds
PHONY += modules_prepare

endif # KBUILD_EXTMOD

# ---------------------------------------------------------------------------
# Modules

PHONY += modules modules_install

ifdef CONFIG_MODULES

modules: modules_check
	$(Q)$(MAKE) -f $(srctree)/scripts/Makefile.modpost

PHONY += modules_check
modules_check: $(MODORDER)
	$(Q)$(CONFIG_SHELL) $(srctree)/scripts/modules-check.sh $<

quiet_cmd_depmod = DEPMOD  $(MODLIB)
      cmd_depmod = $(CONFIG_SHELL) $(srctree)/scripts/depmod.sh $(DEPMOD) \
                   $(KERNELRELEASE)

modules_install:
	$(Q)$(MAKE) -f $(srctree)/scripts/Makefile.modinst
	$(call cmd,depmod)

else # CONFIG_MODULES

# Modules not configured
# ---------------------------------------------------------------------------

modules modules_install:
	@echo >&2 '***'
	@echo >&2 '*** The present kernel configuration has modules disabled.'
	@echo >&2 '*** To use the module feature, please run "make menuconfig" etc.'
	@echo >&2 '*** to enable CONFIG_MODULES.'
	@echo >&2 '***'
	@exit 1

endif # CONFIG_MODULES

# Single targets
# ---------------------------------------------------------------------------
# To build individual files in subdirectories, you can do like this:
#
#   make foo/bar/baz.s
#
# The supported suffixes for single-target are listed in 'single-targets'
#
# To build only under specific subdirectories, you can do like this:
#
#   make foo/bar/baz/

ifdef single-build

# .ko is special because modpost is needed
single-ko := $(sort $(filter %.ko, $(MAKECMDGOALS)))
single-no-ko := $(sort $(patsubst %.ko,%.mod, $(MAKECMDGOALS)))

$(single-ko): single_modpost
	@:
$(single-no-ko): descend
	@:

ifeq ($(KBUILD_EXTMOD),)
# For the single build of in-tree modules, use a temporary file to avoid
# the situation of modules_install installing an invalid modules.order.
MODORDER := .modules.tmp
endif

PHONY += single_modpost
single_modpost: $(single-no-ko) modules_prepare
	$(Q){ $(foreach m, $(single-ko), echo $(extmod_prefix)$m;) } > $(MODORDER)
	$(Q)$(MAKE) -f $(srctree)/scripts/Makefile.modpost

KBUILD_MODULES := 1

export KBUILD_SINGLE_TARGETS := $(addprefix $(extmod_prefix), $(single-no-ko))

# trim unrelated directories
build-dirs := $(foreach d, $(build-dirs), \
			$(if $(filter $(d)/%, $(KBUILD_SINGLE_TARGETS)), $(d)))

endif

ifndef CONFIG_MODULES
KBUILD_MODULES :=
endif

# Handle descending into subdirectories listed in $(build-dirs)
# Preset locale variables to speed up the build process. Limit locale
# tweaks to this spot to avoid wrong language settings when running
# make menuconfig etc.
# Error messages still appears in the original language
PHONY += descend $(build-dirs)
descend: $(build-dirs)
$(build-dirs): prepare
	$(Q)$(MAKE) $(build)=$@ \
	single-build=$(if $(filter-out $@/, $(filter $@/%, $(KBUILD_SINGLE_TARGETS))),1) \
	need-builtin=1 need-modorder=1

clean-dirs := $(addprefix _clean_, $(clean-dirs))
PHONY += $(clean-dirs) clean
$(clean-dirs):
	$(Q)$(MAKE) $(clean)=$(patsubst _clean_%,%,$@)

clean: $(clean-dirs)
	$(call cmd,rmfiles)
	@find $(if $(KBUILD_EXTMOD), $(KBUILD_EXTMOD), .) $(RCS_FIND_IGNORE) \
		\( -name '*.[aios]' -o -name '*.ko' -o -name '.*.cmd' \
		-o -name '*.ko.*' \
		-o -name '*.dtb' -o -name '*.dtbo' -o -name '*.dtb.S' -o -name '*.dt.yaml' \
		-o -name '*.dwo' -o -name '*.lst' \
		-o -name '*.su' -o -name '*.mod' \
		-o -name '.*.d' -o -name '.*.tmp' -o -name '*.mod.c' \
		-o -name '*.lex.c' -o -name '*.tab.[ch]' \
		-o -name '*.asn1.[ch]' \
		-o -name '*.symtypes' -o -name 'modules.order' \
		-o -name '.tmp_*.o.*' \
		-o -name '*.c.[012]*.*' \
		-o -name '*.ll' \
		-o -name '*.gcno' \
		-o -name '*.*.symversions' \) -type f -print | xargs rm -f

# Generate tags for editors
# ---------------------------------------------------------------------------
quiet_cmd_tags = GEN     $@
      cmd_tags = $(BASH) $(srctree)/scripts/tags.sh $@

tags TAGS cscope gtags: FORCE
	$(call cmd,tags)

# Script to generate missing namespace dependencies
# ---------------------------------------------------------------------------

PHONY += nsdeps
nsdeps: export KBUILD_NSDEPS=1
nsdeps: modules
	$(Q)$(CONFIG_SHELL) $(srctree)/scripts/nsdeps

# Clang Tooling
# ---------------------------------------------------------------------------

quiet_cmd_gen_compile_commands = GEN     $@
      cmd_gen_compile_commands = $(PYTHON3) $< -a $(AR) -o $@ $(filter-out $<, $(real-prereqs))

$(extmod_prefix)compile_commands.json: scripts/clang-tools/gen_compile_commands.py \
	$(if $(KBUILD_EXTMOD),,$(KBUILD_VMLINUX_OBJS) $(KBUILD_VMLINUX_LIBS)) \
	$(if $(CONFIG_MODULES), $(MODORDER)) FORCE
	$(call if_changed,gen_compile_commands)

targets += $(extmod_prefix)compile_commands.json

PHONY += clang-tidy clang-analyzer

ifdef CONFIG_CC_IS_CLANG
quiet_cmd_clang_tools = CHECK   $<
      cmd_clang_tools = $(PYTHON3) $(srctree)/scripts/clang-tools/run-clang-tools.py $@ $<

clang-tidy clang-analyzer: $(extmod_prefix)compile_commands.json
	$(call cmd,clang_tools)
else
clang-tidy clang-analyzer:
	@echo "$@ requires CC=clang" >&2
	@false
endif

# Scripts to check various things for consistency
# ---------------------------------------------------------------------------

PHONY += includecheck versioncheck coccicheck export_report

includecheck:
	find $(srctree)/* $(RCS_FIND_IGNORE) \
		-name '*.[hcS]' -type f -print | sort \
		| xargs $(PERL) -w $(srctree)/scripts/checkincludes.pl

versioncheck:
	find $(srctree)/* $(RCS_FIND_IGNORE) \
		-name '*.[hcS]' -type f -print | sort \
		| xargs $(PERL) -w $(srctree)/scripts/checkversion.pl

coccicheck:
	$(Q)$(BASH) $(srctree)/scripts/$@

export_report:
	$(PERL) $(srctree)/scripts/export_report.pl

PHONY += checkstack kernelrelease kernelversion image_name

# UML needs a little special treatment here.  It wants to use the host
# toolchain, so needs $(SUBARCH) passed to checkstack.pl.  Everyone
# else wants $(ARCH), including people doing cross-builds, which means
# that $(SUBARCH) doesn't work here.
ifeq ($(ARCH), um)
CHECKSTACK_ARCH := $(SUBARCH)
else
CHECKSTACK_ARCH := $(ARCH)
endif
checkstack:
	$(OBJDUMP) -d vmlinux $$(find . -name '*.ko') | \
	$(PERL) $(srctree)/scripts/checkstack.pl $(CHECKSTACK_ARCH)

kernelrelease:
	@echo "$(KERNELVERSION)$$($(CONFIG_SHELL) $(srctree)/scripts/setlocalversion $(srctree))"

kernelversion:
	@echo $(KERNELVERSION)

image_name:
	@echo $(KBUILD_IMAGE)

quiet_cmd_rmfiles = $(if $(wildcard $(rm-files)),CLEAN   $(wildcard $(rm-files)))
      cmd_rmfiles = rm -rf $(rm-files)

# read saved command lines for existing targets
existing-targets := $(wildcard $(sort $(targets)))

-include $(foreach f,$(existing-targets),$(dir $(f)).$(notdir $(f)).cmd)

endif # config-build
endif # mixed-build
endif # need-sub-make

PHONY += FORCE
FORCE:

# Declare the contents of the PHONY variable as phony.  We keep that
# information in a variable so we can use it in if_changed and friends.
.PHONY: $(PHONY)<|MERGE_RESOLUTION|>--- conflicted
+++ resolved
@@ -2,11 +2,7 @@
 VERSION = 5
 PATCHLEVEL = 15
 SUBLEVEL = 0
-<<<<<<< HEAD
-EXTRAVERSION = -rc3
-=======
 EXTRAVERSION = -rc6
->>>>>>> 6195eb15
 NAME = Opossums on Parade
 
 # *DOCUMENTATION*
